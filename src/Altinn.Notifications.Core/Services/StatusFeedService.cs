--- conflicted
+++ resolved
@@ -43,14 +43,6 @@
     /// <inheritdoc />
     public async Task<Result<List<StatusFeed>, ServiceError>> GetStatusFeed(long seq, int? pageSize, string creatorName, CancellationToken cancellationToken)
     {
-<<<<<<< HEAD
-        if (string.IsNullOrWhiteSpace(creatorName))
-        {
-            return new ServiceError(400, "Creator name cannot be null or empty", null);
-        }
-
-=======
->>>>>>> 6a5a9791
         try
         {
             var pageSizeFound = FindPageSize(pageSize);
