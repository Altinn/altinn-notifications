﻿using Altinn.Notifications.Core.Configuration;
using Altinn.Notifications.Core.Enums;
using Altinn.Notifications.Core.Models;
using Altinn.Notifications.Core.Models.Address;
using Altinn.Notifications.Core.Models.NotificationTemplate;
using Altinn.Notifications.Core.Models.Orders;
using Altinn.Notifications.Core.Models.Recipients;
using Altinn.Notifications.Core.Persistence;
using Altinn.Notifications.Core.Services.Interfaces;
using Altinn.Notifications.Core.Shared;
using Altinn.Notifications.Models;

using Microsoft.Extensions.Options;

namespace Altinn.Notifications.Core.Services;

/// <summary>
/// Implementation of the <see cref="IOrderRequestService"/>.
/// </summary>
public class OrderRequestService : IOrderRequestService
{
    private readonly IOrderRepository _repository;
    private readonly IContactPointService _contactPointService;
    private readonly IGuidService _guid;
    private readonly IDateTimeService _dateTime;
    private readonly string _defaultEmailFromAddress;
    private readonly string _defaultSmsSender;

    /// <summary>
    /// Initializes a new instance of the <see cref="OrderRequestService"/> class.
    /// </summary>
    public OrderRequestService(
        IOrderRepository repository,
        IContactPointService contactPointService,
        IGuidService guid,
        IDateTimeService dateTime,
        IOptions<NotificationConfig> config)
    {
        _repository = repository;
        _contactPointService = contactPointService;
        _guid = guid;
        _dateTime = dateTime;
        _defaultEmailFromAddress = config.Value.DefaultEmailFromAddress;
        _defaultSmsSender = config.Value.DefaultSmsSenderNumber;
    }

    /// <inheritdoc/>
    public async Task<NotificationOrderRequestResponse> RegisterNotificationOrder(NotificationOrderRequest orderRequest)
    {
        Guid orderId = _guid.NewGuid();
        DateTime currentime = _dateTime.UtcNow();

        var lookupResult = await GetRecipientLookupResult(orderRequest.Recipients, orderRequest.NotificationChannel, orderRequest.ResourceId);

        var templates = SetSenderIfNotDefined(orderRequest.Templates);

        var order = new NotificationOrder
        {
            Id = orderId,
            SendersReference = orderRequest.SendersReference,
            Templates = templates,
            RequestedSendTime = orderRequest.RequestedSendTime ?? currentime,
            NotificationChannel = orderRequest.NotificationChannel,
            Creator = orderRequest.Creator,
            Created = currentime,
            Recipients = orderRequest.Recipients,
            IgnoreReservation = orderRequest.IgnoreReservation,
            ResourceId = orderRequest.ResourceId,
            ConditionEndpoint = orderRequest.ConditionEndpoint
        };

        NotificationOrder savedOrder = await _repository.Create(order);

        return new NotificationOrderRequestResponse()
        {
            OrderId = savedOrder.Id,
            RecipientLookup = lookupResult
        };
    }

    /// <inheritdoc/>
    public async Task<NotificationOrderChainResponse?> RetrieveOrderChainTracking(string creatorName, string idempotencyId, CancellationToken cancellationToken = default)
    {
        return await _repository.GetOrderChainTracking(creatorName, idempotencyId, cancellationToken) ?? null;
    }

    /// <inheritdoc/>
    public async Task<Result<NotificationOrderChainResponse, ServiceError>> RegisterNotificationOrderChain(NotificationOrderChainRequest orderRequest, CancellationToken cancellationToken = default)
    {
        DateTime currentTime = _dateTime.UtcNow();

        cancellationToken.ThrowIfCancellationRequested();

        Result<NotificationOrder, ServiceError> mainOrder = await CreateNotificationOrder(
            orderRequest.Recipient,
            orderRequest.OrderId,
            orderRequest.SendersReference,
            orderRequest.RequestedSendTime,
            orderRequest.Creator,
            currentTime,
            orderRequest.ConditionEndpoint,
            orderRequest.Type);

        if (mainOrder.IsError && mainOrder.Error != null)
        {
            return mainOrder.Error;
        }

        var reminderOrders = await CreateNotificationOrders(
            orderRequest.Reminders,
            orderRequest.Creator,
            currentTime,
            cancellationToken);

        if (reminderOrders.IsError && reminderOrders.Error != null)
        {
            return reminderOrders.Error;
        }

        List<NotificationOrder> savedOrders = await _repository.Create(orderRequest, mainOrder.Value!, reminderOrders.Value, cancellationToken);

        if (savedOrders == null || savedOrders.Count == 0)
        {
            return new ServiceError(422, "Failed to create the notification order chain.");
        }

        // Get the main order (first in the list)
        var savedMainOrder = savedOrders[0];

        // Create and return the response
        return new NotificationOrderChainResponse
        {
            OrderChainId = orderRequest.OrderChainId,
            OrderChainReceipt = new NotificationOrderChainReceipt
            {
                ShipmentId = savedMainOrder.Id,
                SendersReference = savedMainOrder.SendersReference,
                Reminders = savedOrders.Count > 1
                    ? [.. savedOrders
                        .Where(e => e.Id != savedMainOrder.Id)
                        .Select(order => new NotificationOrderChainShipment
                        {
                            ShipmentId = order.Id,
                            SendersReference = order.SendersReference
                        })]
                    : null
            }
        };
    }

    /// <summary>
    /// Creates a new notification order using the specified recipient details and order parameters.
    /// </summary>
    /// <param name="recipient">
    /// The <see cref="NotificationRecipient"/> that contains all necessary details for delivering the notification.
    /// </param>
    /// <param name="orderId">
    /// A <see cref="Guid"/> that uniquely identifies the notification order.
    /// </param>
    /// <param name="sendersReference">
    /// An optional reference identifier provided by the sender for correlating the order with external systems.
    /// </param>
    /// <param name="requestedSendTime">
    /// The desired date and time for delivering the notification. If not specified, the current UTC date and time is used.
    /// </param>
    /// <param name="creator">
    /// The creator information encapsulated in a <see cref="Creator"/> object that identifies who initiated the order.
    /// </param>
    /// <param name="currentTime">
    /// The current UTC date and time marking when the order is created.
    /// </param>
    /// <param name="conditionEndpoint">
    /// An optional <see cref="Uri"/> that serves as an endpoint to evaluate whether the notification should be sent.
    /// </param>
    /// <param name="orderType">
    /// A <see cref="OrderTypes"/> that represents identifies the type of the notification order.
    /// </param>
    /// <returns>
    /// On success a <see cref="Task{TResult}"/> containing a <see cref="NotificationOrder"/> returns the newly created notification order.
    /// On failure, a <see cref="ServiceError"/> indicating the reason for failure.
    /// </returns>
    /// <remarks>
    /// This method extracts the delivery components (such as the recipient list, notification templates,
    /// notification channel, reservation flag, and resource identifier) from the provided <paramref name="recipient"/>.
    /// It performs a recipient lookup to ensure all necessary contact information exists.
    /// Additionally, default sender information is applied to any templates that lack sender details.
    /// </remarks>
<<<<<<< HEAD
    private async Task<NotificationOrder> CreateNotificationOrder(NotificationRecipient recipient, Guid orderId, string? sendersReference, DateTime requestedSendTime, Creator creator, DateTime currentTime, Uri? conditionEndpoint, OrderTypes orderType)
=======
    private async Task<Result<NotificationOrder, ServiceError>> CreateNotificationOrder(NotificationRecipient recipient, Guid orderId, string? sendersReference, DateTime requestedSendTime, Creator creator, DateTime currentTime, Uri? conditionEndpoint)
>>>>>>> 36330c71
    {
        var (recipients, templates, channel, ignoreReservation, resourceId, sendingTimePolicyForSms) = ExtractDeliveryComponents(recipient);

        var lookupResult = await GetRecipientLookupResult(recipients, channel, GetSanitizedResourceId(resourceId));

        if (lookupResult?.MissingContact?.Count > 0)
        {
            return new ServiceError(422, $"Missing contact information for recipient(s): {string.Join(", ", lookupResult.MissingContact)}");
        }

        templates = SetSenderIfNotDefined(templates);

        return new NotificationOrder
        {
            Id = orderId,
            SendersReference = sendersReference,
            Templates = templates,
            RequestedSendTime = requestedSendTime,
            NotificationChannel = channel,
            Creator = creator,
            Created = currentTime,
            Recipients = recipients,
            IgnoreReservation = ignoreReservation,
            ResourceId = resourceId,
            ConditionEndpoint = conditionEndpoint,
            SendingTimePolicy = sendingTimePolicyForSms,
            Type = orderType
        };
    }

    private static string? GetSanitizedResourceId(string? resourceId)
    {
        if (!string.IsNullOrWhiteSpace(resourceId))
        {
            // Only perform replace if the prefix exists
            if (resourceId.StartsWith("urn:altinn:resource:"))
            {
                return resourceId.Replace("urn:altinn:resource:", string.Empty);
            }

            return resourceId;
        }

        return null;
    }

    private async Task<RecipientLookupResult?> GetRecipientLookupResult(List<Recipient> originalRecipients, NotificationChannel channel, string? resourceId)
    {
        List<Recipient> recipientsWithoutContactPoint = GetMissingContactRecipientList(channel, originalRecipients);

        if (recipientsWithoutContactPoint.Count == 0)
        {
            return null;
        }

        switch (channel)
        {
            case NotificationChannel.Email:
                await _contactPointService.AddEmailContactPoints(recipientsWithoutContactPoint, resourceId);
                break;

            case NotificationChannel.Sms:
                await _contactPointService.AddSmsContactPoints(recipientsWithoutContactPoint, resourceId);
                break;

            case NotificationChannel.EmailAndSms:
                await _contactPointService.AddEmailAndSmsContactPointsAsync(recipientsWithoutContactPoint, resourceId);
                break;

            case NotificationChannel.SmsPreferred:
            case NotificationChannel.EmailPreferred:
                await _contactPointService.AddPreferredContactPoints(channel, recipientsWithoutContactPoint, resourceId);
                break;
        }

        var isReserved = recipientsWithoutContactPoint.Where(r => r.IsReserved.HasValue && r.IsReserved.Value).Select(r => r.NationalIdentityNumber!).ToList();

        RecipientLookupResult lookupResult = new()
        {
            IsReserved = isReserved,
            MissingContact = GetMissingContactListIds(channel, recipientsWithoutContactPoint).Except(isReserved).ToList()
        };

        int recipientsWeCannotReach = lookupResult.MissingContact.Union(lookupResult.IsReserved).ToList().Count;

        if (recipientsWeCannotReach == recipientsWithoutContactPoint.Count)
        {
            lookupResult.Status = RecipientLookupStatus.Failed;
        }
        else if (recipientsWeCannotReach > 0)
        {
            lookupResult.Status = RecipientLookupStatus.PartialSuccess;
        }

        return lookupResult;
    }

    /// <summary>
    /// Retrieves a list of identifiers for recipients who are missing the required contact information
    /// for the specified notification channel.
    /// </summary>
    /// <param name="channel">
    /// The <see cref="NotificationChannel"/> to check for missing contact information.
    /// Supported channels include Email, SMS, EmailAndSms, EmailPreferred, and SmsPreferred.
    /// </param>
    /// <param name="recipients">
    /// A list of <see cref="Recipient"/> objects to evaluate for missing contact points.
    /// Each recipient is checked for the presence of contact information relevant to the specified channel.
    /// </param>
    /// <returns>
    /// A list of strings representing the identifiers (either <see cref="Recipient.OrganizationNumber"/> or
    /// <see cref="Recipient.NationalIdentityNumber"/>) of recipients who are missing the required contact information.
    /// </returns>
    private static List<string> GetMissingContactListIds(NotificationChannel channel, List<Recipient> recipients)
    {
        return channel switch
        {
            NotificationChannel.Email =>
                                [.. recipients
                                    .Where(r => !r.AddressInfo.Exists(ap => ap.AddressType == AddressType.Email))
                                    .Select(r => r.OrganizationNumber ?? r.NationalIdentityNumber!)],

            NotificationChannel.Sms =>
                                [.. recipients
                                    .Where(r => !r.AddressInfo.Exists(ap => ap.AddressType == AddressType.Sms))
                                    .Select(r => r.OrganizationNumber ?? r.NationalIdentityNumber!)],

            NotificationChannel.EmailAndSms or
            NotificationChannel.EmailPreferred or
            NotificationChannel.SmsPreferred =>
                                [.. recipients
                                    .Where(r => !r.AddressInfo.Exists(ap => ap.AddressType == AddressType.Email || ap.AddressType == AddressType.Sms))
                                    .Select(r => r.OrganizationNumber ?? r.NationalIdentityNumber!)],

            _ => [],
        };
    }

    /// <summary>
    /// Retrieves a list of recipients who are missing contact information for the specified notification channel.
    /// </summary>
    /// <param name="channel">
    /// The <see cref="NotificationChannel"/> to check for missing contact information.
    /// Supported channels include SMS, Email, EmailAndSms, EmailPreferred, and SmsPreferred.
    /// </param>
    /// <param name="recipients">
    /// A list of <see cref="Recipient"/> objects to evaluate for missing contact points.
    /// </param>
    /// <returns>
    /// A list of <see cref="Recipient"/> objects that are missing the required contact information
    /// for the specified notification channel.
    /// </returns>
    /// <remarks>
    /// This method performs a deep copy of the recipients that are missing contact information to ensure the original list remains unaltered.
    /// </remarks>
    private static List<Recipient> GetMissingContactRecipientList(NotificationChannel channel, List<Recipient> recipients)
    {
        return channel switch
        {
            NotificationChannel.Sms =>
                [..recipients
                .Where(r => !r.AddressInfo.Exists(ap => ap.AddressType == AddressType.Sms))
                .Select(r => r.DeepCopy())],

            NotificationChannel.Email =>
                [..recipients
                .Where(r => !r.AddressInfo.Exists(ap => ap.AddressType == AddressType.Email))
                .Select(r => r.DeepCopy())],

            NotificationChannel.EmailAndSms or
            NotificationChannel.SmsPreferred or
            NotificationChannel.EmailPreferred =>
                [..recipients
                .Where(r => !r.AddressInfo.Exists(ap => ap.AddressType == AddressType.Email || ap.AddressType == AddressType.Sms))
                .Select(r => r.DeepCopy())],

            _ => []
        };
    }

    private List<INotificationTemplate> SetSenderIfNotDefined(List<INotificationTemplate> templates)
    {
        foreach (var template in templates.OfType<EmailTemplate>().Where(e => string.IsNullOrEmpty(e.FromAddress)))
        {
            template.FromAddress = _defaultEmailFromAddress;
        }

        foreach (var template in templates.OfType<SmsTemplate>().Where(e => string.IsNullOrEmpty(e.SenderNumber)))
        {
            template.SenderNumber = _defaultSmsSender;
        }

        return templates;
    }

    /// <summary>
    /// Creates an instance of <see cref="EmailTemplate"/> based on the provided Email sending options.
    /// </summary>
    private static EmailTemplate CreateEmailTemplate(EmailSendingOptions emailSettings)
    {
        return new EmailTemplate(emailSettings.SenderEmailAddress, emailSettings.Subject, emailSettings.Body, emailSettings.ContentType);
    }

    /// <summary>
    /// Creates an instance of <see cref="SmsTemplate"/> based on the provided SMS sending options.
    /// </summary>
    private static SmsTemplate CreateSmsTemplate(SmsSendingOptions smsSettings)
    {
        return new SmsTemplate(smsSettings.Sender, smsSettings.Body);
    }

    /// <summary>
    /// Creates notification orders for each reminder provided.
    /// </summary>
    /// <param name="reminders">
    /// A list of <see cref="NotificationReminder"/> objects representing the reminders to be sent after the main notification order.
    /// </param>
    /// <param name="creator">
    /// The <see cref="Creator"/> associated with the reminder orders, indicating the originator of the notifications.
    /// </param>
    /// <param name="currentTime">
    /// The current UTC date and time, used as the reference time for creating the orders.
    /// </param>
    /// <param name="cancellationToken">
    /// A token to monitor for cancellation requests. The default value is <see cref="CancellationToken.None"/>.
    /// </param>
    /// <returns>
    /// On success, a <see cref="Task{TResult}"/> containing a list of <see cref="List{NotificationOrder}"/> objects representing reminder orders.
    /// On failure, a <see cref="ServiceError"/> indicating the reason for the failure.
    /// </returns>
    /// <remarks>
    /// This method iterates through the provided reminders and, for each reminder, invokes 
    /// <see cref="CreateNotificationOrder"/> to generate a corresponding reminder order using the reminder's details.
    /// </remarks>
    private async Task<Result<List<NotificationOrder>, ServiceError>> CreateNotificationOrders(List<NotificationReminder>? reminders, Creator creator, DateTime currentTime, CancellationToken cancellationToken = default)
    {
        var reminderOrders = new List<NotificationOrder>();

        if (reminders == null || reminders.Count == 0)
        {
            return reminderOrders;
        }

        foreach (var reminder in reminders)
        {
            cancellationToken.ThrowIfCancellationRequested();

            Result<NotificationOrder, ServiceError> result = await CreateNotificationOrder(
                reminder.Recipient,
                reminder.OrderId,
                reminder.SendersReference,
                reminder.RequestedSendTime,
                creator,
                currentTime,
                reminder.ConditionEndpoint,
                reminder.Type);

            if (result.IsSuccess && result.Value != null)
            {
                reminderOrders.Add(result.Value);
            }
            else if (result.IsError && result.Error != null)
            {
                return result.Error;
            }
        }

        return reminderOrders;
    }

    /// <summary>
    /// Extracts information from a <see cref="NotificationRecipient"/> into notification delivery components.
    /// </summary>
    /// <param name="recipient">The notification recipient containing targeting and messaging preferences.</param>
    /// <returns>
    /// A tuple containing:
    /// <list type="bullet">
    /// <item><description>Recipients - A list of recipients with proper addressing information</description></item>
    /// <item><description>Templates - Notification templates based on the recipient's configuration</description></item>
    /// <item><description>Channel - The determined notification channel based on recipient type</description></item>
    /// <item><description>IgnoreReservation - Flag indicating whether to bypass KRR reservations</description></item>
    /// <item><description>ResourceId - Optional resource ID for authorization and tracking</description></item>
    /// <item><description>SmsSendingTimePolicy - The sendingTimePolicy associated with the selected SMS's configuration</description></item>
    /// </list>
    /// </returns>
    /// <remarks>
    /// This method processes different recipient types (SMS, Email, Person, Organization) and creates
    /// the appropriate templates and addressing information based on the recipient's configuration.
    /// The default channel is SMS if the recipient type cannot be determined.
    /// </remarks>
    private static (List<Recipient> Recipients, List<INotificationTemplate> Templates, NotificationChannel Channel, bool? IgnoreReservation, string? ResourceId, SendingTimePolicy? SmsSendingTimePolicy) ExtractDeliveryComponents(NotificationRecipient recipient)
    {
        bool? ignoreReservation = null;
        string? resourceIdentifier = null;

        var recipients = new List<Recipient>();
        var templates = new List<INotificationTemplate>();

        SendingTimePolicy? smsSendingTimePolicy = null;
        NotificationChannel notificationChannel = NotificationChannel.Sms;

        if (recipient.RecipientSms?.Settings != null)
        {
            notificationChannel = NotificationChannel.Sms;

            smsSendingTimePolicy = recipient.RecipientSms.Settings.SendingTimePolicy;

            templates.Add(CreateSmsTemplate(recipient.RecipientSms.Settings));

            recipients.Add(new Recipient([new SmsAddressPoint(recipient.RecipientSms.PhoneNumber)]));
        }
        else if (recipient.RecipientEmail?.Settings != null)
        {
            notificationChannel = NotificationChannel.Email;

            templates.Add(CreateEmailTemplate(recipient.RecipientEmail.Settings));

            recipients.Add(new Recipient([new EmailAddressPoint(recipient.RecipientEmail.EmailAddress)]));
        }
        else if (recipient.RecipientPerson != null)
        {
            resourceIdentifier = recipient.RecipientPerson.ResourceId;
            notificationChannel = recipient.RecipientPerson.ChannelSchema;
            ignoreReservation = recipient.RecipientPerson.IgnoreReservation;

            if (recipient.RecipientPerson.SmsSettings != null)
            {
                templates.Add(CreateSmsTemplate(recipient.RecipientPerson.SmsSettings));
                smsSendingTimePolicy = recipient.RecipientPerson.SmsSettings.SendingTimePolicy;
            }

            if (recipient.RecipientPerson.EmailSettings != null)
            {
                templates.Add(CreateEmailTemplate(recipient.RecipientPerson.EmailSettings));
            }

            recipients.Add(new Recipient([], nationalIdentityNumber: recipient.RecipientPerson.NationalIdentityNumber));
        }
        else if (recipient.RecipientOrganization != null)
        {
            resourceIdentifier = recipient.RecipientOrganization.ResourceId;
            notificationChannel = recipient.RecipientOrganization.ChannelSchema;

            if (recipient.RecipientOrganization.SmsSettings != null)
            {
                templates.Add(CreateSmsTemplate(recipient.RecipientOrganization.SmsSettings));
                smsSendingTimePolicy = recipient.RecipientOrganization.SmsSettings.SendingTimePolicy;
            }

            if (recipient.RecipientOrganization.EmailSettings != null)
            {
                templates.Add(CreateEmailTemplate(recipient.RecipientOrganization.EmailSettings));
            }

            recipients.Add(new Recipient([], organizationNumber: recipient.RecipientOrganization.OrgNumber));
        }

        return (recipients, templates, notificationChannel, ignoreReservation, resourceIdentifier, smsSendingTimePolicy);
    }
}<|MERGE_RESOLUTION|>--- conflicted
+++ resolved
@@ -185,11 +185,7 @@
     /// It performs a recipient lookup to ensure all necessary contact information exists.
     /// Additionally, default sender information is applied to any templates that lack sender details.
     /// </remarks>
-<<<<<<< HEAD
-    private async Task<NotificationOrder> CreateNotificationOrder(NotificationRecipient recipient, Guid orderId, string? sendersReference, DateTime requestedSendTime, Creator creator, DateTime currentTime, Uri? conditionEndpoint, OrderTypes orderType)
-=======
-    private async Task<Result<NotificationOrder, ServiceError>> CreateNotificationOrder(NotificationRecipient recipient, Guid orderId, string? sendersReference, DateTime requestedSendTime, Creator creator, DateTime currentTime, Uri? conditionEndpoint)
->>>>>>> 36330c71
+    private async Task<Result<NotificationOrder, ServiceError>> CreateNotificationOrder(NotificationRecipient recipient, Guid orderId, string? sendersReference, DateTime requestedSendTime, Creator creator, DateTime currentTime, Uri? conditionEndpoint, OrderTypes orderType)
     {
         var (recipients, templates, channel, ignoreReservation, resourceId, sendingTimePolicyForSms) = ExtractDeliveryComponents(recipient);
 
