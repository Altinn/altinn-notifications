--- conflicted
+++ resolved
@@ -102,11 +102,7 @@
             await _contactPointService.AddSmsContactPoints(recipientsWithoutContactPoint, resourceId);
         }
 
-<<<<<<< HEAD
-        var isReserved = recipients.Where(r => r.IsReserved.HasValue && r.IsReserved.Value).Select(r => r.NationalIdentityNumber!).ToList();
-=======
         var isReserved = recipientsWithoutContactPoint.Where(r => r.IsReserved.HasValue && r.IsReserved.Value).Select(r => r.NationalIdentityNumber!).ToList();
->>>>>>> a2a6ebad
 
         RecipientLookupResult lookupResult = new()
         {
