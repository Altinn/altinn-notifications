﻿using Altinn.Notifications.Core.Enums;
using Altinn.Notifications.Core.Models;
using Altinn.Notifications.Core.Models.Notification;
using Altinn.Notifications.Core.Models.Recipients;

namespace Altinn.Notifications.Core.Persistence;

/// <summary>
/// Interface describing all repository operations related to an sms notification
/// </summary>
public interface ISmsNotificationRepository
{
    /// <summary>
    /// Adds a new sms notification to the database
    /// </summary>
    public Task AddNotification(SmsNotification notification, DateTime expiry);

    /// <summary>
    /// Retrieves all sms notifications with status 'New'
    /// </summary>
    /// <returns>A list of sms</returns>
    public Task<List<Sms>> GetNewNotifications();

    /// <summary>
<<<<<<< HEAD
    /// Sets result status of an email notification and update operation id
    /// </summary>
    public Task UpdateSendStatus(Guid notificationId, SmsNotificationResultType result, string? gatewayReference = null);
=======
    /// Retrieves all processed sms recipients for an order
    /// </summary>
    /// <returns>A list of sms recipients</returns>
    public Task<List<SmsRecipient>> GetRecipients(Guid orderId);
>>>>>>> f26e059a
}<|MERGE_RESOLUTION|>--- conflicted
+++ resolved
@@ -22,14 +22,13 @@
     public Task<List<Sms>> GetNewNotifications();
 
     /// <summary>
-<<<<<<< HEAD
-    /// Sets result status of an email notification and update operation id
-    /// </summary>
-    public Task UpdateSendStatus(Guid notificationId, SmsNotificationResultType result, string? gatewayReference = null);
-=======
     /// Retrieves all processed sms recipients for an order
     /// </summary>
     /// <returns>A list of sms recipients</returns>
     public Task<List<SmsRecipient>> GetRecipients(Guid orderId);
->>>>>>> f26e059a
+
+    /// <summary>
+    /// Sets result status of an email notification and update operation id
+    /// </summary>
+    public Task UpdateSendStatus(Guid notificationId, SmsNotificationResultType result, string? gatewayReference = null);
 }