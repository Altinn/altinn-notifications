<<<<<<< HEAD
﻿using Altinn.Notifications.Core.Models.Notification;
using Altinn.Notifications.Core.Models.Recipients;
=======
﻿using Altinn.Notifications.Core.Models;
using Altinn.Notifications.Core.Models.Notification;
>>>>>>> 80d82a38

namespace Altinn.Notifications.Core.Persistence;

/// <summary>
/// Interface describing all repository operations related to an sms notification
/// </summary>
public interface ISmsNotificationRepository
{
    /// <summary>
    /// Adds a new sms notification to the database
    /// </summary>
    public Task AddNotification(SmsNotification notification, DateTime expiry);

    /// <summary>
<<<<<<< HEAD
    /// Retrieves all processed sms recipients for an order
    /// </summary>
    /// <returns>A list of sms recipients</returns>
    public Task<List<SmsRecipient>> GetRecipients(Guid orderId);
=======
    /// Retrieves all sms notifications with status 'New'
    /// </summary>
    /// <returns>A list of sms</returns>
    public Task<List<Sms>> GetNewNotifications();
>>>>>>> 80d82a38
}<|MERGE_RESOLUTION|>--- conflicted
+++ resolved
@@ -1,10 +1,6 @@
-<<<<<<< HEAD
-﻿using Altinn.Notifications.Core.Models.Notification;
-using Altinn.Notifications.Core.Models.Recipients;
-=======
 ﻿using Altinn.Notifications.Core.Models;
 using Altinn.Notifications.Core.Models.Notification;
->>>>>>> 80d82a38
+using Altinn.Notifications.Core.Models.Recipients;
 
 namespace Altinn.Notifications.Core.Persistence;
 
@@ -19,15 +15,14 @@
     public Task AddNotification(SmsNotification notification, DateTime expiry);
 
     /// <summary>
-<<<<<<< HEAD
+    /// Retrieves all sms notifications with status 'New'
+    /// </summary>
+    /// <returns>A list of sms</returns>
+    public Task<List<Sms>> GetNewNotifications();
+
+    /// <summary>
     /// Retrieves all processed sms recipients for an order
     /// </summary>
     /// <returns>A list of sms recipients</returns>
     public Task<List<SmsRecipient>> GetRecipients(Guid orderId);
-=======
-    /// Retrieves all sms notifications with status 'New'
-    /// </summary>
-    /// <returns>A list of sms</returns>
-    public Task<List<Sms>> GetNewNotifications();
->>>>>>> 80d82a38
 }