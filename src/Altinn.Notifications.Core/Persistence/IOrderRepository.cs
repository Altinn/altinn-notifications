--- conflicted
+++ resolved
@@ -177,15 +177,8 @@
     /// A token to monitor for cancellation requests. Defaults to <see cref="CancellationToken.None"/>.
     /// </param>
     /// <returns>
-<<<<<<< HEAD
     /// A <see cref="Task{TResult}"/> containing a <see cref="InstantNotificationOrderTracking"/> with tracking information,
     /// or <c>null</c> if no matching order is found for the provided parameters.
     /// </returns>
     Task<InstantNotificationOrderTracking?> RetrieveTrackingInformation(string creatorName, string idempotencyId, CancellationToken cancellationToken = default);
-=======
-    /// A <see cref="Task{TResult}"/> containing a <see cref="InstantNotificationOrderTracking"/> with identifiers and sender references for the instant notification order,
-    /// or <c>null</c> if no matching order is found for the provided parameters.
-    /// </returns>
-    Task<InstantNotificationOrderTracking?> GetInstantOrderTracking(string creatorName, string idempotencyId, CancellationToken cancellationToken = default);
->>>>>>> 3459da66
 }