--- conflicted
+++ resolved
@@ -49,7 +49,6 @@
     /// <summary>
     /// Initializes a new instance of the <see cref="NotificationOrder"/> class.
     /// </summary>
-<<<<<<< HEAD
     public NotificationOrder(
         Guid id,
         string? sendersReference,
@@ -60,9 +59,6 @@
         DateTime created,
         List<Recipient> recipients,
         bool ignoreReservation = false)
-=======
-    public NotificationOrder(Guid id, string? sendersReference, List<INotificationTemplate> templates, DateTime requestedSendTime, NotificationChannel notificationChannel, Creator creator, DateTime created, List<Recipient> recipients, bool ignoreReservation = false)
->>>>>>> 7a1b3960
     {
         Id = id;
         SendersReference = sendersReference;
