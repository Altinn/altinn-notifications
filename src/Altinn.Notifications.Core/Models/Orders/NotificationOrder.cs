﻿using System.Text.Json;

using Altinn.Notifications.Core.Enums;
using Altinn.Notifications.Core.Models.NotificationTemplate;

namespace Altinn.Notifications.Core.Models.Orders;

/// <summary>
/// Class representing a notification order
/// </summary>
public class NotificationOrder : IBaseNotificationOrder
{
    /// <inheritdoc/>>
    public Guid Id { get; internal set; } = Guid.Empty;

    /// <inheritdoc/>>
    public string? SendersReference { get; internal set; }

    /// <inheritdoc/>>
    public DateTime RequestedSendTime { get; internal set; }

    /// <inheritdoc/>>
    public NotificationChannel NotificationChannel { get; internal set; }

    /// <inheritdoc/>>    
    public bool? IgnoreReservation { get; internal set; }

    /// <inheritdoc/>>
    public string? ResourceId { get; internal set; }

    /// <inheritdoc/>>
    public string? ResourceId { get; internal set; }

    /// <inheritdoc/>>
    public Creator Creator { get; internal set; }

    /// <inheritdoc/>>
    public DateTime Created { get; internal set; }

    /// <summary>
    /// Gets the templates to create notifications based of
    /// </summary>
    public List<INotificationTemplate> Templates { get; internal set; } = new List<INotificationTemplate>();

    /// <summary>
    /// Gets a list of recipients
    /// </summary>
    public List<Recipient> Recipients { get; internal set; } = new List<Recipient>();

    /// <summary>
    /// Initializes a new instance of the <see cref="NotificationOrder"/> class.
    /// </summary>
    public NotificationOrder(
        Guid id,
        string? sendersReference,
        List<INotificationTemplate> templates,
        DateTime requestedSendTime,
        NotificationChannel notificationChannel,
        Creator creator,
        DateTime created,
        List<Recipient> recipients,
<<<<<<< HEAD
        bool? ignoreReservation, 
=======
        bool ignoreReservation, 
>>>>>>> c01b6d74
        string? resourceId)
    {
        Id = id;
        SendersReference = sendersReference;
        Templates = templates;
        RequestedSendTime = requestedSendTime;
        NotificationChannel = notificationChannel;
        Creator = creator;
        Created = created;
        Recipients = recipients;
        IgnoreReservation = ignoreReservation;
        ResourceId = resourceId;
    }

    /// <summary>
    /// Initializes a new instance of the <see cref="NotificationOrder"/> class.
    /// </summary>
    internal NotificationOrder()
    {
        Creator = new Creator(string.Empty);
    }

    /// <summary>
    /// Json serializes the <see cref="NotificationOrder"/>
    /// </summary>
    public string Serialize()
    {
        return JsonSerializer.Serialize(this, JsonSerializerOptionsProvider.Options);
    }

    /// <summary>
    /// Deserialize a json string into the <see cref="NotificationOrder"/>
    /// </summary>
    public static NotificationOrder? Deserialize(string serializedString)
    {
        return JsonSerializer.Deserialize<NotificationOrder>(serializedString, JsonSerializerOptionsProvider.Options);
    }

    /// <summary>
    /// Try to parse a json string into a<see cref="NotificationOrder"/>
    /// </summary>
    public static bool TryParse(string input, out NotificationOrder value)
    {
        NotificationOrder? parsedOutput;
        value = new NotificationOrder();

        if (string.IsNullOrEmpty(input))
        {
            return false;
        }

        try
        {
            parsedOutput = Deserialize(input!);

            value = parsedOutput!;
            return value.Id != Guid.Empty;
        }
        catch
        {
            // try parse, we simply return false if fails
        }

        return false;
    }
}<|MERGE_RESOLUTION|>--- conflicted
+++ resolved
@@ -24,12 +24,6 @@
 
     /// <inheritdoc/>>    
     public bool? IgnoreReservation { get; internal set; }
-
-    /// <inheritdoc/>>
-    public string? ResourceId { get; internal set; }
-
-    /// <inheritdoc/>>
-    public string? ResourceId { get; internal set; }
 
     /// <inheritdoc/>>
     public Creator Creator { get; internal set; }
@@ -59,11 +53,7 @@
         Creator creator,
         DateTime created,
         List<Recipient> recipients,
-<<<<<<< HEAD
         bool? ignoreReservation, 
-=======
-        bool ignoreReservation, 
->>>>>>> c01b6d74
         string? resourceId)
     {
         Id = id;
@@ -75,7 +65,6 @@
         Created = created;
         Recipients = recipients;
         IgnoreReservation = ignoreReservation;
-        ResourceId = resourceId;
     }
 
     /// <summary>
