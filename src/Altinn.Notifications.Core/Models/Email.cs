﻿using System.Text.Json;
using System.Text.Json.Serialization;

using Altinn.Notifications.Core.Enums;

namespace Altinn.Notifications.Core.Models;

/// <summary>
/// Class representing an email
/// </summary>
public class Email
{
    /// <summary>
    /// Gets or sets the id of the email.
    /// </summary>
    public Guid NotificationId { get; set; }

    /// <summary>
    /// Gets or sets the subject of the email.
    /// </summary>
    public string Subject { get; set; }

    /// <summary>
    /// Gets or sets the body of the email.
    /// </summary>
    public string Body { get; set; }

    /// <summary>
    /// Gets or sets the to fromAdress of the email.
    /// </summary>
    public string FromAddress { get; set; }

    /// <summary>
    /// Gets or sets the to adress of the email.
    /// </summary>
    public string ToAddress { get; set; }

    /// <summary>
    /// Gets or sets the content type of the email.
    /// </summary>
    public EmailContentType ContentType { get; set; }

    /// <summary>
    /// Initializes a new instance of the <see cref="Email"/> class.
    /// </summary>
    public Email(Guid notificationId, string subject, string body, string fromAddress, string toAddress, EmailContentType contentType)
    {
<<<<<<< HEAD
        NotificationId = id;
=======
        NotificationId = notificationId;
>>>>>>> f89497aa
        Subject = subject;
        Body = body;
        FromAddress = fromAddress;
        ToAddress = toAddress;
        ContentType = contentType;
    }

    /// <summary>
    /// Json serializes the <see cref="Email"/>
    /// </summary>
    public string Serialize()
    {
        return JsonSerializer.Serialize(
            this,
            new JsonSerializerOptions
            {
                DefaultIgnoreCondition = JsonIgnoreCondition.WhenWritingNull,
                PropertyNamingPolicy = JsonNamingPolicy.CamelCase,
                Converters = { new JsonStringEnumConverter() }
            });
    }
}<|MERGE_RESOLUTION|>--- conflicted
+++ resolved
@@ -45,11 +45,7 @@
     /// </summary>
     public Email(Guid notificationId, string subject, string body, string fromAddress, string toAddress, EmailContentType contentType)
     {
-<<<<<<< HEAD
-        NotificationId = id;
-=======
         NotificationId = notificationId;
->>>>>>> f89497aa
         Subject = subject;
         Body = body;
         FromAddress = fromAddress;
