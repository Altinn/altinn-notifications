--- conflicted
+++ resolved
@@ -1,17 +1,11 @@
-﻿using Altinn.Notifications.Core;
+using System.Text.Json;
+
+using Altinn.Notifications.Core;
 using Altinn.Notifications.Core.Models;
 using Altinn.Notifications.Interfaces.Models;
-<<<<<<< HEAD
 
 using Microsoft.AspNetCore.Mvc;
 
-using System.Text.Json;
-
-=======
-
-using Microsoft.AspNetCore.Mvc;
-
->>>>>>> 9ebaf977
 namespace Altinn.Notifications.Controllers
 {
     /// <summary>
@@ -35,17 +29,10 @@
         }
 
         /// <summary>
-<<<<<<< HEAD
-        /// Operation for retrieving a notification
-        /// </summary>
-        /// <param name="id">The notification id</param>
-        /// <returns>The notification</returns>
-=======
         /// Retrieve a specific notification.
         /// </summary>
         /// <param name="id">The unique id of the notification to retrieve.</param>
         /// <returns>The identified notification.</returns>
->>>>>>> 9ebaf977
         [HttpGet("{id}")]
         public async Task<NotificationExt> Get(int id)
         {
@@ -54,17 +41,10 @@
         }
 
         /// <summary>
-<<<<<<< HEAD
-        /// Operation for creating a notification
-        /// </summary>
-        /// <param name="notificationExt">The notification template</param>
-        /// <returns>The created notification</returns>
-=======
         /// Create a new notification.
         /// </summary>
         /// <param name="notificationExt">The notification details to be saved in the new notification.</param>
         /// <returns>The created notification.</returns>
->>>>>>> 9ebaf977
         [HttpPost]
         public async Task<ObjectResult> Post([FromBody] NotificationExt notificationExt)
         {
