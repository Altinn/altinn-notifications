﻿using Altinn.Notifications.Configuration;
using Altinn.Notifications.Core.Services.Interfaces;
using Altinn.Notifications.Extensions;
using Altinn.Notifications.Mappers;
using Altinn.Notifications.Models.Status;
using Altinn.Notifications.Validators.Extensions;

using FluentValidation;
using Microsoft.AspNetCore.Authorization;
using Microsoft.AspNetCore.Mvc;
using Swashbuckle.AspNetCore.Annotations;

namespace Altinn.Notifications.Controllers;

/// <summary>
/// Controller for managing notification status feeds.
/// </summary>
[ApiController]
[Route("notifications/api/v1/future/shipment")]
[SwaggerResponse(401, "Caller is unauthorized")]
[SwaggerResponse(403, "Caller is not authorized to access the requested resource")]
[SwaggerResponse(499, "The operation was cancelled by the caller")]
[Authorize(Policy = AuthorizationConstants.POLICY_CREATE_SCOPE_OR_PLATFORM_ACCESS)]
public class StatusFeedController(IStatusFeedService statusFeedService, IValidator<GetStatusFeedRequestExt> validator) : ControllerBase
{
    private readonly IValidator<GetStatusFeedRequestExt> _validator = validator;

    /// <summary>
    /// Retrieve an array of order status change history.
    /// </summary>
    /// <param name="statusFeedRequest">The request object used to set optional variables for getting the status feed</param>
    /// <returns>A <see cref="Task{TResult}"/> representing the result of the asynchronous operation.</returns>
    [HttpGet("feed")]
    [Consumes("application/json")]
    [Produces("application/json")]
    [SwaggerResponse(200, "Successfully retrieved status feed entries", typeof(List<StatusFeedExt>))]
    public async Task<ActionResult<List<StatusFeedExt>>> GetStatusFeed([FromQuery] GetStatusFeedRequestExt statusFeedRequest)
    {
        try
        {
            var validationResult = _validator.Validate(statusFeedRequest);
            if (!validationResult.IsValid)
            {
                validationResult.AddToModelState(ModelState);
                return ValidationProblem(ModelState);
            }

            string? creatorName = HttpContext.GetOrg();
            if (string.IsNullOrWhiteSpace(creatorName))
            {
                return Forbid();
            }

            var result = await statusFeedService.GetStatusFeed(statusFeedRequest.Seq, statusFeedRequest.PageSize, creatorName, HttpContext.RequestAborted);

            return result.Match<ActionResult>(
                statusFeed =>
                {
                    return Ok(statusFeed.MapToStatusFeedExtList());
                },
                error =>
                {
                    return StatusCode(error.ErrorCode, new ProblemDetails
                    {
                        Type = error.ErrorType,
                        Title = "Failed to retrieve status feed",
                        Status = error.ErrorCode,
                        Detail = error.ErrorMessage
                    });
                });
        }
        catch (OperationCanceledException)
        {
            return StatusCode(499, new ProblemDetails
            {
<<<<<<< HEAD
                Type = "request-terminated",
=======
>>>>>>> 6a5a9791
                Title = "Request terminated",
                Detail = "The client disconnected or cancelled the request before the server could complete processing.",
                Status = 499
            });
        }
    }
}<|MERGE_RESOLUTION|>--- conflicted
+++ resolved
@@ -62,10 +62,10 @@
                 {
                     return StatusCode(error.ErrorCode, new ProblemDetails
                     {
-                        Type = error.ErrorType,
+                        Status = error.ErrorCode,
                         Title = "Failed to retrieve status feed",
-                        Status = error.ErrorCode,
-                        Detail = error.ErrorMessage
+                        Detail = error.ErrorMessage,
+                        Type = error.ErrorType
                     });
                 });
         }
@@ -73,10 +73,7 @@
         {
             return StatusCode(499, new ProblemDetails
             {
-<<<<<<< HEAD
                 Type = "request-terminated",
-=======
->>>>>>> 6a5a9791
                 Title = "Request terminated",
                 Detail = "The client disconnected or cancelled the request before the server could complete processing.",
                 Status = 499
