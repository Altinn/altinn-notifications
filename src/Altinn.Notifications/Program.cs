#nullable disable
using System.Reflection;
using System.Text.Json;
using System.Text.Json.Serialization;

using Altinn.Common.AccessToken;
using Altinn.Common.AccessToken.Services;
using Altinn.Common.PEP.Authorization;
using Altinn.Notifications.Authorization;
using Altinn.Notifications.Configuration;
using Altinn.Notifications.Core.Extensions;
using Altinn.Notifications.Extensions;
using Altinn.Notifications.Health;
using Altinn.Notifications.Integrations.Extensions;
using Altinn.Notifications.Middleware;
using Altinn.Notifications.Models;
using Altinn.Notifications.Persistence.Extensions;
using Altinn.Notifications.Validators;

using AltinnCore.Authentication.JwtCookie;

using Azure.Identity;
using Azure.Security.KeyVault.Secrets;

using FluentValidation;

using Microsoft.ApplicationInsights.AspNetCore.Extensions;
using Microsoft.ApplicationInsights.Channel;
using Microsoft.ApplicationInsights.Extensibility;
using Microsoft.ApplicationInsights.WindowsServer.TelemetryChannel;
using Microsoft.AspNetCore.Authorization;
using Microsoft.IdentityModel.Tokens;

using Swashbuckle.AspNetCore.Filters;
using Swashbuckle.AspNetCore.SwaggerGen;

ILogger logger;

string vaultApplicationInsightsKey = "ApplicationInsights--InstrumentationKey";

string applicationInsightsConnectionString = string.Empty;

var builder = WebApplication.CreateBuilder(args);

ConfigureSetupLogging();
await SetConfigurationProviders(builder.Configuration);
ConfigureLogging(builder.Logging);
ConfigureServices(builder.Services, builder.Configuration);

builder.Services.AddEndpointsApiExplorer();
builder.Services.AddSwaggerGen(c =>
{
    IncludeXmlComments(c);
    c.EnableAnnotations();
    c.OperationFilter<AddResponseHeadersFilter>();
});

var app = builder.Build();

app.SetUpPostgreSql(builder.Environment.IsDevelopment(), builder.Configuration);

// Configure the HTTP request pipeline.
if (app.Environment.IsDevelopment())
{
    app.UseSwagger();
    app.UseSwaggerUI();
}

app.UseAuthorization();

app.MapControllers();

app.MapHealthChecks("/health");

app.UseOrgExtractor();

app.Run();

void ConfigureSetupLogging()
{
    var logFactory = LoggerFactory.Create(builder =>
    {
        builder
            .AddFilter("Altinn.Platform.Notifications.Program", LogLevel.Debug)
            .AddConsole();
    });

    logger = logFactory.CreateLogger<Program>();
}

void ConfigureLogging(ILoggingBuilder logging)
{
    // The default ASP.NET Core project templates call CreateDefaultBuilder, which adds the following logging providers:
    // Console, Debug, EventSource
    // https://docs.microsoft.com/en-us/aspnet/core/fundamentals/logging/?view=aspnetcore-3.1

    // Clear log providers
    logging.ClearProviders();

    // Setup up application insight if applicationInsightsKey   is available
    if (!string.IsNullOrEmpty(applicationInsightsConnectionString))
    {
        // Add application insights https://docs.microsoft.com/en-us/azure/azure-monitor/app/ilogger
        logging.AddApplicationInsights(
            configureTelemetryConfiguration: (config) => config.ConnectionString = applicationInsightsConnectionString,
            configureApplicationInsightsLoggerOptions: (options) => { });

        // Optional: Apply filters to control what logs are sent to Application Insights.
        // The following configures LogLevel Information or above to be sent to
        // Application Insights for all categories.
        logging.AddFilter<Microsoft.Extensions.Logging.ApplicationInsights.ApplicationInsightsLoggerProvider>(string.Empty, LogLevel.Warning);

        // Adding the filter below to ensure logs of all severity from Program.cs
        // is sent to ApplicationInsights.
        logging.AddFilter<Microsoft.Extensions.Logging.ApplicationInsights.ApplicationInsightsLoggerProvider>(typeof(Program).FullName, LogLevel.Trace);
    }
    else
    {
        // If not application insight is available log to console
        logging.AddFilter("Microsoft", LogLevel.Warning);
        logging.AddFilter("System", LogLevel.Warning);
        logging.AddConsole();
    }
}

void ConfigureServices(IServiceCollection services, IConfiguration config)
{
    logger.LogInformation("Program // ConfigureServices");

    services.AddControllers().AddJsonOptions(options =>
    {
        options.JsonSerializerOptions.WriteIndented = true;
        options.JsonSerializerOptions.PropertyNamingPolicy = JsonNamingPolicy.CamelCase;
        options.JsonSerializerOptions.DefaultIgnoreCondition = JsonIgnoreCondition.WhenWritingNull;
        options.JsonSerializerOptions.Converters.Insert(0, new JsonStringEnumConverter());
    });

    services.AddHealthChecks().AddCheck<HealthCheck>("notifications_health_check");

    services.AddSingleton(config);
    if (!string.IsNullOrEmpty(applicationInsightsConnectionString))
    {
        services.AddSingleton(typeof(ITelemetryChannel), new ServerTelemetryChannel() { StorageFolder = "/tmp/logtelemetry" });

        services.AddApplicationInsightsTelemetry(new ApplicationInsightsServiceOptions
        {
            ConnectionString = applicationInsightsConnectionString
        });

        services.AddApplicationInsightsTelemetryProcessor<HealthTelemetryFilter>();
        services.AddSingleton<ITelemetryInitializer, CustomTelemetryInitializer>();
        logger.LogInformation($"// Program // Connected to Application Insights");
    }

    GeneralSettings generalSettings = config.GetSection("GeneralSettings").Get<GeneralSettings>();
    services.Configure<GeneralSettings>(config.GetSection("GeneralSettings"));
    services.AddAuthentication(JwtCookieDefaults.AuthenticationScheme)
          .AddJwtCookie(JwtCookieDefaults.AuthenticationScheme, options =>
          {
              options.JwtCookieName = generalSettings.JwtCookieName;
              options.MetadataAddress = generalSettings.OpenIdWellKnownEndpoint;
              options.TokenValidationParameters = new TokenValidationParameters
              {
                  ValidateIssuerSigningKey = true,
                  ValidateIssuer = false,
                  ValidateAudience = false,
                  RequireExpirationTime = true,
                  ValidateLifetime = true,
                  ClockSkew = TimeSpan.Zero
              };

              if (builder.Environment.IsDevelopment())
              {
                  options.RequireHttpsMetadata = false;
              }
          });

    AddAuthorizationRulesAndHandlers(services, config);

    ResourceLinkExtensions.Initialize(generalSettings.BaseUri);
    AddInputModelValidators(services);
    services.AddCoreServices(config);

    services.AddKafkaServices(config);
<<<<<<< HEAD
    
    //// services.AddKafkaHealthChecks(config); // disabeling health check as it is believed to cause instability

=======
>>>>>>> 1bc5040b
    services.AddPostgresRepositories(config);
}

void AddAuthorizationRulesAndHandlers(IServiceCollection services, IConfiguration config)
{
    services.AddAuthorization(options =>
    {
        options.AddPolicy(AuthorizationConstants.POLICY_CREATE_SCOPE_OR_PLATFORM_ACCESS, policy =>
        {
            policy.Requirements.Add(new CreateScopeOrAccessTokenRequirement(AuthorizationConstants.SCOPE_NOTIFICATIONS_CREATE));
        });
    });

    services.AddTransient<IAuthorizationHandler, ScopeAccessHandler>();

    // services required for access token handler
    services.AddMemoryCache();
    services.AddSingleton<IHttpContextAccessor, HttpContextAccessor>();
    services.AddSingleton<IPublicSigningKeyProvider, PublicSigningKeyProvider>();
    services.Configure<Altinn.Common.AccessToken.Configuration.KeyVaultSettings>(config.GetSection("kvSetting"));
    services.AddSingleton<IAuthorizationHandler, AccessTokenHandler>();
}

async Task SetConfigurationProviders(ConfigurationManager config)
{
    string basePath = Directory.GetParent(Directory.GetCurrentDirectory()).FullName;
    config.SetBasePath(basePath);
    config.AddJsonFile(basePath + "altinn-appsettings/altinn-dbsettings-secret.json", optional: true, reloadOnChange: true);

    await ConnectToKeyVaultAndSetApplicationInsights(config);
}

async Task ConnectToKeyVaultAndSetApplicationInsights(ConfigurationManager config)
{
    KeyVaultSettings keyVaultSettings = new();
    config.GetSection("kvSetting").Bind(keyVaultSettings);
    if (!string.IsNullOrEmpty(keyVaultSettings.ClientId) &&
        !string.IsNullOrEmpty(keyVaultSettings.TenantId) &&
        !string.IsNullOrEmpty(keyVaultSettings.ClientSecret) &&
        !string.IsNullOrEmpty(keyVaultSettings.SecretUri))
    {
        logger.LogInformation("Program // Configure key vault client // App");
        Environment.SetEnvironmentVariable("AZURE_CLIENT_ID", keyVaultSettings.ClientId);
        Environment.SetEnvironmentVariable("AZURE_CLIENT_SECRET", keyVaultSettings.ClientSecret);
        Environment.SetEnvironmentVariable("AZURE_TENANT_ID", keyVaultSettings.TenantId);
        var azureCredentials = new DefaultAzureCredential();

        config.AddAzureKeyVault(new Uri(keyVaultSettings.SecretUri), azureCredentials);

        SecretClient client = new(new Uri(keyVaultSettings.SecretUri), azureCredentials);

        try
        {
            KeyVaultSecret keyVaultSecret = await client.GetSecretAsync(vaultApplicationInsightsKey);
            applicationInsightsConnectionString = string.Format("InstrumentationKey={0}", keyVaultSecret.Value);
        }
        catch (Exception vaultException)
        {
            logger.LogError(vaultException, $"Unable to read application insights key.");
        }
    }
}

void AddInputModelValidators(IServiceCollection services)
{
    ValidatorOptions.Global.LanguageManager.Enabled = false;
    services.AddSingleton<IValidator<EmailNotificationOrderRequestExt>, EmailNotificationOrderRequestValidator>();
}

void IncludeXmlComments(SwaggerGenOptions swaggerGenOptions)
{
    try
    {
        string xmlFile = $"{Assembly.GetExecutingAssembly().GetName().Name}.xml";
        string xmlPath = Path.Combine(AppContext.BaseDirectory, xmlFile);
        swaggerGenOptions.IncludeXmlComments(xmlPath);
    }
    catch (Exception e)
    {
        logger.LogWarning(e, "Program // Exception when attempting to include the XML comments file(s).");
    }
}<|MERGE_RESOLUTION|>--- conflicted
+++ resolved
@@ -182,12 +182,6 @@
     services.AddCoreServices(config);
 
     services.AddKafkaServices(config);
-<<<<<<< HEAD
-    
-    //// services.AddKafkaHealthChecks(config); // disabeling health check as it is believed to cause instability
-
-=======
->>>>>>> 1bc5040b
     services.AddPostgresRepositories(config);
 }
 
