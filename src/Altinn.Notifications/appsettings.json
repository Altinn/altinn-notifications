--- conflicted
+++ resolved
@@ -1,9 +1,5 @@
 {
-<<<<<<< HEAD
-  "AltinnServiceSettings": {
-=======
   "PlatformSettings": {
->>>>>>> 8e11d1f1
     "ApiProfileEndpoint": "http://localhost:5101/profil/api/v1/"
   },
   "PostgreSQLSettings": {
