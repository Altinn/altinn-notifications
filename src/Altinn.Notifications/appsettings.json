--- conflicted
+++ resolved
@@ -22,12 +22,8 @@
     },
     "PastDueOrdersTopicName": "altinn.notifications.orders.pastdue",
     "PastDueOrdersRetryTopicName": "altinn.notifications.orders.pastdue.retry",
-<<<<<<< HEAD
     "EmailQueueTopicName": "altinn.notification.email.queue",
     "EmailStatusUpdatedTopicName": "altinn.notifications.email.status.updated",
-=======
-    "EmailQueueTopicName": "altinn.notifications.email.queue",
->>>>>>> f89497aa
     "HealthCheckTopic": "altinn.notifications.health.check",
     "Admin": {
       "TopicList": [
