--- conflicted
+++ resolved
@@ -64,11 +64,7 @@
     /// The name of the sms status updated retry topic
     /// </summary>
     public string SmsStatusUpdatedRetryTopicName { get; set; } = string.Empty;
-<<<<<<< HEAD
-
-=======
     
->>>>>>> 450432df
     /// <summary>
     /// The name of the platform service update topic 
     /// </summary>
