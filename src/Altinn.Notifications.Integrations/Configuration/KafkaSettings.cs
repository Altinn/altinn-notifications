--- conflicted
+++ resolved
@@ -13,16 +13,7 @@
     /// <summary>
     /// The sasl username
     /// </summary>
-<<<<<<< HEAD
     public string SaslUsername { get; set; } = string.Empty;
-=======
-    public string PastDueOrdersTopicName { get; set; } = string.Empty;
-    
-    /// <summary>
-    /// The name of the past due orders retry topic
-    /// </summary>
-    public string PastDueOrdersTopicNameRetry { get; set; } = string.Empty;
->>>>>>> 9f15a335
 
     /// <summary>
     /// The sasl password
@@ -38,9 +29,14 @@
     /// The name of the past due orders topic
     /// </summary>
     public string PastDueOrdersTopicName { get; set; } = string.Empty;
+    
+    /// <summary>
+    /// The name of the past due orders retry topic
+    /// </summary>
+    public string PastDueOrdersTopicNameRetry { get; set; } = string.Empty;
 
     /// <summary>
-    /// The name of the past due orders retry topic
+    /// The name of the general email queue topic
     /// </summary>
     public string PastDueOrdersTopicNameRetry { get; set; } = string.Empty;
 
