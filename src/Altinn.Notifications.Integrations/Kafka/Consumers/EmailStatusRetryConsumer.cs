--- conflicted
+++ resolved
@@ -10,13 +10,6 @@
 /// <summary>
 /// Kafka consumer for processing email status retry messages
 /// </summary>
-<<<<<<< HEAD
-public sealed class EmailStatusRetryConsumer(IKafkaProducer producer, IDeadDeliveryReportService deadDeliveryReportService, IOptions<Configuration.KafkaSettings> settings, ILogger<EmailStatusRetryConsumer> logger)
-    : NotificationStatusRetryConsumerBase<EmailStatusRetryConsumer>(producer, deadDeliveryReportService, settings, logger, settings.Value.EmailStatusUpdatedRetryTopicName)
-{
-    /// <inheritdoc/>
-    protected override DeliveryReportChannel Channel => DeliveryReportChannel.AzureCommunicationServices;
-=======
 public sealed class EmailStatusRetryConsumer(
     IKafkaProducer producer, 
     IDeadDeliveryReportService deadDeliveryReportService, 
@@ -43,5 +36,4 @@
     {
         return Task.Run(() => ConsumeMessage(ProcessStatus, RetryStatus, stoppingToken), stoppingToken);
     }
->>>>>>> 450432df
 }