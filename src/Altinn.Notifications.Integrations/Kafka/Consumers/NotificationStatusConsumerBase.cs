﻿using Altinn.Notifications.Core.Enums;
using Altinn.Notifications.Core.Exceptions;
using Altinn.Notifications.Core.Integrations;
using Altinn.Notifications.Core.Models;
using Altinn.Notifications.Integrations.Configuration;

using Microsoft.Extensions.Logging;
using Microsoft.Extensions.Options;

namespace Altinn.Notifications.Integrations.Kafka.Consumers;

/// <summary>
/// Base class for notification status consumers handling deserialize, status update, and selective retry.
/// </summary>
/// <typeparam name="TConsumer">The type of the consumer.</typeparam>
/// <typeparam name="TResult">The type of the result after deserializing the message.</typeparam>
public abstract class NotificationStatusConsumerBase<TConsumer, TResult> : KafkaConsumerBase<TConsumer>
    where TResult : class
    where TConsumer : class
{
    private readonly string _retryTopicName;
    private readonly string _sendStatusUpdateRetryTopicName;
    private readonly IKafkaProducer _producer;
    private readonly ILogger<TConsumer> _logger;

    /// <summary>
    /// Initializes a new instance of the <see cref="NotificationStatusConsumerBase{TConsumer, TResult}"/> class.
    /// </summary>
    /// <param name="topicName">The name of the Kafka topic to consume from.</param>
    /// <param name="retryTopicName">The name of the Kafka topic to publish retry messages to.</param>
    /// <param name="sendStatusUpdateRetryTopicName">The name of the Kafka topic to publish sendStatusUpdate retries</param>
    /// <param name="producer">The Kafka producer used for publishing retry messages.</param>
    /// <param name="settings">Kafka configuration settings.</param>
    /// <param name="logger">Logger for the consumer.</param>
    protected NotificationStatusConsumerBase(
        string topicName,
        string retryTopicName,
        string sendStatusUpdateRetryTopicName,
        IKafkaProducer producer,
        IOptions<KafkaSettings> settings,
        ILogger<TConsumer> logger)
        : base(settings, logger, topicName)
    {
        _logger = logger;
        _producer = producer;
        _retryTopicName = retryTopicName;
        _sendStatusUpdateRetryTopicName = sendStatusUpdateRetryTopicName;
    }

    /// <summary>
    /// Gets the name of the notification channel being processed (e.g. SMS or Email).
    /// </summary>
    protected abstract string ChannelName { get; }

    /// <inheritdoc/>
    protected override Task ExecuteAsync(CancellationToken stoppingToken)
    {
        return Task.Run(() => ConsumeMessage(ProcessStatus, RetryStatus, stoppingToken), stoppingToken);
    }

    /// <summary>
    /// Updates the notification status based on the parsed result.
    /// </summary>
    /// <param name="result">The parsed result containing status update information.</param>
    /// <returns>A task representing the asynchronous operation.</returns>
    protected abstract Task UpdateStatusAsync(TResult result);

    /// <summary>
    /// Attempts to parse a message into the result type.
    /// </summary>
    /// <param name="message">The message to parse.</param>
    /// <param name="result">The parsed result if successful; otherwise, null.</param>
    /// <returns><c>true</c> if parsing was successful; otherwise, <c>false</c>.</returns>
    protected abstract bool TryParse(string message, out TResult result);

    /// <summary>
    /// Processes a delivery report message received from Kafka.
    /// </summary>
    /// <param name="message">The raw message to process.</param>
    /// <returns>A task representing the asynchronous operation.</returns>
    private async Task ProcessStatus(string message)
    {
        if (!TryParse(message, out TResult result))
        {
            _logger.LogError("// {Consumer} // ProcessStatus // Deserialization of message failed. {Message}", typeof(TConsumer).Name, message);
            return;
        }

        try
        {
            await UpdateStatusAsync(result);
        }
        catch (SendStatusUpdateException e)
        {
            Guid? notificationId = null;
            Guid? externalReferenceId = null;

            if (e.IdentifierType == SendStatusIdentifierType.NotificationId && Guid.TryParse(e.Identifier, out var parsedNoticiationId))
            {
                notificationId = parsedNoticiationId;
            }

            if (e.IdentifierType == SendStatusIdentifierType.OperationId && Guid.TryParse(e.Identifier, out var parsedExternalReferenceId))
            {
                externalReferenceId = parsedExternalReferenceId;
            }

            var retryMessage = new UpdateStatusRetryMessage
            {
                FirstSeen = DateTime.UtcNow,
                Attempts = 1,
<<<<<<< HEAD
                NotificationId = e.IdentifierType == SendStatusIdentifierType.NotificationId ? Guid.Parse(e.Identifier) : null,
                ExternalReferenceId = e.IdentifierType is SendStatusIdentifierType.OperationId or SendStatusIdentifierType.GatewayReference ? Guid.Parse(e.Identifier) : null,
                SendResult = message
            };

            await RetryStatus(retryMessage.Serialize());
=======
                NotificationId = notificationId,
                ExternalReferenceId = externalReferenceId,
                SendResult = message
            };

            var serializedRetryMessage = retryMessage.Serialize();

            await RetrySendStatusUpdateException(serializedRetryMessage);
>>>>>>> 450432df
        }
        catch (Exception e) when (LogProcessingError(e, message))
        {
            throw;
        }
    }

    /// <summary>
    /// Sends a message to the retry topic.
    /// </summary>
    /// <param name="message">The message to retry.</param>
    /// <returns>A task representing the asynchronous operation.</returns>
    private async Task RetryStatus(string message)
    {
        await _producer.ProduceAsync(_retryTopicName, message);
    }

    /// <summary>
    /// Sends a message to a specified sendStatusUpdateRetry topic for multiple retries within a time interval.
    /// </summary>
    /// <param name="message">The message to retry</param>
    /// <returns></returns>
    private async Task RetrySendStatusUpdateException(string message)
    {
        await _producer.ProduceAsync(_sendStatusUpdateRetryTopicName, message);
    }

    /// <summary>
    /// Logs an error when an exception occurs while processing a Kafka message.
    /// </summary>
    /// <param name="exception">The exception that occurred during processing.</param>
    /// <param name="kafkaMessage">The Kafka message that caused the error.</param>
    /// <returns>Always returns <c>false</c> to allow the exception to propagate.</returns>
    private bool LogProcessingError(Exception exception, string kafkaMessage)
    {
        _logger.LogError(
            exception,
            "Could not update {Channel} send status for message: {Message}",
            ChannelName,
            kafkaMessage);

        return false;
    }
}<|MERGE_RESOLUTION|>--- conflicted
+++ resolved
@@ -109,14 +109,6 @@
             {
                 FirstSeen = DateTime.UtcNow,
                 Attempts = 1,
-<<<<<<< HEAD
-                NotificationId = e.IdentifierType == SendStatusIdentifierType.NotificationId ? Guid.Parse(e.Identifier) : null,
-                ExternalReferenceId = e.IdentifierType is SendStatusIdentifierType.OperationId or SendStatusIdentifierType.GatewayReference ? Guid.Parse(e.Identifier) : null,
-                SendResult = message
-            };
-
-            await RetryStatus(retryMessage.Serialize());
-=======
                 NotificationId = notificationId,
                 ExternalReferenceId = externalReferenceId,
                 SendResult = message
@@ -125,7 +117,6 @@
             var serializedRetryMessage = retryMessage.Serialize();
 
             await RetrySendStatusUpdateException(serializedRetryMessage);
->>>>>>> 450432df
         }
         catch (Exception e) when (LogProcessingError(e, message))
         {
