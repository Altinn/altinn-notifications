--- conflicted
+++ resolved
@@ -18,31 +18,12 @@
     /// <summary>
     /// Initializes a new instance of the <see cref="SmsStatusConsumer"/> class.
     /// </summary>
-<<<<<<< HEAD
-    /// <param name="producer">The Kafka producer used for publishing retry messages.</param>
-    /// <param name="settings">Kafka configuration settings.</param>
-    /// <param name="logger">Logger for the consumer.</param>
-    /// <param name="smsNotificationsService">Service for handling SMS notification operations.</param>
     public SmsStatusConsumer(
         IKafkaProducer producer,
-        IOptions<KafkaSettings> settings,
-=======
-    public SmsStatusConsumer(
-        IKafkaProducer producer,
->>>>>>> 91a81e96
         ILogger<SmsStatusConsumer> logger,
         IOptions<KafkaSettings> kafkaSettings,
         ISmsNotificationService smsNotificationsService)
-<<<<<<< HEAD
-        : base(
-            settings.Value.SmsStatusUpdatedTopicName, 
-            settings.Value.SmsStatusUpdatedRetryTopicName, 
-            producer, 
-            settings, 
-            logger)
-=======
         : base(producer, logger, kafkaSettings.Value.SmsStatusUpdatedTopicName, kafkaSettings.Value.SmsStatusUpdatedRetryTopicName, kafkaSettings)
->>>>>>> 91a81e96
     {
         _smsNotificationsService = smsNotificationsService;
     }
