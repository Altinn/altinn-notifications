﻿using Altinn.Notifications.Core.Integrations.Interfaces;
using Altinn.Notifications.Integrations.Configuration;
<<<<<<< HEAD
=======
using Altinn.Notifications.Integrations.Health;
>>>>>>> ed85ec3b
using Altinn.Notifications.Integrations.Kafka.Consumers;
using Altinn.Notifications.Integrations.Kafka.Producers;

using Microsoft.Extensions.Configuration;
using Microsoft.Extensions.DependencyInjection;
using Microsoft.Extensions.Hosting;

namespace Altinn.Notifications.Integrations.Extensions;

/// <summary>
/// Extension class for <see cref="IServiceCollection"/>
/// </summary>
public static class ServiceCollectionExtensions
{
    /// <summary>
    /// Adds kafka services and configurations to DI container.
    /// </summary>
    /// <param name="services">service collection.</param>
    /// <param name="config">the configuration collection</param>
    public static void AddKafkaServices(this IServiceCollection services, IConfiguration config)
    {
<<<<<<< HEAD
        return services
              .AddSingleton<IKafkaProducer, KafkaProducer>()
              .AddSingleton<IHostedService, PastDueOrdersConsumer>()
              .Configure<KafkaSettings>(config.GetSection("KafkaSettings"));
=======
        KafkaSettings? kafkaSettings = config.GetSection("KafkaSettings").Get<KafkaSettings>();

        if (kafkaSettings == null)
        {
            throw new ArgumentNullException(nameof(config), "Required KafkaSettings is missing from application configuration");
        }

        services
        .AddSingleton<IKafkaProducer, KafkaProducer>()
        .AddSingleton<IHostedService, PastDueOrdersConsumer>()
        .AddSingleton<IHostedService, PastDueOrdersConsumerRetry>()
        .Configure<KafkaSettings>(config.GetSection("KafkaSettings"));
    }

    /// <summary>
    /// Adds kafka health checks
    /// </summary>
    /// <param name="services">service collection.</param>
    /// <param name="config">the configuration collection</param>
    public static void AddKafkaHealthChecks(this IServiceCollection services, IConfiguration config)
    {
        KafkaSettings kafkaSettings = config!.GetSection("KafkaSettings").Get<KafkaSettings>()!;

        if (kafkaSettings == null)
        {
            throw new ArgumentNullException(nameof(config), "Required KafkaSettings is missing from application configuration");
        }

        services.AddHealthChecks()
        .AddCheck("notifications_kafka_health_check", new KafkaHealthCheck(kafkaSettings.BrokerAddress, kafkaSettings.HealthCheckTopic, kafkaSettings.ConsumerGroupId));
>>>>>>> ed85ec3b
    }
}<|MERGE_RESOLUTION|>--- conflicted
+++ resolved
@@ -1,9 +1,6 @@
 ﻿using Altinn.Notifications.Core.Integrations.Interfaces;
 using Altinn.Notifications.Integrations.Configuration;
-<<<<<<< HEAD
-=======
 using Altinn.Notifications.Integrations.Health;
->>>>>>> ed85ec3b
 using Altinn.Notifications.Integrations.Kafka.Consumers;
 using Altinn.Notifications.Integrations.Kafka.Producers;
 
@@ -25,12 +22,6 @@
     /// <param name="config">the configuration collection</param>
     public static void AddKafkaServices(this IServiceCollection services, IConfiguration config)
     {
-<<<<<<< HEAD
-        return services
-              .AddSingleton<IKafkaProducer, KafkaProducer>()
-              .AddSingleton<IHostedService, PastDueOrdersConsumer>()
-              .Configure<KafkaSettings>(config.GetSection("KafkaSettings"));
-=======
         KafkaSettings? kafkaSettings = config.GetSection("KafkaSettings").Get<KafkaSettings>();
 
         if (kafkaSettings == null)
@@ -61,6 +52,5 @@
 
         services.AddHealthChecks()
         .AddCheck("notifications_kafka_health_check", new KafkaHealthCheck(kafkaSettings.BrokerAddress, kafkaSettings.HealthCheckTopic, kafkaSettings.ConsumerGroupId));
->>>>>>> ed85ec3b
     }
 }