--- conflicted
+++ resolved
@@ -11,11 +11,6 @@
     public class NotificationRepository : INotificationsRepository
     {
         private readonly string _connectionString;
-<<<<<<< HEAD
-
-        private readonly ILogger _logger;
-=======
->>>>>>> 9ebaf977
 
         public NotificationRepository(IOptions<PostgreSQLSettings> postgresSettings)
         {
@@ -216,13 +211,8 @@
 
             return unsentTargets;
         }
-<<<<<<< HEAD
-
-        public async Task<Target> GetTarget(int targetId)
-=======
         
         public async Task<Target?> GetTarget(int targetId)
->>>>>>> 9ebaf977
         {
             Target? target = null;
 
