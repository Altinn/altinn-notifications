﻿using System.Collections.Immutable;
using Altinn.Notifications.Core.Enums;
using Altinn.Notifications.Core.Models;
using Altinn.Notifications.Core.Models.Notification;
using Altinn.Notifications.Core.Models.Recipients;
using Altinn.Notifications.Core.Models.Status;
using Altinn.Notifications.Core.Persistence;
using Altinn.Notifications.Persistence.Extensions;
<<<<<<< HEAD
using Altinn.Notifications.Persistence.Mappers;
=======
>>>>>>> 94cc8b3b
using Microsoft.Extensions.Logging;
using Npgsql;

using NpgsqlTypes;

namespace Altinn.Notifications.Persistence.Repository;

/// <summary>
/// Implementation of email notification repository logic
/// </summary>
public class EmailNotificationRepository : NotificationRepositoryBase, IEmailNotificationRepository
{
    private readonly ILogger<EmailNotificationRepository> _logger;
    
    private const string _emailSourceIdentifier = "EMAIL";
    private readonly NpgsqlDataSource _dataSource;
    private readonly ILogger<EmailNotificationRepository> _logger;
    private const string _insertEmailNotificationSql = "call notifications.insertemailnotification($1, $2, $3, $4, $5, $6, $7, $8, $9, $10)"; // (__orderid, _alternateid, _recipientorgno, _recipientnin, _toaddress, _customizedbody, _customizedsubject, _result, _resulttime, _expirytime)
    private const string _getEmailNotificationsSql = "select * from notifications.getemails_statusnew_updatestatus()";
    private const string _getEmailRecipients = "select * from notifications.getemailrecipients_v2($1)"; // (_orderid)
    private const string _tryMarkOrderAsCompletedSql = "SELECT notifications.trymarkorderascompleted($1, $2)"; // (_alternateid, _alternateidsource)
    private const string _updateEmailStatus =
        @"UPDATE notifications.emailnotifications 
        SET result = $1::emailnotificationresulttype, 
            resulttime = now(), 
            operationid = $2
        WHERE alternateid = $3 OR operationid = $2
        RETURNING alternateid;"; // (_result, _operationid, _alternateid)

    /// <summary>
    /// Initializes a new instance of the <see cref="EmailNotificationRepository"/> class.
    /// </summary>
    /// <param name="dataSource">The npgsql data source.</param>
<<<<<<< HEAD
    /// <param name="logger">The logger associated with this implementation of the IEmailNotificationRepository</param>
    public EmailNotificationRepository(NpgsqlDataSource dataSource, ILogger<EmailNotificationRepository> logger)
    : base(dataSource, logger) // Pass required parameters to the base class constructor
=======
    /// <param name="logger">The logger used with this implementation of IEmailNotificationRepository</param>
    public EmailNotificationRepository(NpgsqlDataSource dataSource, ILogger<EmailNotificationRepository> logger)
>>>>>>> 94cc8b3b
    {
        _dataSource = dataSource;
        _logger = logger;
    }

    /// <inheritdoc/>
    public async Task AddNotification(EmailNotification notification, DateTime expiry)
    {
        await using NpgsqlCommand pgcom = _dataSource.CreateCommand(_insertEmailNotificationSql);

        pgcom.Parameters.AddWithValue(NpgsqlDbType.Uuid, notification.OrderId);
        pgcom.Parameters.AddWithValue(NpgsqlDbType.Uuid, notification.Id);
        pgcom.Parameters.AddWithValue(NpgsqlDbType.Text, notification.Recipient.OrganizationNumber ?? (object)DBNull.Value);
        pgcom.Parameters.AddWithValue(NpgsqlDbType.Text, notification.Recipient.NationalIdentityNumber ?? (object)DBNull.Value);
        pgcom.Parameters.AddWithValue(NpgsqlDbType.Text, notification.Recipient.ToAddress);
        pgcom.Parameters.AddWithValue(NpgsqlDbType.Text, notification.Recipient.CustomizedBody ?? (object)DBNull.Value);
        pgcom.Parameters.AddWithValue(NpgsqlDbType.Text, notification.Recipient.CustomizedSubject ?? (object)DBNull.Value);
        pgcom.Parameters.AddWithValue(NpgsqlDbType.Text, notification.SendResult.Result.ToString());
        pgcom.Parameters.AddWithValue(NpgsqlDbType.TimestampTz, notification.SendResult.ResultTime);
        pgcom.Parameters.AddWithValue(NpgsqlDbType.TimestampTz, expiry);

        await pgcom.ExecuteNonQueryAsync();
    }

    /// <inheritdoc/>
    public async Task<List<Email>> GetNewNotifications()
    {
        List<Email> searchResult = new();
        await using NpgsqlCommand pgcom = _dataSource.CreateCommand(_getEmailNotificationsSql);

        await using (NpgsqlDataReader reader = await pgcom.ExecuteReaderAsync())
        {
            while (await reader.ReadAsync())
            {
                EmailContentType emailContentType = Enum.Parse<EmailContentType>(reader.GetValue<string>("contenttype"));

                var email = new Email(
                    reader.GetValue<Guid>("alternateid"),
                    reader.GetValue<string>("subject"),
                    reader.GetValue<string>("body"),
                    reader.GetValue<string>("fromaddress"),
                    reader.GetValue<string>("toaddress"),
                    emailContentType);

                searchResult.Add(email);
            }
        }

        return searchResult;
    }

    private static async Task<bool> TryCompleteOrderBasedOnNotificationsState(Guid notificationId, NpgsqlConnection connection, NpgsqlTransaction transaction)
    {
        await using NpgsqlCommand pgcom = new(_tryMarkOrderAsCompletedSql, connection, transaction);
        pgcom.Parameters.AddWithValue(NpgsqlDbType.Uuid, notificationId);
        pgcom.Parameters.AddWithValue(NpgsqlDbType.Text, _emailSourceIdentifier);

        var result = await pgcom.ExecuteScalarAsync();
        return result != null && (bool)result;
    }

    /// <inheritdoc/>
    /// todo: update doc
    public async Task UpdateSendStatus(Guid? notificationId, EmailNotificationResultType status, string? operationId = null)
    {
        await using var connection = await _dataSource.OpenConnectionAsync();
        await using var transaction = await connection.BeginTransactionAsync();

        try
        {
            await using NpgsqlCommand pgcom = new(_updateEmailStatus, connection, transaction);
            pgcom.Parameters.AddWithValue(NpgsqlDbType.Text, status.ToString());
            pgcom.Parameters.AddWithValue(NpgsqlDbType.Text, operationId ?? (object)DBNull.Value);
            pgcom.Parameters.AddWithValue(NpgsqlDbType.Uuid, notificationId ?? (object)DBNull.Value);

            _logger.LogInformation("Sql query to update email notification status for {OperationId}: {SqlQuery}", operationId, pgcom.CommandText);
            var alternateId = await pgcom.ExecuteScalarAsync();

<<<<<<< HEAD
            var parseResult = Guid.TryParse(alternateId?.ToString(), out Guid emailNotificationAlternateId);
=======
            if (alternateId == null)
            {
                _logger.LogInformation("Status type for email notification {NotificationId} with operation id {OperationId} was updated to {Status}. No alternateId was returned from the updateEmailStatus query.", notificationId, operationId, status);
                await transaction.RollbackAsync();
                return;
            }

            var parseResult = Guid.TryParse(alternateId?.ToString(), out Guid alternateIdGuid);
>>>>>>> 94cc8b3b

            if (!parseResult)
            {
                throw new InvalidOperationException($"Guid could not be parsed");
            }

            var orderIsSetAsCompleted = await TryCompleteOrderBasedOnNotificationsState(emailNotificationAlternateId, connection, transaction);

            if (orderIsSetAsCompleted)
            {
                var orderStatus = await GetShipmentTracking(emailNotificationAlternateId, connection, transaction);
                if (orderStatus != null)
                {
                    await InsertStatusFeed(orderStatus);
                }
                else
                {
                    _logger.LogError("Order status could not be retrieved for alternate ID {AlternateId}.", emailNotificationAlternateId);
                }
            }

            await transaction.CommitAsync();
        }
        catch (Exception)
        {
            await transaction.RollbackAsync();
            throw;
        }
    }

    /// <inheritdoc/>
    public async Task<List<EmailRecipient>> GetRecipients(Guid orderId)
    {
        List<EmailRecipient> searchResult = [];

        await using NpgsqlCommand pgcom = _dataSource.CreateCommand(_getEmailRecipients);
        pgcom.Parameters.AddWithValue(NpgsqlDbType.Uuid, orderId);
        await using (NpgsqlDataReader reader = await pgcom.ExecuteReaderAsync())
        {
            while (await reader.ReadAsync())
            {
                searchResult.Add(new EmailRecipient()
                {
                    ToAddress = reader.GetValue<string>("toaddress"),
                    OrganizationNumber = reader.GetValue<string?>("recipientorgno"),
                    NationalIdentityNumber = reader.GetValue<string?>("recipientnin"),
                });
            }
        }

        return searchResult;
    }
}<|MERGE_RESOLUTION|>--- conflicted
+++ resolved
@@ -6,10 +6,7 @@
 using Altinn.Notifications.Core.Models.Status;
 using Altinn.Notifications.Core.Persistence;
 using Altinn.Notifications.Persistence.Extensions;
-<<<<<<< HEAD
 using Altinn.Notifications.Persistence.Mappers;
-=======
->>>>>>> 94cc8b3b
 using Microsoft.Extensions.Logging;
 using Npgsql;
 
@@ -22,8 +19,6 @@
 /// </summary>
 public class EmailNotificationRepository : NotificationRepositoryBase, IEmailNotificationRepository
 {
-    private readonly ILogger<EmailNotificationRepository> _logger;
-    
     private const string _emailSourceIdentifier = "EMAIL";
     private readonly NpgsqlDataSource _dataSource;
     private readonly ILogger<EmailNotificationRepository> _logger;
@@ -43,14 +38,9 @@
     /// Initializes a new instance of the <see cref="EmailNotificationRepository"/> class.
     /// </summary>
     /// <param name="dataSource">The npgsql data source.</param>
-<<<<<<< HEAD
     /// <param name="logger">The logger associated with this implementation of the IEmailNotificationRepository</param>
     public EmailNotificationRepository(NpgsqlDataSource dataSource, ILogger<EmailNotificationRepository> logger)
     : base(dataSource, logger) // Pass required parameters to the base class constructor
-=======
-    /// <param name="logger">The logger used with this implementation of IEmailNotificationRepository</param>
-    public EmailNotificationRepository(NpgsqlDataSource dataSource, ILogger<EmailNotificationRepository> logger)
->>>>>>> 94cc8b3b
     {
         _dataSource = dataSource;
         _logger = logger;
@@ -113,7 +103,6 @@
     }
 
     /// <inheritdoc/>
-    /// todo: update doc
     public async Task UpdateSendStatus(Guid? notificationId, EmailNotificationResultType status, string? operationId = null)
     {
         await using var connection = await _dataSource.OpenConnectionAsync();
@@ -125,13 +114,8 @@
             pgcom.Parameters.AddWithValue(NpgsqlDbType.Text, status.ToString());
             pgcom.Parameters.AddWithValue(NpgsqlDbType.Text, operationId ?? (object)DBNull.Value);
             pgcom.Parameters.AddWithValue(NpgsqlDbType.Uuid, notificationId ?? (object)DBNull.Value);
-
-            _logger.LogInformation("Sql query to update email notification status for {OperationId}: {SqlQuery}", operationId, pgcom.CommandText);
             var alternateId = await pgcom.ExecuteScalarAsync();
 
-<<<<<<< HEAD
-            var parseResult = Guid.TryParse(alternateId?.ToString(), out Guid emailNotificationAlternateId);
-=======
             if (alternateId == null)
             {
                 _logger.LogInformation("Status type for email notification {NotificationId} with operation id {OperationId} was updated to {Status}. No alternateId was returned from the updateEmailStatus query.", notificationId, operationId, status);
@@ -139,8 +123,7 @@
                 return;
             }
 
-            var parseResult = Guid.TryParse(alternateId?.ToString(), out Guid alternateIdGuid);
->>>>>>> 94cc8b3b
+            var parseResult = Guid.TryParse(alternateId?.ToString(), out Guid emailNotificationAlternateId);
 
             if (!parseResult)
             {
