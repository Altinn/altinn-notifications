--- conflicted
+++ resolved
@@ -16,21 +16,7 @@
 /// </summary>
 public class EmailNotificationRepository : NotificationRepositoryBase, IEmailNotificationRepository
 {
-<<<<<<< HEAD
-    /// <summary>
-    /// Gets the SQL query used to retrieve shipment tracking information joining with email.
-    /// </summary>
-    protected override string GetShipmentTrackingSql => _getShipmentTrackingEmailSql;
-
-    /// <inheritdoc/>
-    protected override string UpdateNotificationStatusSql => _updateStatusAcceptedSql;
-
-    /// <inheritdoc/>
-    protected override string SourceIdentifier => "EMAIL";
-
-=======
     private const string _emailSourceIdentifier = "EMAIL";
->>>>>>> 918c12f8
     private readonly NpgsqlDataSource _dataSource;
     private readonly ILogger<EmailNotificationRepository> _logger;
 
