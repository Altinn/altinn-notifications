--- conflicted
+++ resolved
@@ -4,10 +4,6 @@
 using Altinn.Notifications.Core.Models.Recipients;
 using Altinn.Notifications.Core.Persistence;
 using Altinn.Notifications.Persistence.Extensions;
-<<<<<<< HEAD
-=======
-
->>>>>>> 94cc8b3b
 using Microsoft.Extensions.Logging;
 using Npgsql;
 using NpgsqlTypes;
@@ -45,13 +41,8 @@
     /// Initializes a new instance of the <see cref="SmsNotificationRepository"/> class.
     /// </summary>
     /// <param name="dataSource">The Npgsql data source.</param>
-<<<<<<< HEAD
     /// <param name="logger">The logger associated with this implementation of the SmsNotificationRepository</param>
     public SmsNotificationRepository(NpgsqlDataSource dataSource, ILogger<SmsNotificationRepository> logger) : base(dataSource, logger)
-=======
-    /// <param name="logger">The logger associated with this implementation of the ISmsNotifactionRepository</param>
-    public SmsNotificationRepository(NpgsqlDataSource dataSource, ILogger<SmsNotificationRepository> logger)
->>>>>>> 94cc8b3b
     {
         _dataSource = dataSource;
         _logger = logger;
