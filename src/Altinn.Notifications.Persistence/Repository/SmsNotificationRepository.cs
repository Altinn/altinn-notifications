<<<<<<< HEAD
﻿using Altinn.Notifications.Core.Models.Notification;
using Altinn.Notifications.Core.Models.Recipients;
=======
﻿using Altinn.Notifications.Core.Models;
using Altinn.Notifications.Core.Models.Notification;
>>>>>>> 80d82a38
using Altinn.Notifications.Core.Persistence;
using Altinn.Notifications.Persistence.Extensions;

using Microsoft.ApplicationInsights;

using Npgsql;

using NpgsqlTypes;

namespace Altinn.Notifications.Persistence.Repository;

/// <summary>
/// Implementation of sms repository logic
/// </summary>
public class SmsNotificationRepository : ISmsNotificationRepository
{
    private readonly NpgsqlDataSource _dataSource;
    private readonly TelemetryClient? _telemetryClient;

    private const string _insertSmsNotificationSql = "call notifications.insertsmsnotification($1, $2, $3, $4, $5, $6, $7)"; // (__orderid, _alternateid, _recipientid, _mobilenumber, _result, _resulttime, _expirytime)
<<<<<<< HEAD
    private const string _getSmsRecipients = "select * from notifications.getsmsrecipients($1)"; // (_orderid)
=======
    private const string _getSmsNotificationsSql = "select * from notifications.getsms_statusnew_updatestatus()";
>>>>>>> 80d82a38

    /// <summary>
    /// Initializes a new instance of the <see cref="SmsNotificationRepository"/> class.
    /// </summary>
    /// <param name="dataSource">The npgsql data source.</param>
    /// <param name="telemetryClient">Telemetry client</param>
    public SmsNotificationRepository(NpgsqlDataSource dataSource, TelemetryClient? telemetryClient = null)
    {
        _dataSource = dataSource;
        _telemetryClient = telemetryClient;
    }

    /// <inheritdoc/>
    public async Task AddNotification(SmsNotification notification, DateTime expiry)
    {
        await using NpgsqlCommand pgcom = _dataSource.CreateCommand(_insertSmsNotificationSql);
        using TelemetryTracker tracker = new(_telemetryClient, pgcom);

        pgcom.Parameters.AddWithValue(NpgsqlDbType.Uuid, notification.OrderId);
        pgcom.Parameters.AddWithValue(NpgsqlDbType.Uuid, notification.Id);
        pgcom.Parameters.AddWithValue(NpgsqlDbType.Text, notification.RecipientId ?? (object)DBNull.Value);
        pgcom.Parameters.AddWithValue(NpgsqlDbType.Text, notification.RecipientNumber);
        pgcom.Parameters.AddWithValue(NpgsqlDbType.Text, notification.SendResult.Result.ToString());
        pgcom.Parameters.AddWithValue(NpgsqlDbType.TimestampTz, notification.SendResult.ResultTime);
        pgcom.Parameters.AddWithValue(NpgsqlDbType.TimestampTz, expiry);

        await pgcom.ExecuteNonQueryAsync();
        tracker.Track();
    }

    /// <inheritdoc/>
<<<<<<< HEAD
    public async Task<List<SmsRecipient>> GetRecipients(Guid orderId)
    {
        List<SmsRecipient> searchResult = new();

        await using NpgsqlCommand pgcom = _dataSource.CreateCommand(_getSmsRecipients);
        using TelemetryTracker tracker = new(_telemetryClient, pgcom);
        pgcom.Parameters.AddWithValue(NpgsqlDbType.Uuid, orderId);
=======
    public async Task<List<Sms>> GetNewNotifications()
    {
        List<Sms> searchResult = new();
        await using NpgsqlCommand pgcom = _dataSource.CreateCommand(_getSmsNotificationsSql);
        using TelemetryTracker tracker = new(_telemetryClient, pgcom);

>>>>>>> 80d82a38
        await using (NpgsqlDataReader reader = await pgcom.ExecuteReaderAsync())
        {
            while (await reader.ReadAsync())
            {
<<<<<<< HEAD
                searchResult.Add(new SmsRecipient()
                {
                    RecipientId = reader.GetValue<string>("recipientid"),
                    MobileNumber = reader.GetValue<string>("mobilenumber")
                });
=======
                var sms = new Sms(
                    reader.GetValue<Guid>("alternateid"),
                    reader.GetValue<string>("sendernumber"),
                    reader.GetValue<string>("mobilenumber"),
                    reader.GetValue<string>("body"));

                searchResult.Add(sms);
>>>>>>> 80d82a38
            }
        }

        tracker.Track();
        return searchResult;
    }
}<|MERGE_RESOLUTION|>--- conflicted
+++ resolved
@@ -1,10 +1,6 @@
-<<<<<<< HEAD
-﻿using Altinn.Notifications.Core.Models.Notification;
-using Altinn.Notifications.Core.Models.Recipients;
-=======
 ﻿using Altinn.Notifications.Core.Models;
 using Altinn.Notifications.Core.Models.Notification;
->>>>>>> 80d82a38
+using Altinn.Notifications.Core.Models.Recipients;
 using Altinn.Notifications.Core.Persistence;
 using Altinn.Notifications.Persistence.Extensions;
 
@@ -25,11 +21,8 @@
     private readonly TelemetryClient? _telemetryClient;
 
     private const string _insertSmsNotificationSql = "call notifications.insertsmsnotification($1, $2, $3, $4, $5, $6, $7)"; // (__orderid, _alternateid, _recipientid, _mobilenumber, _result, _resulttime, _expirytime)
-<<<<<<< HEAD
+    private const string _getSmsNotificationsSql = "select * from notifications.getsms_statusnew_updatestatus()";
     private const string _getSmsRecipients = "select * from notifications.getsmsrecipients($1)"; // (_orderid)
-=======
-    private const string _getSmsNotificationsSql = "select * from notifications.getsms_statusnew_updatestatus()";
->>>>>>> 80d82a38
 
     /// <summary>
     /// Initializes a new instance of the <see cref="SmsNotificationRepository"/> class.
@@ -61,7 +54,6 @@
     }
 
     /// <inheritdoc/>
-<<<<<<< HEAD
     public async Task<List<SmsRecipient>> GetRecipients(Guid orderId)
     {
         List<SmsRecipient> searchResult = new();
@@ -69,25 +61,33 @@
         await using NpgsqlCommand pgcom = _dataSource.CreateCommand(_getSmsRecipients);
         using TelemetryTracker tracker = new(_telemetryClient, pgcom);
         pgcom.Parameters.AddWithValue(NpgsqlDbType.Uuid, orderId);
-=======
+        await using (NpgsqlDataReader reader = await pgcom.ExecuteReaderAsync())
+        {
+            while (await reader.ReadAsync())
+            {
+                searchResult.Add(new SmsRecipient()
+                {
+                    RecipientId = reader.GetValue<string>("recipientid"),
+                    MobileNumber = reader.GetValue<string>("mobilenumber")
+                });
+            }
+        }
+
+        tracker.Track();
+        return searchResult;
+    }
+
+    /// <inheritdoc/>
     public async Task<List<Sms>> GetNewNotifications()
     {
         List<Sms> searchResult = new();
         await using NpgsqlCommand pgcom = _dataSource.CreateCommand(_getSmsNotificationsSql);
         using TelemetryTracker tracker = new(_telemetryClient, pgcom);
 
->>>>>>> 80d82a38
         await using (NpgsqlDataReader reader = await pgcom.ExecuteReaderAsync())
         {
             while (await reader.ReadAsync())
             {
-<<<<<<< HEAD
-                searchResult.Add(new SmsRecipient()
-                {
-                    RecipientId = reader.GetValue<string>("recipientid"),
-                    MobileNumber = reader.GetValue<string>("mobilenumber")
-                });
-=======
                 var sms = new Sms(
                     reader.GetValue<Guid>("alternateid"),
                     reader.GetValue<string>("sendernumber"),
@@ -95,7 +95,6 @@
                     reader.GetValue<string>("body"));
 
                 searchResult.Add(sms);
->>>>>>> 80d82a38
             }
         }
 
