﻿using Altinn.Notifications.Core.Enums;
using Altinn.Notifications.Core.Models;
using Altinn.Notifications.Core.Models.Notification;
using Altinn.Notifications.Core.Models.Recipients;
using Altinn.Notifications.Core.Persistence;
using Altinn.Notifications.Persistence.Extensions;
using Microsoft.Extensions.Logging;
using Npgsql;
using NpgsqlTypes;

namespace Altinn.Notifications.Persistence.Repository;

/// <summary>
/// Implements the repository logic for SMS notifications.
/// </summary>
public class SmsNotificationRepository : NotificationRepositoryBase, ISmsNotificationRepository
{
<<<<<<< HEAD
    /// <summary>
    /// Gets the SQL query used to retrieve shipment tracking information using sms identifier.
    /// </summary>
    protected override string GetShipmentTrackingSql => _getShipmentTrackingSmsSql;

    /// <inheritdoc/>
    protected override string UpdateNotificationStatusSql => _updateStatusAcceptedSql;

    /// <inheritdoc/>
    protected override string SourceIdentifier => "SMS";

    private const string _getShipmentTrackingSmsSql = @"SELECT notifications.get_shipment_tracking_v2(o.alternateid, o.creatorname), o.alternateid
                                                         FROM notifications.orders o
                                                         INNER JOIN notifications.smsnotifications e ON e._orderid = o._id
                                                         WHERE e.alternateid = @notificationalternateid";

=======
    private const string _smsSourceIdentifier = "SMS";
>>>>>>> 918c12f8
    private readonly NpgsqlDataSource _dataSource;
    private readonly ILogger<SmsNotificationRepository> _logger;

    private const string _getNewSmsNotificationsSql = "select * from notifications.getsms_statusnew_updatestatus($1)"; // (_sendingtimepolicy) this is now calling an overload function with the sending time policy parameter
    private const string _getSmsNotificationRecipientsSql = "select * from notifications.getsmsrecipients_v2($1)"; // (_orderid)
    private const string _insertNewSmsNotificationSql = "call notifications.insertsmsnotification($1, $2, $3, $4, $5, $6, $7, $8, $9, $10)"; // (__orderid, _alternateid, _recipientorgno, _recipientnin, _mobilenumber, _customizedbody, _result, _smscount, _resulttime, _expirytime)
    private const string _updateStatusAcceptedSql = @"UPDATE notifications.smsnotifications
                                                    SET result = 'Failed_Expired'
                                                    WHERE _id IN (
                                                        SELECT _id
                                                        FROM notifications.smsnotifications
                                                        WHERE result = 'Accepted' AND expirytime < (now() - INTERVAL '48 hours')
                                                        ORDER BY _id ASC
                                                        LIMIT @limit
                                                    )
                                                    RETURNING alternateid;";

    private const string _updateSmsNotificationBasedOnIdentifierSql =
        @"UPDATE notifications.smsnotifications 
            SET result = $1::smsnotificationresulttype, 
                resulttime = now(), 
                gatewayreference = $2 
            WHERE alternateid = $3"; // (_result, _gatewayreference, _alternateid)

    private const string _updateSmsNotificationBasedOnGatewayReferenceSql =
        @"UPDATE notifications.smsnotifications 
            SET result = $1::smsnotificationresulttype, 
                resulttime = now() 
            WHERE gatewayreference = $2
            RETURNING alternateid"; // (_result, _gatewayreference)

    /// <summary>
    /// Initializes a new instance of the <see cref="SmsNotificationRepository"/> class.
    /// </summary>
    /// <param name="dataSource">The Npgsql data source.</param>
    /// <param name="logger">The logger associated with this implementation of the SmsNotificationRepository</param>
    public SmsNotificationRepository(NpgsqlDataSource dataSource, ILogger<SmsNotificationRepository> logger) : base(logger)
    {
        _dataSource = dataSource;
        _logger = logger;
    }

    /// <inheritdoc/>
    public async Task AddNotification(SmsNotification notification, DateTime expiry, int count)
    {
        await using NpgsqlCommand pgcom = _dataSource.CreateCommand(_insertNewSmsNotificationSql);

        pgcom.Parameters.AddWithValue(NpgsqlDbType.Uuid, notification.OrderId);
        pgcom.Parameters.AddWithValue(NpgsqlDbType.Uuid, notification.Id);
        pgcom.Parameters.AddWithValue(NpgsqlDbType.Text, notification.Recipient.OrganizationNumber ?? (object)DBNull.Value);
        pgcom.Parameters.AddWithValue(NpgsqlDbType.Text, notification.Recipient.NationalIdentityNumber ?? (object)DBNull.Value);
        pgcom.Parameters.AddWithValue(NpgsqlDbType.Text, notification.Recipient.MobileNumber);
        pgcom.Parameters.AddWithValue(NpgsqlDbType.Text, notification.Recipient.CustomizedBody ?? (object)DBNull.Value);
        pgcom.Parameters.AddWithValue(NpgsqlDbType.Text, notification.SendResult.Result.ToString());
        pgcom.Parameters.AddWithValue(NpgsqlDbType.Integer, count);
        pgcom.Parameters.AddWithValue(NpgsqlDbType.TimestampTz, notification.SendResult.ResultTime);
        pgcom.Parameters.AddWithValue(NpgsqlDbType.TimestampTz, expiry);

        await pgcom.ExecuteNonQueryAsync();
    }

    /// <inheritdoc/>
    public async Task<List<SmsRecipient>> GetRecipients(Guid orderId)
    {
        List<SmsRecipient> recipients = [];

        await using NpgsqlCommand pgcom = _dataSource.CreateCommand(_getSmsNotificationRecipientsSql);

        pgcom.Parameters.AddWithValue(NpgsqlDbType.Uuid, orderId);

        await using (NpgsqlDataReader reader = await pgcom.ExecuteReaderAsync())
        {
            while (await reader.ReadAsync())
            {
                recipients.Add(new SmsRecipient()
                {
                    MobileNumber = reader.GetValue<string>("mobilenumber"),
                    OrganizationNumber = reader.GetValue<string?>("recipientorgno"),
                    NationalIdentityNumber = reader.GetValue<string?>("recipientnin")
                });
            }
        }

        return recipients;
    }

    /// <inheritdoc/>   
    public async Task<List<Sms>> GetNewNotifications(SendingTimePolicy sendingTimePolicy = SendingTimePolicy.Daytime)
    {
        List<Sms> readyToSendSMS = [];
        await using NpgsqlCommand pgcom = _dataSource.CreateCommand(_getNewSmsNotificationsSql);

        pgcom.Parameters.AddWithValue(NpgsqlDbType.Integer, (int)sendingTimePolicy);
        await using (NpgsqlDataReader reader = await pgcom.ExecuteReaderAsync())
        {
            while (await reader.ReadAsync())
            {
                var sms = new Sms(
                    reader.GetValue<Guid>("alternateid"),
                    reader.GetValue<string>("sendernumber"),
                    reader.GetValue<string>("mobilenumber"),
                    reader.GetValue<string>("body"));

                readyToSendSMS.Add(sms);
            }
        }

        return readyToSendSMS;
    }

    /// <inheritdoc/>
    /// <exception cref="ArgumentException">Throws if the provided SMS identifier is invalid.</exception>
    public async Task UpdateSendStatus(Guid? notificationId, SmsNotificationResultType result, string? gatewayReference = null)
    {
        if ((!notificationId.HasValue || notificationId.Value == Guid.Empty) && string.IsNullOrWhiteSpace(gatewayReference))
        {
            throw new ArgumentException("The provided SMS identifier is invalid.");
        }

        if (notificationId.HasValue && notificationId.Value != Guid.Empty)
        {
            await UpdateSendStatusById(notificationId.Value, result, gatewayReference);
        }
        else if (!string.IsNullOrWhiteSpace(gatewayReference))
        {
            await UpdateSendStatusByGatewayReference(gatewayReference, result);
        }
    }

    /// <summary>
    /// Updates the send status of an SMS notification based on its identifier and sets the gateway reference.
    /// </summary>
    /// <param name="smsNotificationAlternateId">The unique identifier of the SMS notification.</param>
    /// <param name="result">The result status of sending the SMS notification.</param>
    /// <param name="gatewayReference">The gateway reference (optional). If provided, it will be updated in the database.</param>
    /// <returns>A task that represents the asynchronous operation.</returns>
    /// <exception cref="ArgumentException">Thrown when the provided SMS identifier is invalid.</exception>
    private async Task UpdateSendStatusById(Guid smsNotificationAlternateId, SmsNotificationResultType result, string? gatewayReference = null)
    {
        if (smsNotificationAlternateId == Guid.Empty)
        {
            throw new ArgumentException("The provided SMS identifier is invalid.");
        }

        await using var connection = await _dataSource.OpenConnectionAsync();
        await using var transaction = await connection.BeginTransactionAsync();

        try
        {
            await using NpgsqlCommand pgcom = new(_updateSmsNotificationBasedOnIdentifierSql, connection, transaction);
            pgcom.Parameters.AddWithValue(NpgsqlDbType.Text, result.ToString());
            pgcom.Parameters.AddWithValue(NpgsqlDbType.Text, string.IsNullOrWhiteSpace(gatewayReference) ? DBNull.Value : gatewayReference);
            pgcom.Parameters.AddWithValue(NpgsqlDbType.Uuid, smsNotificationAlternateId);

            await pgcom.ExecuteNonQueryAsync();

            var orderIsSetAsCompleted = await TryCompleteOrderBasedOnNotificationsState(smsNotificationAlternateId, connection, transaction);

            if (orderIsSetAsCompleted)
            {
<<<<<<< HEAD
                var orderStatus = await GetShipmentTracking(smsNotificationAlternateId, connection, transaction);
                if (orderStatus != null)
                {
                    await InsertStatusFeed(orderStatus, connection, transaction);
                }
                else
                {
                    // order status could not be retrieved, but we still commit the transaction to set the SMS notification, and order status
                    _logger.LogError("Order status could not be retrieved for alternate ID");
                }
=======
               await InsertStatusFeedBasedOnShipmentTracking(connection, transaction, smsNotificationAlternateId);
>>>>>>> 918c12f8
            }

            await transaction.CommitAsync();
        }
        catch (Exception)
        {
            await transaction.RollbackAsync();
            throw;
        }
    }

    /// <summary>
    /// Updates the send status of an SMS notification based on its gateway reference.
    /// </summary>
    /// <param name="gatewayReference">The gateway reference of the SMS notification.</param>
    /// <param name="result">The result status of sending the SMS notification.</param>
    /// <returns>A task that represents the asynchronous operation.</returns>
    /// <exception cref="ArgumentException">Thrown when the provided gateway reference is invalid.</exception>
    private async Task UpdateSendStatusByGatewayReference(string gatewayReference, SmsNotificationResultType result)
    {
        if (string.IsNullOrWhiteSpace(gatewayReference))
        {
            throw new ArgumentException("The provided gateway reference is invalid.");
        }

        await using var connection = await _dataSource.OpenConnectionAsync();
        await using var transaction = await connection.BeginTransactionAsync();

        try
        {
            await using NpgsqlCommand pgcom = _dataSource.CreateCommand(_updateSmsNotificationBasedOnGatewayReferenceSql);
            pgcom.Parameters.AddWithValue(NpgsqlDbType.Text, result.ToString());
            pgcom.Parameters.AddWithValue(NpgsqlDbType.Text, gatewayReference);

            var alternateId = await pgcom.ExecuteScalarAsync();

            if (alternateId == null)
            {
                await transaction.RollbackAsync();
                _logger.LogError("No alternateId was returned from the updateSmsStatus query. {GatewayReference}", gatewayReference);
                return;
            }

            var parseResult = Guid.TryParse(alternateId?.ToString(), out Guid alternateIdGuid);

            if (parseResult)
            {
                var orderIsSetAsCompleted = await TryCompleteOrderBasedOnNotificationsState(alternateIdGuid, connection, transaction);
                if (orderIsSetAsCompleted)
                {
                    await InsertStatusFeedBasedOnShipmentTracking(connection, transaction, alternateIdGuid);
                }

                await transaction.CommitAsync();
            }
            else
            {
                throw new ArgumentException("The provided gateway reference did not match any existing SMS notification.");
            }
        }
        catch (Exception)
        {
            await transaction.RollbackAsync();
            throw;
        }
    }

    private async Task InsertStatusFeedBasedOnShipmentTracking(NpgsqlConnection connection, NpgsqlTransaction transaction, Guid alternateIdGuid)
    {
        var orderStatus = await GetShipmentTracking(alternateIdGuid, connection, transaction);
        if (orderStatus != null)
        {
            await InsertStatusFeed(orderStatus, connection, transaction);
        }
        else
        {
            // order status could not be retrieved, we roll back the transaction and throw an exception
            _logger.LogError("Order status could not be retrieved for alternate ID");
            throw new InvalidOperationException("Order status could not be retrieved for the specified alternate ID.");
        }
    }
}<|MERGE_RESOLUTION|>--- conflicted
+++ resolved
@@ -15,26 +15,7 @@
 /// </summary>
 public class SmsNotificationRepository : NotificationRepositoryBase, ISmsNotificationRepository
 {
-<<<<<<< HEAD
-    /// <summary>
-    /// Gets the SQL query used to retrieve shipment tracking information using sms identifier.
-    /// </summary>
-    protected override string GetShipmentTrackingSql => _getShipmentTrackingSmsSql;
-
-    /// <inheritdoc/>
-    protected override string UpdateNotificationStatusSql => _updateStatusAcceptedSql;
-
-    /// <inheritdoc/>
-    protected override string SourceIdentifier => "SMS";
-
-    private const string _getShipmentTrackingSmsSql = @"SELECT notifications.get_shipment_tracking_v2(o.alternateid, o.creatorname), o.alternateid
-                                                         FROM notifications.orders o
-                                                         INNER JOIN notifications.smsnotifications e ON e._orderid = o._id
-                                                         WHERE e.alternateid = @notificationalternateid";
-
-=======
     private const string _smsSourceIdentifier = "SMS";
->>>>>>> 918c12f8
     private readonly NpgsqlDataSource _dataSource;
     private readonly ILogger<SmsNotificationRepository> _logger;
 
@@ -195,20 +176,7 @@
 
             if (orderIsSetAsCompleted)
             {
-<<<<<<< HEAD
-                var orderStatus = await GetShipmentTracking(smsNotificationAlternateId, connection, transaction);
-                if (orderStatus != null)
-                {
-                    await InsertStatusFeed(orderStatus, connection, transaction);
-                }
-                else
-                {
-                    // order status could not be retrieved, but we still commit the transaction to set the SMS notification, and order status
-                    _logger.LogError("Order status could not be retrieved for alternate ID");
-                }
-=======
                await InsertStatusFeedBasedOnShipmentTracking(connection, transaction, smsNotificationAlternateId);
->>>>>>> 918c12f8
             }
 
             await transaction.CommitAsync();
