﻿using Altinn.Notifications.Core.Repository.Interfaces;
using Altinn.Notifications.Persistence.Configuration;
using Altinn.Notifications.Persistence.Health;
using Altinn.Notifications.Persistence.Repository;

using Microsoft.Extensions.Configuration;
using Microsoft.Extensions.DependencyInjection;

using Npgsql;

namespace Altinn.Notifications.Persistence.Extensions;

/// <summary>
/// Extension class for <see cref="IServiceCollection"/>
/// </summary>
public static class ServiceCollectionExtensions
{
    /// <summary>
    /// Adds persistence services to DI container.
    /// </summary>
    /// <param name="services">service collection.</param>
    /// <param name="config">the configuration collection</param>
    public static IServiceCollection AddPostgresRepositories(this IServiceCollection services, IConfiguration config)
    {
        PostgreSqlSettings? settings = config.GetSection("PostgreSQLSettings")
            .Get<PostgreSqlSettings>()
            ?? throw new ArgumentNullException(nameof(config), "Required PostgreSQLSettings is missing from application configuration");

        string connectionString = string.Format(settings.ConnectionString, settings.NotificationsDbPwd);

        return services
        .AddSingleton<IOrderRepository, OrderRepository>()
        .AddSingleton<IEmailNotificationRepository, EmailNotificationRepository>()
        .AddSingleton<INotificationSummaryRepository, NotificationSummaryRepository>()
<<<<<<< HEAD
        .AddSingleton<IResourceLimitRepository, ResourceLimitRepository>()
        .AddNpgsqlDataSource(connectionString, builder => builder.EnableParameterLogging(settings.LogParameters));
=======
        .AddNpgsqlDataSource(connectionString, builder =>
            builder.EnableParameterLogging(settings.LogParameters)
                   .EnableDynamicJson());
>>>>>>> e3b6ddac
    }

    /// <summary>
    /// Adds postgresql health checks
    /// </summary>
    /// <param name="services">service collection.</param>
    /// <param name="config">the configuration collection</param>
    public static void AddPostgresHealthChecks(this IServiceCollection services, IConfiguration config)
    {
        services.AddHealthChecks()
            .AddCheck<PostgresHealthCheck>("notifications_postgres_health_check");
    }
}<|MERGE_RESOLUTION|>--- conflicted
+++ resolved
@@ -32,14 +32,9 @@
         .AddSingleton<IOrderRepository, OrderRepository>()
         .AddSingleton<IEmailNotificationRepository, EmailNotificationRepository>()
         .AddSingleton<INotificationSummaryRepository, NotificationSummaryRepository>()
-<<<<<<< HEAD
-        .AddSingleton<IResourceLimitRepository, ResourceLimitRepository>()
-        .AddNpgsqlDataSource(connectionString, builder => builder.EnableParameterLogging(settings.LogParameters));
-=======
         .AddNpgsqlDataSource(connectionString, builder =>
             builder.EnableParameterLogging(settings.LogParameters)
                    .EnableDynamicJson());
->>>>>>> e3b6ddac
     }
 
     /// <summary>
