<<<<<<< HEAD
name: 'CodeQL'

on:
  push:
    branches: [main]
    paths:
      - 'src/**'
  pull_request:
    # The branches below must be a subset of the branches above
    branches: [main]
    paths:
      - 'src/**'
  schedule:
    - cron: '18 22 * * 3'

jobs:
  analyze:
    name: Analyze
    runs-on: ubuntu-latest
    permissions:
      actions: read
      contents: read
      security-events: write

    strategy:
      fail-fast: false
      matrix:
        language: ['csharp']
    steps:
      - name: Checkout repository
        uses: actions/checkout@11bd71901bbe5b1630ceea73d27597364c9af683 # v4.2.2
      - name: Setup .NET 9.0.* SDK
        uses: actions/setup-dotnet@67a3573c9a986a3f9c594539f4ab511d57bb3ce9 # v4.3.1
        with:
          dotnet-version: |
            9.0.x
      - name: Initialize CodeQL
        uses: github/codeql-action/init@28deaeda66b76a05916b6923827895f2b14ab387 # v3.28.16
        with:
          languages: ${{ matrix.language }}
          # If you wish to specify custom queries, you can do so here or in a config file.
          # By default, queries listed here will override any specified in a config file.
          # Prefix the list here with "+" to use these queries and those in the config file.
          # queries: ./path/to/local/query, your-org/your-repo/queries@main

      - name: Autobuild
        uses: github/codeql-action/autobuild@28deaeda66b76a05916b6923827895f2b14ab387 # v3.28.16
      # - name: Build notifications core
      #   run: 'dotnet build src/Altinn.Notifications.Core'
      # - name: Build notifications functions
      #   run: 'dotnet build src/Altinn.Notifications.Functions'
      # - name: Build notifications integrations
      #   run: 'dotnet build src/Altinn.Notifications.Integrations'
      # - name: Build notifications interfaces
      #   run: 'dotnet build src/Altinn.Notifications.Interfaces'
      # - name: Build notifications persistence
      #   run: 'dotnet build src/Altinn.Notifications.Persistence'

      - name: Perform CodeQL Analysis
        uses: github/codeql-action/analyze@28deaeda66b76a05916b6923827895f2b14ab387 # v3.28.16
=======
name: 'CodeQL'

on:
  push:
    branches: [main]
    paths:
      - 'src/**'
  pull_request:
    # The branches below must be a subset of the branches above
    branches: [main]
    paths:
      - 'src/**'
  schedule:
    - cron: '18 22 * * 3'

jobs:
  analyze:
    name: Analyze
    runs-on: ubuntu-latest
    permissions:
      actions: read
      contents: read
      security-events: write

    strategy:
      fail-fast: false
      matrix:
        language: ['csharp']
    steps:
      - name: Checkout repository
        uses: actions/checkout@11bd71901bbe5b1630ceea73d27597364c9af683 # v4.2.2
      - name: Setup .NET 9.0.* SDK
        uses: actions/setup-dotnet@67a3573c9a986a3f9c594539f4ab511d57bb3ce9 # v4.3.1
        with:
          dotnet-version: |
            9.0.x
      - name: Initialize CodeQL
        uses: github/codeql-action/init@60168efe1c415ce0f5521ea06d5c2062adbeed1b # v3.28.17
        with:
          languages: ${{ matrix.language }}
          # If you wish to specify custom queries, you can do so here or in a config file.
          # By default, queries listed here will override any specified in a config file.
          # Prefix the list here with "+" to use these queries and those in the config file.
          # queries: ./path/to/local/query, your-org/your-repo/queries@main

      - name: Autobuild
        uses: github/codeql-action/autobuild@60168efe1c415ce0f5521ea06d5c2062adbeed1b # v3.28.17
      # - name: Build notifications core
      #   run: 'dotnet build src/Altinn.Notifications.Core'
      # - name: Build notifications functions
      #   run: 'dotnet build src/Altinn.Notifications.Functions'
      # - name: Build notifications integrations
      #   run: 'dotnet build src/Altinn.Notifications.Integrations'
      # - name: Build notifications interfaces
      #   run: 'dotnet build src/Altinn.Notifications.Interfaces'
      # - name: Build notifications persistence
      #   run: 'dotnet build src/Altinn.Notifications.Persistence'

      - name: Perform CodeQL Analysis
        uses: github/codeql-action/analyze@60168efe1c415ce0f5521ea06d5c2062adbeed1b # v3.28.17
>>>>>>> 8a0f233d
<|MERGE_RESOLUTION|>--- conflicted
+++ resolved
@@ -1,65 +1,3 @@
-<<<<<<< HEAD
-name: 'CodeQL'
-
-on:
-  push:
-    branches: [main]
-    paths:
-      - 'src/**'
-  pull_request:
-    # The branches below must be a subset of the branches above
-    branches: [main]
-    paths:
-      - 'src/**'
-  schedule:
-    - cron: '18 22 * * 3'
-
-jobs:
-  analyze:
-    name: Analyze
-    runs-on: ubuntu-latest
-    permissions:
-      actions: read
-      contents: read
-      security-events: write
-
-    strategy:
-      fail-fast: false
-      matrix:
-        language: ['csharp']
-    steps:
-      - name: Checkout repository
-        uses: actions/checkout@11bd71901bbe5b1630ceea73d27597364c9af683 # v4.2.2
-      - name: Setup .NET 9.0.* SDK
-        uses: actions/setup-dotnet@67a3573c9a986a3f9c594539f4ab511d57bb3ce9 # v4.3.1
-        with:
-          dotnet-version: |
-            9.0.x
-      - name: Initialize CodeQL
-        uses: github/codeql-action/init@28deaeda66b76a05916b6923827895f2b14ab387 # v3.28.16
-        with:
-          languages: ${{ matrix.language }}
-          # If you wish to specify custom queries, you can do so here or in a config file.
-          # By default, queries listed here will override any specified in a config file.
-          # Prefix the list here with "+" to use these queries and those in the config file.
-          # queries: ./path/to/local/query, your-org/your-repo/queries@main
-
-      - name: Autobuild
-        uses: github/codeql-action/autobuild@28deaeda66b76a05916b6923827895f2b14ab387 # v3.28.16
-      # - name: Build notifications core
-      #   run: 'dotnet build src/Altinn.Notifications.Core'
-      # - name: Build notifications functions
-      #   run: 'dotnet build src/Altinn.Notifications.Functions'
-      # - name: Build notifications integrations
-      #   run: 'dotnet build src/Altinn.Notifications.Integrations'
-      # - name: Build notifications interfaces
-      #   run: 'dotnet build src/Altinn.Notifications.Interfaces'
-      # - name: Build notifications persistence
-      #   run: 'dotnet build src/Altinn.Notifications.Persistence'
-
-      - name: Perform CodeQL Analysis
-        uses: github/codeql-action/analyze@28deaeda66b76a05916b6923827895f2b14ab387 # v3.28.16
-=======
 name: 'CodeQL'
 
 on:
@@ -119,5 +57,4 @@
       #   run: 'dotnet build src/Altinn.Notifications.Persistence'
 
       - name: Perform CodeQL Analysis
-        uses: github/codeql-action/analyze@60168efe1c415ce0f5521ea06d5c2062adbeed1b # v3.28.17
->>>>>>> 8a0f233d
+        uses: github/codeql-action/analyze@60168efe1c415ce0f5521ea06d5c2062adbeed1b # v3.28.17