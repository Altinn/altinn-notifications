name: 'CodeQL'

on:
  push:
    branches: [main]
    paths:
      - 'src/**'
      - '.github/workflows/**'
  pull_request:
    branches: [main]
    paths:
      - 'src/**'
      - '.github/workflows/**'
  schedule:
    - cron: '18 22 * * 3'

jobs:
  analyze:
    name: Analyze
    runs-on: ubuntu-latest
    permissions:
      actions: read
      contents: read
      security-events: write

    strategy:
      fail-fast: false
      matrix:
        include:
          - language: actions
            build-mode: none
          - language: csharp
            build-mode: autobuild
    steps:
      - name: Checkout repository
        uses: actions/checkout@08c6903cd8c0fde910a37f88322edcfb5dd907a8 # v5.0.0
      - name: Setup .NET 9.0.* SDK
        if: matrix.language == 'csharp'
        uses: actions/setup-dotnet@d4c94342e560b34958eacfc5d055d21461ed1c5d # v5.0.0
        with:
          dotnet-version: |
            9.0.x
      - name: Initialize CodeQL
<<<<<<< HEAD
        uses: github/codeql-action/init@4e94bd11f71e507f7f87df81788dff88d1dacbfb # v4.31.0
=======
        uses: github/codeql-action/init@0499de31b99561a6d14a36a5f662c2a54f91beee # v4.31.2
>>>>>>> 64259be1
        with:
          languages: ${{ matrix.language }}
          build-mode: ${{ matrix.build-mode }}
          # If you wish to specify custom queries, you can do so here or in a config file.
          # By default, queries listed here will override any specified in a config file.
          # Prefix the list here with "+" to use these queries and those in the config file.
          # queries: ./path/to/local/query, your-org/your-repo/queries@main

      - name: Perform CodeQL Analysis
<<<<<<< HEAD
        uses: github/codeql-action/analyze@4e94bd11f71e507f7f87df81788dff88d1dacbfb # v4.31.0
=======
        uses: github/codeql-action/analyze@0499de31b99561a6d14a36a5f662c2a54f91beee # v4.31.2
>>>>>>> 64259be1
        with:
          category: '/language:${{matrix.language}}'<|MERGE_RESOLUTION|>--- conflicted
+++ resolved
@@ -41,11 +41,7 @@
           dotnet-version: |
             9.0.x
       - name: Initialize CodeQL
-<<<<<<< HEAD
-        uses: github/codeql-action/init@4e94bd11f71e507f7f87df81788dff88d1dacbfb # v4.31.0
-=======
         uses: github/codeql-action/init@0499de31b99561a6d14a36a5f662c2a54f91beee # v4.31.2
->>>>>>> 64259be1
         with:
           languages: ${{ matrix.language }}
           build-mode: ${{ matrix.build-mode }}
@@ -55,10 +51,6 @@
           # queries: ./path/to/local/query, your-org/your-repo/queries@main
 
       - name: Perform CodeQL Analysis
-<<<<<<< HEAD
-        uses: github/codeql-action/analyze@4e94bd11f71e507f7f87df81788dff88d1dacbfb # v4.31.0
-=======
         uses: github/codeql-action/analyze@0499de31b99561a6d14a36a5f662c2a54f91beee # v4.31.2
->>>>>>> 64259be1
         with:
           category: '/language:${{matrix.language}}'