name: .NET Analysis
on:
  push:
    branches: [ main ]
    paths-ignore:
      - "test/k6/**"
      - ".github/**"
  pull_request:
    branches: [ main ]
    types: [opened, synchronize, reopened]
  workflow_dispatch:
jobs:
  build-test-analyze:
    name: Build, test & analyze
    runs-on: ubuntu-latest
    services:
     postgres:
       image: postgres:14
       env:
         POSTGRES_USER: platform_notifications_admin
         POSTGRES_PASSWORD: Password
         POSTGRES_DB: notificationsdb
       options: >-
         --health-cmd pg_isready
         --health-interval 10s
         --health-timeout 5s
         --health-retries 5
       ports:
         - 5432:5432
    steps:
      - name: Setup .NET
        uses: actions/setup-dotnet@v4
        with:
          dotnet-version: |
            8.0.x
      - name: Set up Java
        uses: actions/setup-java@v4
        with:
          distribution: 'temurin'
          java-version: 17
      - uses: actions/checkout@v4
        with:
          fetch-depth: 0  # Shallow clones should be disabled for a better relevancy of analysis
      - name: Cache SonarCloud packages
        uses: actions/cache@v3
        with:
          path: ~\sonar\cache
          key: ${{ runner.os }}-sonar
          restore-keys: ${{ runner.os }}-sonar
      - name: Install SonarCloud scanners
        run: |
          dotnet tool install --global dotnet-sonarscanner
      - name: Setup PostgreSQL
        run: |
            chmod +x dbsetup.sh
            ./dbsetup.sh
      - name: Set up Kafka
        uses: ybyzek/cp-all-in-one-action@v0.2.1
        with:
          service: broker
      - name: Build & Test
        env:
          GITHUB_TOKEN: ${{ secrets.GITHUB_TOKEN }}  # Needed to get PR information, if any
          SONAR_TOKEN: ${{ secrets.SONAR_TOKEN }}
        run: |
<<<<<<< HEAD
          dotnet-sonarscanner begin /k:"Altinn_altinn-notifications" /o:"altinn" /d:sonar.login="${{ secrets.SONAR_TOKEN }}" /d:sonar.host.url="https://sonarcloud.io" /d:sonar.cs.opencover.reportsPaths="**/coverage.opencover.xml" /d:sonar.exclusions="src/Altinn.Notifications.Persistence/Migration/**/*"
=======
          dotnet-sonarscanner begin /k:"Altinn_altinn-notifications" /o:"altinn" /d:sonar.token="${{ secrets.SONAR_TOKEN }}" /d:sonar.host.url="https://sonarcloud.io" /d:sonar.cs.opencover.reportsPaths="**/coverage.opencover.xml" /d:sonar.exclusions="src/Altinn.Notifications.Persistence/Migration/**/*"
>>>>>>> 9b07e571

          dotnet build Altinn.Notifications.sln -v q

          dotnet test Altinn.Notifications.sln \
          -v q \
          --collect:"XPlat Code Coverage" \
          --results-directory TestResults/ \
          --logger "trx;" \
          --configuration release \
          -- DataCollectionRunSettings.DataCollectors.DataCollector.Configuration.Format=opencover
      - name: Complete sonar analysis
        if: always()
        env:
          GITHUB_TOKEN: ${{ secrets.GITHUB_TOKEN }}  # Needed to get PR information, if any
          SONAR_TOKEN: ${{ secrets.SONAR_TOKEN }}
        run: |
          dotnet-sonarscanner end /d:sonar.token="${{ secrets.SONAR_TOKEN }}"
      - name: Process .NET test result
        if: always()
        uses: NasAmin/trx-parser@v0.5.0
        with:
          TRX_PATH: ${{ github.workspace }}/TestResults
          REPO_TOKEN: ${{ secrets.GITHUB_TOKEN }}<|MERGE_RESOLUTION|>--- conflicted
+++ resolved
@@ -63,11 +63,7 @@
           GITHUB_TOKEN: ${{ secrets.GITHUB_TOKEN }}  # Needed to get PR information, if any
           SONAR_TOKEN: ${{ secrets.SONAR_TOKEN }}
         run: |
-<<<<<<< HEAD
-          dotnet-sonarscanner begin /k:"Altinn_altinn-notifications" /o:"altinn" /d:sonar.login="${{ secrets.SONAR_TOKEN }}" /d:sonar.host.url="https://sonarcloud.io" /d:sonar.cs.opencover.reportsPaths="**/coverage.opencover.xml" /d:sonar.exclusions="src/Altinn.Notifications.Persistence/Migration/**/*"
-=======
           dotnet-sonarscanner begin /k:"Altinn_altinn-notifications" /o:"altinn" /d:sonar.token="${{ secrets.SONAR_TOKEN }}" /d:sonar.host.url="https://sonarcloud.io" /d:sonar.cs.opencover.reportsPaths="**/coverage.opencover.xml" /d:sonar.exclusions="src/Altinn.Notifications.Persistence/Migration/**/*"
->>>>>>> 9b07e571
 
           dotnet build Altinn.Notifications.sln -v q
 
