name: .NET Analysis
on:
  push:
    branches: [main]
    paths-ignore:
      - 'test/k6/**'
      - '.github/**'
  pull_request:
    branches: [main]
    types: [opened, synchronize, reopened]
  workflow_dispatch:
jobs:
  build-test-analyze:
    name: Build, test & analyze
    runs-on: ubuntu-latest
    services:
      postgres: # note that updating this image (might break the pipeline if the agent doesn't support the new version) AND (requires updating the version on line 55 below)
<<<<<<< HEAD
        image: postgres:16@sha256:4eb532412200f7fbbf15d62ee0d96e020a9eae9eaed76066692474a7371c4d83
=======
        image: postgres:16@sha256:21f6013073bc6b92830a2129570e2f5ec42a6c734b5a985a41e83aa58f54c3c1
>>>>>>> 64259be1
        env:
          POSTGRES_USER: platform_notifications_admin
          POSTGRES_PASSWORD: Password
          POSTGRES_DB: notificationsdb
        options: >-
          --health-cmd pg_isready
          --health-interval 10s
          --health-timeout 5s
          --health-retries 5
        ports:
          - 5432:5432
    steps:
      - name: Setup .NET
        uses: actions/setup-dotnet@d4c94342e560b34958eacfc5d055d21461ed1c5d # v5.0.0
        with:
          dotnet-version: |
            9.0.x
      - name: Set up Java
        uses: actions/setup-java@dded0888837ed1f317902acf8a20df0ad188d165 # v5.0.0
        with:
          distribution: 'temurin'
          java-version: 17
      - uses: actions/checkout@08c6903cd8c0fde910a37f88322edcfb5dd907a8 # v5.0.0
        with:
          fetch-depth: 0 # Shallow clones should be disabled for a better relevancy of analysis
      - name: Install SonarCloud scanners
        run: |
          dotnet tool install --global dotnet-sonarscanner
      - name: Setup PostgreSQL
        run: |
          chmod +x dbsetup.sh
          ./dbsetup.sh
      - name: Restart database to enable config changes
        run: |
          # Restart only the Postgres service
          docker ps \
<<<<<<< HEAD
            --filter "ancestor=postgres:16@sha256:4eb532412200f7fbbf15d62ee0d96e020a9eae9eaed76066692474a7371c4d83" \
=======
            --filter "ancestor=postgres:16@sha256:21f6013073bc6b92830a2129570e2f5ec42a6c734b5a985a41e83aa58f54c3c1" \
>>>>>>> 64259be1
            -q \
          | xargs docker restart
      - name: Set up Kafka
        uses: ybyzek/cp-all-in-one-action@58cb2014706e386a7207356586a4fd64b6a9f7ab # v0.2.1
        with:
          service: broker
      - name: Sleep for 30 seconds to allow Kafka to start
        uses: GuillaumeFalourd/wait-sleep-action@175a644657d8de245e4c6059d014941646186a84 # v1
        with:
          time: '30s'
      - name: Build & Test
        env:
          GITHUB_TOKEN: ${{ secrets.GITHUB_TOKEN }} # Needed to get PR information, if any
          SONAR_TOKEN: ${{ secrets.SONAR_TOKEN }}
        run: |
          dotnet-sonarscanner begin /k:"Altinn_altinn-notifications" /o:"altinn" /d:sonar.token="${{ secrets.SONAR_TOKEN }}" /d:sonar.host.url="https://sonarcloud.io" /d:sonar.cs.opencover.reportsPaths="**/coverage.opencover.xml" /d:sonar.exclusions="src/Altinn.Notifications.Persistence/Migration/**/*"

          dotnet build Altinn.Notifications.sln -v q

          dotnet test Altinn.Notifications.sln \
          -v q \
          --collect:"XPlat Code Coverage" \
          --results-directory TestResults/ \
          --logger "trx;" \
          --configuration release \
          -- DataCollectionRunSettings.DataCollectors.DataCollector.Configuration.Format=opencover
      - name: Complete sonar analysis
        if: always()
        env:
          GITHUB_TOKEN: ${{ secrets.GITHUB_TOKEN }} # Needed to get PR information, if any
          SONAR_TOKEN: ${{ secrets.SONAR_TOKEN }}
        run: |
          dotnet-sonarscanner end /d:sonar.token="${{ secrets.SONAR_TOKEN }}"
      - name: Upload test results
        if: always()
        uses: actions/upload-artifact@ea165f8d65b6e75b540449e92b4886f43607fa02 # v4.6.2
        with:
          name: TestResults
          path: '**/TestResults/*.trx'
      - name: Process unit test result
        if: always()
        uses: NasAmin/trx-parser@359b39f5319df4478443ef1f0eb952f159896995 # v0.7.0
        with:
          TRX_PATH: ${{ github.workspace }}/TestResults
          REPO_TOKEN: ${{ secrets.GITHUB_TOKEN }}<|MERGE_RESOLUTION|>--- conflicted
+++ resolved
@@ -15,11 +15,7 @@
     runs-on: ubuntu-latest
     services:
       postgres: # note that updating this image (might break the pipeline if the agent doesn't support the new version) AND (requires updating the version on line 55 below)
-<<<<<<< HEAD
-        image: postgres:16@sha256:4eb532412200f7fbbf15d62ee0d96e020a9eae9eaed76066692474a7371c4d83
-=======
         image: postgres:16@sha256:21f6013073bc6b92830a2129570e2f5ec42a6c734b5a985a41e83aa58f54c3c1
->>>>>>> 64259be1
         env:
           POSTGRES_USER: platform_notifications_admin
           POSTGRES_PASSWORD: Password
@@ -56,11 +52,7 @@
         run: |
           # Restart only the Postgres service
           docker ps \
-<<<<<<< HEAD
-            --filter "ancestor=postgres:16@sha256:4eb532412200f7fbbf15d62ee0d96e020a9eae9eaed76066692474a7371c4d83" \
-=======
             --filter "ancestor=postgres:16@sha256:21f6013073bc6b92830a2129570e2f5ec42a6c734b5a985a41e83aa58f54c3c1" \
->>>>>>> 64259be1
             -q \
           | xargs docker restart
       - name: Set up Kafka
