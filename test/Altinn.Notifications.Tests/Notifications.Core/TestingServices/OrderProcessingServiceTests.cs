﻿using System;
using System.Collections.Generic;
using System.Threading.Tasks;

using Altinn.Notifications.Core.Configuration;
using Altinn.Notifications.Core.Enums;
using Altinn.Notifications.Core.Integrations.Interfaces;
using Altinn.Notifications.Core.Models;
using Altinn.Notifications.Core.Models.Address;
using Altinn.Notifications.Core.Models.Orders;
using Altinn.Notifications.Core.Models.Recipients;
using Altinn.Notifications.Core.Repository.Interfaces;
using Altinn.Notifications.Core.Services;
using Altinn.Notifications.Core.Services.Interfaces;
using Altinn.Notifications.Integrations.Configuration;

using Microsoft.Extensions.Options;

using Moq;

using Xunit;

namespace Altinn.Notifications.Tests.Notifications.Core.TestingServices;

public class OrderProcessingServiceTests
{
    private const string _pastDueTopicName = "orders.pastdue";

    [Fact]
    public async Task StartProcessingPastDueOrders_ProducerCalledOnceForEachOrder()
    {
        // Arrange 
        NotificationOrder order = new();

        var repoMock = new Mock<IOrderRepository>();
        repoMock.Setup(r => r.GetPastDueOrdersAndSetProcessingState())
        .ReturnsAsync(new List<NotificationOrder>() { order, order, order, order });

        var producerMock = new Mock<IKafkaProducer>();
        producerMock.Setup(p => p.ProduceAsync(It.Is<string>(s => s.Equals(_pastDueTopicName)), It.IsAny<string>()));

        var service = GetTestService(repo: repoMock.Object, producer: producerMock.Object);

        // Act
        await service.StartProcessingPastDueOrders();

        // Assert
        repoMock.Verify();
        producerMock.Verify(p => p.ProduceAsync(It.Is<string>(s => s.Equals(_pastDueTopicName)), It.IsAny<string>()), Times.Exactly(4));
    }

    [Fact]
    public async Task ProcessOrder_EmailNotificationChannel_ServiceCalledOnceForEachRecipient()
    {
        // Arrange
        var order = new NotificationOrder()
        {
            Id = Guid.NewGuid(),
            NotificationChannel = NotificationChannel.Email,
            Recipients = new List<Recipient>()
            {
                new Recipient(),
                new Recipient()
            }
        };

        var serviceMock = new Mock<IEmailNotificationService>();
        serviceMock.Setup(s => s.CreateNotification(It.IsAny<Guid>(), It.IsAny<DateTime>(), It.IsAny<Recipient>()));

        var service = GetTestService(emailService: serviceMock.Object);

        // Act
        await service.ProcessOrder(order);

        // Assert
        serviceMock.Verify(s => s.CreateNotification(It.IsAny<Guid>(), It.IsAny<DateTime>(), It.IsAny<Recipient>()), Times.Exactly(2));
    }

    [Fact]
    public async Task ProcessOrder_EmailNotificationChannel_ExpectedInputToService()
    {
        // Arrange
        DateTime requested = DateTime.UtcNow;
        Guid orderId = Guid.NewGuid();

        var order = new NotificationOrder()
        {
            Id = orderId,
            NotificationChannel = NotificationChannel.Email,
            RequestedSendTime = requested,
            Recipients = new List<Recipient>()
            {
                new Recipient("skd", new List<IAddressPoint>() { new EmailAddressPoint("test@test.com") })
            }
        };

        Recipient expectedRecipient = new("skd", new List<IAddressPoint>() { new EmailAddressPoint("test@test.com") });

        var serviceMock = new Mock<IEmailNotificationService>();
        serviceMock.Setup(s => s.CreateNotification(It.IsAny<Guid>(), It.Is<DateTime>(d => d.Equals(requested)), It.Is<Recipient>(r => AssertUtils.AreEquivalent(expectedRecipient, r))));

        var repoMock = new Mock<IOrderRepository>();
        repoMock.Setup(r => r.SetProcessingStatus(It.Is<Guid>(s => s.Equals(orderId)), It.Is<OrderProcessingStatus>(s => s == OrderProcessingStatus.Completed)));

        var service = GetTestService(repo: repoMock.Object, emailService: serviceMock.Object);

        // Act
        await service.ProcessOrder(order);

        // Assert
        serviceMock.VerifyAll();
        repoMock.VerifyAll();
    }

    [Fact]
    public async Task ProcessOrder_EmailNotificationChannel_ServiceThrowsException_RepositoryNotCalled()
    {
        // Arrange
        var order = new NotificationOrder()
        {
            NotificationChannel = NotificationChannel.Email,
            Recipients = new List<Recipient>()
            {
                new Recipient()
            }
        };

        var serviceMock = new Mock<IEmailNotificationService>();
        serviceMock.Setup(s => s.CreateNotification(It.IsAny<Guid>(), It.IsAny<DateTime>(), It.IsAny<Recipient>()))
            .ThrowsAsync(new Exception());

        var repoMock = new Mock<IOrderRepository>();
        repoMock.Setup(r => r.SetProcessingStatus(It.IsAny<Guid>(), It.IsAny<OrderProcessingStatus>()));

        var service = GetTestService(repo: repoMock.Object, emailService: serviceMock.Object);

        // Act
        await Assert.ThrowsAsync<Exception>(async () => await service.ProcessOrder(order));

        // Assert
        serviceMock.Verify(s => s.CreateNotification(It.IsAny<Guid>(), It.IsAny<DateTime>(), It.IsAny<Recipient>()), Times.Once);
        repoMock.Verify(r => r.SetProcessingStatus(It.IsAny<Guid>(), It.IsAny<OrderProcessingStatus>()), Times.Never);
    }

    [Fact]
    public async Task ProcessOrderRetry_EmailNotificationChannel_ServiceCalledIfEmailNotificationNotCreated()
    {
        // Arrange
        var order = new NotificationOrder()
        {
            Id = Guid.NewGuid(),
            NotificationChannel = NotificationChannel.Email,
            Recipients = new List<Recipient>()
            {
                new Recipient(),
                new Recipient("skd", new List<IAddressPoint>() { new EmailAddressPoint("test@test.com")})
            }
        };

        var serviceMock = new Mock<IEmailNotificationService>();
        serviceMock.Setup(s => s.CreateNotification(It.IsAny<Guid>(), It.IsAny<DateTime>(), It.IsAny<Recipient>()));

        var emailRepoMock = new Mock<IEmailNotificationRepository>();
        emailRepoMock.Setup(e => e.GetRecipients(It.IsAny<Guid>())).ReturnsAsync(new List<EmailRecipient>() { new EmailRecipient() { RecipientId = "skd", ToAddress = "test@test.com"}});

        var service = GetTestService(emailRepo: emailRepoMock.Object, emailService: serviceMock.Object);

        // Act
        await service.ProcessOrderRetry(order);

        // Assert
        serviceMock.Verify(s => s.CreateNotification(It.IsAny<Guid>(), It.IsAny<DateTime>(), It.IsAny<Recipient>()), Times.Once);
        emailRepoMock.Verify(e => e.GetRecipients(It.IsAny<Guid>()), Times.Once);
    }

    [Fact]
    public async Task ProcessOrderRetry_EmailNotificationChannel_ServiceThrowsException_OrderRepositoryNotCalled()
    {
        // Arrange
        var order = new NotificationOrder()
        {
            NotificationChannel = NotificationChannel.Email,
            Recipients = new List<Recipient>()
            {
                new Recipient()
            }
        };


        var serviceMock = new Mock<IEmailNotificationService>();
        serviceMock.Setup(s => s.CreateNotification(It.IsAny<Guid>(), It.IsAny<DateTime>(), It.IsAny<Recipient>()))
            .ThrowsAsync(new Exception());

        var repoMock = new Mock<IOrderRepository>();
        repoMock.Setup(r => r.SetProcessingStatus(It.IsAny<Guid>(), It.IsAny<OrderProcessingStatus>()));

        var emailRepoMock = new Mock<IEmailNotificationRepository>();
        emailRepoMock.Setup(e => e.GetRecipients(It.IsAny<Guid>())).ReturnsAsync(new List<EmailRecipient>() { new EmailRecipient() { RecipientId = "skd", ToAddress = "test@test.com"}});

        var service = GetTestService(repo: repoMock.Object, emailRepo: emailRepoMock.Object, emailService: serviceMock.Object);

        // Act
        await Assert.ThrowsAsync<Exception>(async () => await service.ProcessOrderRetry(order));

        // Assert
        serviceMock.Verify(s => s.CreateNotification(It.IsAny<Guid>(), It.IsAny<DateTime>(), It.IsAny<Recipient>()), Times.Once);
        repoMock.Verify(r => r.SetProcessingStatus(It.IsAny<Guid>(), It.IsAny<OrderProcessingStatus>()), Times.Never);
        emailRepoMock.Verify(e => e.GetRecipients(It.IsAny<Guid>()), Times.Once);
    }

    private static OrderProcessingService GetTestService(IOrderRepository? repo = null, IEmailNotificationRepository? emailRepo = null, IEmailNotificationService? emailService = null, IKafkaProducer? producer = null)
    {
        if (repo == null)
        {
            var _repo = new Mock<IOrderRepository>();
            repo = _repo.Object;
        }

        if (emailRepo == null)
        {
            var _emailRepo = new Mock<IEmailNotificationRepository>();
            emailRepo = _emailRepo.Object;
        }

        if (emailService == null)
        {
            var _emailService = new Mock<IEmailNotificationService>();
            emailService = _emailService.Object;
        }

        if (producer == null)
        {
            var _producer = new Mock<IKafkaProducer>();
            producer = _producer.Object;
        }
<<<<<<< HEAD

        var kafkaSettings = new KafkaSettings() { PastDueOrdersTopicName = _pastDueTopicName };
=======
        var kafkaSettings = new Altinn.Notifications.Core.Configuration.KafkaSettings() { PastDueOrdersTopicName = _pastDueTopicName };
>>>>>>> cf7af36d

        return new OrderProcessingService(repo, emailRepo, emailService, producer, Options.Create(kafkaSettings));
    }
}<|MERGE_RESOLUTION|>--- conflicted
+++ resolved
@@ -233,12 +233,8 @@
             var _producer = new Mock<IKafkaProducer>();
             producer = _producer.Object;
         }
-<<<<<<< HEAD
 
         var kafkaSettings = new KafkaSettings() { PastDueOrdersTopicName = _pastDueTopicName };
-=======
-        var kafkaSettings = new Altinn.Notifications.Core.Configuration.KafkaSettings() { PastDueOrdersTopicName = _pastDueTopicName };
->>>>>>> cf7af36d
 
         return new OrderProcessingService(repo, emailRepo, emailService, producer, Options.Create(kafkaSettings));
     }
