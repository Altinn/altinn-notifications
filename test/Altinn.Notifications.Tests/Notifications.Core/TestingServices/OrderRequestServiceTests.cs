﻿using System;
using System.Collections.Generic;
using System.Linq;
using System.Threading;
using System.Threading.Tasks;

using Altinn.Notifications.Core.Configuration;
using Altinn.Notifications.Core.Enums;
using Altinn.Notifications.Core.Models;
using Altinn.Notifications.Core.Models.Address;
using Altinn.Notifications.Core.Models.NotificationTemplate;
using Altinn.Notifications.Core.Models.Orders;
using Altinn.Notifications.Core.Models.Recipients;
using Altinn.Notifications.Core.Persistence;
using Altinn.Notifications.Core.Services;
using Altinn.Notifications.Core.Services.Interfaces;
using Altinn.Notifications.Core.Shared;
using Altinn.Notifications.Models;

using Microsoft.Extensions.Options;

using Moq;

using Xunit;

namespace Altinn.Notifications.Tests.Notifications.Core.TestingServices;

public class OrderRequestServiceTests
{
    [Fact]
    public async Task RegisterNotificationOrder_ForEmail_ExpectedInputToRepository()
    {
        // Arrange
        DateTime sendTime = DateTime.UtcNow;
        DateTime createdTime = DateTime.UtcNow.AddMinutes(-2);
        Guid id = Guid.NewGuid();

        NotificationOrder expectedRepoInput = new()
        {
            Id = id,
            Created = createdTime,
            Creator = new("ttd"),
            Type = OrderTypes.Notification,
            NotificationChannel = NotificationChannel.Email,
            RequestedSendTime = sendTime,
            Recipients = { },
            SendersReference = "senders-reference",
            Templates = { new EmailTemplate { Body = "email-body", FromAddress = "dontreply@skatteetaten.no" } }
        };

        NotificationOrderRequest input = new()
        {
            Creator = new Creator("ttd"),
            
            NotificationChannel = NotificationChannel.Email,
            Recipients = { },
            SendersReference = "senders-reference",
            RequestedSendTime = sendTime,
            Templates = { new EmailTemplate { Body = "email-body", FromAddress = "dontreply@skatteetaten.no" } }
        };

        Mock<IOrderRepository> repoMock = new();
        repoMock
            .Setup(r => r.Create(It.IsAny<NotificationOrder>()))
            .Callback<NotificationOrder>(o => Assert.Equivalent(expectedRepoInput, o))
            .ReturnsAsync((NotificationOrder order) => order);

        var service = GetTestService(repoMock.Object, null, id, createdTime);

        // Act                    
        NotificationOrderRequestResponse actual = await service.RegisterNotificationOrder(input);

        // Assert
        Assert.Equal(expectedRepoInput.Id, actual.OrderId);
        repoMock.VerifyAll();
    }

    [Fact]
    public async Task RegisterNotificationOrder_ForEmail_NoFromAddressDefaultInserted()
    {
        // Arrange
        DateTime sendTime = DateTime.UtcNow;
        DateTime createdTime = DateTime.UtcNow.AddMinutes(-2);
        Guid id = Guid.NewGuid();

        NotificationOrder expectedRepoInput = new()
        {
            Id = id,
            Created = createdTime,
            Creator = new("ttd"),
            Type = OrderTypes.Notification,
            NotificationChannel = NotificationChannel.Email,
            RequestedSendTime = sendTime,
            Recipients = { },
            SendersReference = "senders-reference",
            Templates = { new EmailTemplate { Body = "email-body", FromAddress = "noreply@altinn.no" } }
        };

        NotificationOrderRequest input = new()
        {
            Creator = new Creator("ttd"),

            NotificationChannel = NotificationChannel.Email,
            Recipients = { },
            SendersReference = "senders-reference",
            RequestedSendTime = sendTime,
            Templates = { new EmailTemplate { Body = "email-body" } }
        };

        Mock<IOrderRepository> repoMock = new();
        repoMock
            .Setup(r => r.Create(It.IsAny<NotificationOrder>()))
            .Callback<NotificationOrder>(o => Assert.Equivalent(expectedRepoInput, o))
            .ReturnsAsync((NotificationOrder order) => order);

        var service = GetTestService(repoMock.Object, null, id, createdTime);

        // Act
        NotificationOrderRequestResponse actual = await service.RegisterNotificationOrder(input);

        // Assert        
        Assert.Equal(expectedRepoInput.Id, actual.OrderId);
        repoMock.VerifyAll();
    }

    [Fact]
    public async Task RegisterNotificationOrder_ForSms_ExpectedInputToRepository()
    {
        // Arrange
        DateTime sendTime = DateTime.UtcNow;
        DateTime createdTime = DateTime.UtcNow.AddMinutes(-2);
        Guid id = Guid.NewGuid();

        NotificationOrder expectedRepoInput = new()
        {
            Id = id,
            Created = createdTime,
            Creator = new("ttd"),
            Type = OrderTypes.Notification,
            NotificationChannel = NotificationChannel.Sms,
            RequestedSendTime = sendTime,
            Recipients = { },
            SendersReference = "senders-reference",
            Templates = { new SmsTemplate { Body = "sms-body", SenderNumber = "Skatteetaten" } }
        };

        NotificationOrderRequest input = new()
        {
            Creator = new Creator("ttd"),

            NotificationChannel = NotificationChannel.Sms,
            Recipients = { },
            SendersReference = "senders-reference",
            RequestedSendTime = sendTime,
            Templates = { new SmsTemplate { Body = "sms-body", SenderNumber = "Skatteetaten" } }
        };

        Mock<IOrderRepository> repoMock = new();
        repoMock
            .Setup(r => r.Create(It.IsAny<NotificationOrder>()))
            .Callback<NotificationOrder>(o => Assert.Equivalent(expectedRepoInput, o))
            .ReturnsAsync((NotificationOrder order) => order);

        var service = GetTestService(repoMock.Object, null, id, createdTime);

        // Act
        NotificationOrderRequestResponse actual = await service.RegisterNotificationOrder(input);

        // Assert        
        Assert.Equal(expectedRepoInput.Id, actual.OrderId);
        repoMock.VerifyAll();
    }

    [Fact]
    public async Task RegisterNotificationOrder_ForSms_NoSenderNumberDefaultInserted()
    {
        // Arrange
        DateTime sendTime = DateTime.UtcNow;
        DateTime createdTime = DateTime.UtcNow.AddMinutes(-2);
        Guid id = Guid.NewGuid();

        NotificationOrder expectedRepoInput = new()
        {
            Id = id,
            Created = createdTime,
            Creator = new("ttd"),
            Type = OrderTypes.Notification,
            NotificationChannel = NotificationChannel.Sms,
            RequestedSendTime = sendTime,
            Recipients = { },
            SendersReference = "senders-reference",
            Templates = { new SmsTemplate { Body = "sms-body", SenderNumber = "TestDefaultSmsSenderNumberNumber" } }
        };

        NotificationOrderRequest input = new()
        {
            Creator = new Creator("ttd"),

            NotificationChannel = NotificationChannel.Sms,
            Recipients = { },
            SendersReference = "senders-reference",
            RequestedSendTime = sendTime,
            Templates = { new SmsTemplate { Body = "sms-body" } }
        };

        Mock<IOrderRepository> repoMock = new();
        repoMock
            .Setup(r => r.Create(It.IsAny<NotificationOrder>()))
            .Callback<NotificationOrder>(o => Assert.Equivalent(expectedRepoInput, o))
            .ReturnsAsync((NotificationOrder order) => order);

        var service = GetTestService(repoMock.Object, null, id, createdTime);

        // Act
        NotificationOrderRequestResponse actual = await service.RegisterNotificationOrder(input);

        // Assert        
        Assert.Equal(expectedRepoInput.Id, actual.OrderId);
        repoMock.VerifyAll();
    }

    [Fact]
    public async Task RegisterNotificationOrder_ForSms_LookupFails_OrderCreated()
    {
        // Arrange
        DateTime sendTime = DateTime.UtcNow;
        DateTime createdTime = DateTime.UtcNow.AddMinutes(-2);
        Guid id = Guid.NewGuid();

        NotificationOrderRequest input = new()
        {
            Creator = new Creator("ttd"),

            NotificationChannel = NotificationChannel.Sms,
            Recipients = [new Recipient() { NationalIdentityNumber = "16069412345" }],
            SendersReference = "senders-reference",
            RequestedSendTime = sendTime,
            Templates = { new SmsTemplate { Body = "sms-body" } }
        };

        Mock<IOrderRepository> repoMock = new();
        repoMock
            .Setup(r => r.Create(It.IsAny<NotificationOrder>()))
            .ReturnsAsync((NotificationOrder order) => order);

        var service = GetTestService(repoMock.Object, null, id, createdTime);

        // Act
        NotificationOrderRequestResponse actual = await service.RegisterNotificationOrder(input);

        // Assert        
        Assert.Equal(RecipientLookupStatus.Failed, actual.RecipientLookup?.Status);
        repoMock.Verify(r => r.Create(It.IsAny<NotificationOrder>()), Times.Once);
    }

    [Fact]
    public async Task RegisterNotificationOrder_ForSms_LookupPartialSuccess_OrderCreated()
    {
        // Arrange
        DateTime sendTime = DateTime.UtcNow;
        DateTime createdTime = DateTime.UtcNow.AddMinutes(-2);
        Guid id = Guid.NewGuid();

        NotificationOrder expectedRepoInput = new()
        {
            Id = id,
            Created = createdTime,
            Creator = new("ttd"),
            Type = OrderTypes.Notification,
            NotificationChannel = NotificationChannel.Sms,
            RequestedSendTime = sendTime,
            Recipients = [
                new Recipient() { NationalIdentityNumber = "16069412345" },
                new Recipient() { NationalIdentityNumber = "14029112345" }
                ],
            Templates = { new SmsTemplate { Body = "sms-body", SenderNumber = "TestDefaultSmsSenderNumberNumber" } }
        };

        NotificationOrderRequest input = new()
        {
            Creator = new Creator("ttd"),

            NotificationChannel = NotificationChannel.Sms,
            Recipients = [
                new Recipient() { NationalIdentityNumber = "16069412345" },
                new Recipient() { NationalIdentityNumber = "14029112345" }
                ],
            RequestedSendTime = sendTime,
            Templates = { new SmsTemplate { Body = "sms-body" } }
        };

        Mock<IOrderRepository> repoMock = new();
        repoMock
            .Setup(r => r.Create(It.IsAny<NotificationOrder>()))
            .Callback<NotificationOrder>(o => Assert.Equivalent(expectedRepoInput, o))
            .ReturnsAsync((NotificationOrder order) => order);

        Mock<IContactPointService> contactPointMock = new();
        contactPointMock
            .Setup(cp => cp.AddSmsContactPoints(It.IsAny<List<Recipient>>(), It.IsAny<string?>()))
            .Callback<List<Recipient>, string?>((recipients, _) =>
            {
                foreach (var recipient in recipients)
                {
                    if (recipient.NationalIdentityNumber == "16069412345")
                    {
                        recipient.AddressInfo.Add(new SmsAddressPoint("+4799999999"));
                        recipient.IsReserved = false;
                    }
                    else if (recipient.NationalIdentityNumber == "14029112345")
                    {
                        recipient.IsReserved = true;
                    }
                }
            });

        var service = GetTestService(repoMock.Object, contactPointMock.Object, id, createdTime);

        // Act
        NotificationOrderRequestResponse actual = await service.RegisterNotificationOrder(input);

        // Assert        
        Assert.Equal(RecipientLookupStatus.PartialSuccess, actual.RecipientLookup?.Status);
        Assert.Single(actual.RecipientLookup?.IsReserved!);
        repoMock.VerifyAll();
        contactPointMock.VerifyAll();
    }

    [Fact]
    public async Task RegisterNotificationOrder_ForSms_LookupSuccess_OrderCreated()
    {
        // Arrange
        DateTime sendTime = DateTime.UtcNow;
        DateTime createdTime = DateTime.UtcNow.AddMinutes(-2);
        Guid id = Guid.NewGuid();

        NotificationOrder expectedRepoInput = new()
        {
            Id = id,
            Created = createdTime,
            Creator = new("ttd"),
            Type = OrderTypes.Notification,
            NotificationChannel = NotificationChannel.Sms,
            RequestedSendTime = sendTime,
            Recipients = [
                new Recipient() { NationalIdentityNumber = "16069412345" },
            ],
            Templates = { new SmsTemplate { Body = "sms-body", SenderNumber = "TestDefaultSmsSenderNumberNumber" } }
        };

        NotificationOrderRequest input = new()
        {
            Creator = new Creator("ttd"),

            NotificationChannel = NotificationChannel.Sms,
            Recipients = [
                new Recipient() { NationalIdentityNumber = "16069412345" },
            ],
            RequestedSendTime = sendTime,
            Templates = { new SmsTemplate { Body = "sms-body" } }
        };

        Mock<IOrderRepository> repoMock = new();
        repoMock
            .Setup(r => r.Create(It.IsAny<NotificationOrder>()))
            .Callback<NotificationOrder>(o => Assert.Equivalent(expectedRepoInput, o))
            .ReturnsAsync((NotificationOrder order) => order);

        Mock<IContactPointService> contactPointMock = new();
        contactPointMock
            .Setup(cp => cp.AddSmsContactPoints(It.IsAny<List<Recipient>>(), It.IsAny<string?>()))
            .Callback<List<Recipient>, string?>((recipients, _) =>
            {
                foreach (var recipient in recipients)
                {
                    if (recipient.NationalIdentityNumber == "16069412345")
                    {
                        recipient.AddressInfo.Add(new SmsAddressPoint("+4799999999"));
                        recipient.IsReserved = false;
                    }
                }
            });

        var service = GetTestService(repoMock.Object, contactPointMock.Object, id, createdTime);

        // Act
        NotificationOrderRequestResponse actual = await service.RegisterNotificationOrder(input);

        // Assert        
        Assert.Equal(RecipientLookupStatus.Success, actual.RecipientLookup?.Status);
        Assert.Equal(0, actual.RecipientLookup!.IsReserved?.Count);
        Assert.Equal(0, actual.RecipientLookup!.MissingContact?.Count);
        repoMock.VerifyAll();
        contactPointMock.VerifyAll();
    }

    [Fact]
    public async Task RegisterNotificationOrder_ForSmsPreferred_LookupFails_OrderCreated()
    {
        // Arrange
        DateTime sendTime = DateTime.UtcNow;
        DateTime createdTime = DateTime.UtcNow.AddMinutes(-2);
        Guid id = Guid.NewGuid();

        NotificationOrderRequest input = new()
        {
            Creator = new Creator("ttd"),

            NotificationChannel = NotificationChannel.SmsPreferred,
            Recipients = [new Recipient() { NationalIdentityNumber = "1" }],
            SendersReference = "senders-reference",
            RequestedSendTime = sendTime,
            Templates = [
                    new SmsTemplate { Body = "sms-body" },
                new EmailTemplate { Body = "email-body", FromAddress = "noreply@altinn.no" }]
        };

        Mock<IOrderRepository> repoMock = new();
        repoMock
            .Setup(r => r.Create(It.IsAny<NotificationOrder>()))
            .ReturnsAsync((NotificationOrder order) => order);

        var service = GetTestService(repoMock.Object, null, id, createdTime);

        // Act
        NotificationOrderRequestResponse actual = await service.RegisterNotificationOrder(input);

        // Assert        
        Assert.Equal(RecipientLookupStatus.Failed, actual.RecipientLookup?.Status);
        repoMock.Verify(r => r.Create(It.IsAny<NotificationOrder>()), Times.Once);
    }

    [Fact]
    public async Task RegisterNotificationOrder_ForSmsPreferred_LookupPartialSuccess_OrderCreated()
    {
        // Arrange
        DateTime sendTime = DateTime.UtcNow;
        DateTime createdTime = DateTime.UtcNow.AddMinutes(-2);
        Guid id = Guid.NewGuid();

        NotificationOrderRequest input = new()
        {
            Creator = new Creator("ttd"),

            NotificationChannel = NotificationChannel.SmsPreferred,
            Recipients = [
                new Recipient() { NationalIdentityNumber = "1" },
                new Recipient() { NationalIdentityNumber = "2" },
                new Recipient() { NationalIdentityNumber = "3" },
                new Recipient() { NationalIdentityNumber = "4" }

                ],
            RequestedSendTime = sendTime,
            Templates = [
                new SmsTemplate { Body = "sms-body" },
                new EmailTemplate { Body = "email-body", FromAddress = "noreply@altinn.no" }]
        };

        Mock<IOrderRepository> repoMock = new();
        repoMock
            .Setup(r => r.Create(It.IsAny<NotificationOrder>()))
            .ReturnsAsync((NotificationOrder order) => order);

        Mock<IContactPointService> contactPointMock = new();
        contactPointMock
            .Setup(cp => cp.AddPreferredContactPoints(input.NotificationChannel, It.IsAny<List<Recipient>>(), It.IsAny<string?>()))
            .Callback<NotificationChannel, List<Recipient>, string?>((_, recipients, _) =>
            {
                foreach (var recipient in recipients)
                {
                    if (recipient.NationalIdentityNumber == "1")
                    {
                        recipient.AddressInfo.Add(new SmsAddressPoint("+4799999999"));
                        recipient.IsReserved = false;
                    }
                    else if (recipient.NationalIdentityNumber == "2")
                    {
                        recipient.AddressInfo.Add(new EmailAddressPoint("2@user.com"));
                        recipient.IsReserved = false;
                    }
                    else if (recipient.NationalIdentityNumber == "3")
                    {
                        recipient.IsReserved = true;
                    }
                    else if (recipient.NationalIdentityNumber == "4")
                    {
                        recipient.IsReserved = false;
                    }
                }
            });

        var service = GetTestService(repoMock.Object, contactPointMock.Object, id, createdTime);

        // Act
        NotificationOrderRequestResponse actual = await service.RegisterNotificationOrder(input);

        // Assert        
        Assert.Equal(RecipientLookupStatus.PartialSuccess, actual.RecipientLookup?.Status);
        Assert.Single(actual.RecipientLookup!.IsReserved!);
        Assert.Single(actual.RecipientLookup!.MissingContact!);
        repoMock.VerifyAll();
        contactPointMock.VerifyAll();
    }

    [Fact]
    public async Task RegisterNotificationOrder_ForSmsPreferred_LookupSuccess_OrderCreated()
    {
        // Arrange
        DateTime sendTime = DateTime.UtcNow;
        DateTime createdTime = DateTime.UtcNow.AddMinutes(-2);
        Guid id = Guid.NewGuid();

        NotificationOrderRequest input = new()
        {
            Creator = new Creator("ttd"),

            NotificationChannel = NotificationChannel.SmsPreferred,
            Recipients = [
               new Recipient() { NationalIdentityNumber = "1" },
                new Recipient() { NationalIdentityNumber = "2" }
               ],
            RequestedSendTime = sendTime,
            Templates = [
                   new SmsTemplate { Body = "sms-body" },
                new EmailTemplate { Body = "email-body", FromAddress = "noreply@altinn.no" }]
        };

        Mock<IOrderRepository> repoMock = new();
        repoMock
            .Setup(r => r.Create(It.IsAny<NotificationOrder>()))
            .ReturnsAsync((NotificationOrder order) => order);

        Mock<IContactPointService> contactPointMock = new();
        contactPointMock
            .Setup(cp => cp.AddPreferredContactPoints(input.NotificationChannel, It.IsAny<List<Recipient>>(), It.IsAny<string?>()))
            .Callback<NotificationChannel, List<Recipient>, string?>((_, recipients, _) =>
            {
                foreach (var recipient in recipients)
                {
                    if (recipient.NationalIdentityNumber == "1")
                    {
                        recipient.AddressInfo.Add(new SmsAddressPoint("+4799999999"));
                        recipient.IsReserved = false;
                    }
                    else if (recipient.NationalIdentityNumber == "2")
                    {
                        recipient.AddressInfo.Add(new EmailAddressPoint("2@user.com"));
                        recipient.IsReserved = false;
                    }
                }
            });

        var service = GetTestService(repoMock.Object, contactPointMock.Object, id, createdTime);

        // Act
        NotificationOrderRequestResponse actual = await service.RegisterNotificationOrder(input);

        // Assert        
        Assert.Equal(RecipientLookupStatus.Success, actual.RecipientLookup?.Status);
        Assert.Equal(0, actual.RecipientLookup!.IsReserved?.Count);
        Assert.Equal(0, actual.RecipientLookup!.MissingContact?.Count);
        repoMock.VerifyAll();
        contactPointMock.VerifyAll();
    }

    [Fact]
    public async Task RegisterNotificationOrder_ForEmailAndSms_CallsAddEmailAndSmsContactPointsAsync()
    {
        // Arrange
        Guid id = Guid.NewGuid();
        DateTime createdTime = DateTime.UtcNow;
        DateTime sendTime = DateTime.UtcNow.AddMinutes(10);

        var input = new NotificationOrderRequest
        {
            Creator = new Creator("ttd"),
            RequestedSendTime = sendTime,

            NotificationChannel = NotificationChannel.EmailAndSms,
            SendersReference = "15FF9B24-EF7E-469D-80D6-E186FCF6D657",

            Recipients =
            [
                new Recipient { NationalIdentityNumber = "14210548840" },
                new Recipient { NationalIdentityNumber = "30286043298" }
            ],

            Templates =
            [
                new SmsTemplate { Body = "sms-body", SenderNumber = "TestSender" },
                new EmailTemplate { Body = "email-body", FromAddress = "noreply@altinn.no" }
            ]
        };

        Mock<IOrderRepository> repoMock = new();
        repoMock
            .Setup(r => r.Create(It.IsAny<NotificationOrder>()))
            .ReturnsAsync((NotificationOrder order) => order);

        Mock<IContactPointService> contactPointMock = new();
        contactPointMock
            .Setup(cp => cp.AddEmailAndSmsContactPointsAsync(It.IsAny<List<Recipient>>(), It.IsAny<string?>()))
            .Callback<List<Recipient>, string?>((recipients, resourceId) =>
            {
                foreach (var recipient in recipients)
                {
                    if (recipient.NationalIdentityNumber == "14210548840")
                    {
                        recipient.AddressInfo.Add(new SmsAddressPoint("+4799999999"));
                        recipient.AddressInfo.Add(new EmailAddressPoint("first-recipient@example.com"));
                    }
                    else if (recipient.NationalIdentityNumber == "30286043298")
                    {
                        recipient.AddressInfo.Add(new SmsAddressPoint("+4788888888"));
                        recipient.AddressInfo.Add(new EmailAddressPoint("second-recipient@example.com"));
                    }
                }
            });

        var service = GetTestService(repoMock.Object, contactPointMock.Object, id, createdTime);

        // Act
        NotificationOrderRequestResponse actual = await service.RegisterNotificationOrder(input);

        // Assert
        Assert.NotNull(actual);
        Assert.Equal(id, actual.OrderId);

        contactPointMock.Verify(
            cp => cp.AddEmailAndSmsContactPointsAsync(
                It.Is<List<Recipient>>(recipients =>
                    recipients.Any(r => r.NationalIdentityNumber == "14210548840") &&
                    recipients.Any(r => r.NationalIdentityNumber == "30286043298")),
                It.Is<string?>(resourceId => resourceId == null)),
            Times.Once);

        repoMock.Verify(r => r.Create(It.IsAny<NotificationOrder>()), Times.Once);
    }

    /// <summary>
    /// This test verifies that the service returns a ServiceError when contact information is missing.
    /// </summary>
    /// <returns>An asyn task</returns>
    [Fact]
    public async Task RegisterNotificationOrderChain_ShouldReturnServiceError_WhenMissingContactInformation()
    {
        // Arrange
        Guid orderId = Guid.NewGuid();
        Guid orderChainId = Guid.NewGuid();
        DateTime currentTime = DateTime.UtcNow;

        var orderChainRequest = new NotificationOrderChainRequest.NotificationOrderChainRequestBuilder()
            .SetOrderId(orderId)
            .SetOrderChainId(orderChainId)
            .SetIdempotencyId("idempotencyMockId")
            .SetCreator(new Creator("brg"))
            .SetRecipient(new NotificationRecipient
            {
                RecipientOrganization = new RecipientOrganization
                {
                    OrgNumber = "312508729",
                    ChannelSchema = NotificationChannel.Email,
                    ResourceId = "urn:altinn:resource:email-sms-resource-name",
                    EmailSettings = new EmailSendingOptions
                    {
                        Subject = "Annual Report 2025",
                        ContentType = EmailContentType.Html,
                        SenderEmailAddress = "no-reply@brreg.no",
                        SendingTimePolicy = SendingTimePolicy.Anytime,
                        Body = "<p>Your organization's annual report is due by March 31, 2025. Log in to Altinn to complete it.</p>"
                    }
                }
            })
            .Build();

        var orderRepositoryMock = new Mock<IOrderRepository>();
        var contactPointServiceMock = new Mock<IContactPointService>();
        contactPointServiceMock
            .Setup(contactService => contactService.AddEmailAndSmsContactPointsAsync(It.IsAny<List<Recipient>>(), It.IsAny<string?>()))
            .Callback<List<Recipient>, string?>((recipients, _) =>
            {
                // no contact information
            });

        var service = GetTestService(orderRepositoryMock.Object, contactPointServiceMock.Object, orderId, currentTime);

        // Act
        Result<NotificationOrderChainResponse, ServiceError> result = await service.RegisterNotificationOrderChain(orderChainRequest);

        // Assert
        result.Match(
            result =>
            {
                Assert.Fail("Expected error but got success");
                return false;
            },
            error =>
            {
                Assert.IsType<ServiceError>(result.Error);
                Assert.Equal("Missing contact information for recipient(s): 312508729", result.Error.ErrorMessage);
                return true;
            });
    }

    /// <summary>
    /// This test verifies that the service returns a ServiceError when contact information is missing for a reminder.
    /// </summary>
    /// <returns>An asyn task</returns>
    [Fact]
    public async Task RegisterNotificationOrderChain_ShouldReturnServiceError_WhenMissingContactInformationForReminder()
    {
        // Arrange
        Guid orderId = Guid.NewGuid();
        Guid orderChainId = Guid.NewGuid();
        DateTime currentTime = DateTime.UtcNow;

        var orderChainRequest = new NotificationOrderChainRequest.NotificationOrderChainRequestBuilder()
            .SetOrderId(orderId)
            .SetOrderChainId(orderChainId)
            .SetIdempotencyId("idempotencyMockId")
            .SetCreator(new Creator("brg"))
            .SetRecipient(new NotificationRecipient
            {
                RecipientOrganization = new RecipientOrganization
                {
                    OrgNumber = "312508729",
                    ChannelSchema = NotificationChannel.Email,
                    ResourceId = "urn:altinn:resource:email-sms-resource-name",
                    EmailSettings = new EmailSendingOptions
                    {
                        Subject = "Annual Report 2025",
                        ContentType = EmailContentType.Html,
                        SenderEmailAddress = "no-reply@brreg.no",
                        SendingTimePolicy = SendingTimePolicy.Anytime,
                        Body = "<p>Your organization's annual report is due by March 31, 2025. Log in to Altinn to complete it.</p>"
                    }
                }
            })
            .SetReminders(
            [
                new()
                {
                    DelayDays = 7,
                    Recipient = new NotificationRecipient
                    {
                        RecipientOrganization = new RecipientOrganization
                        {
                            ChannelSchema = NotificationChannel.Email,
                            OrgNumber = "312508730",
                            ResourceId = "urn:altinn:resource:email-sms-resource-name",
                            EmailSettings = new EmailSendingOptions
                            {
                                Subject = "Annual Report 2025",
                                ContentType = EmailContentType.Html,
                                SenderEmailAddress = "no-reply@brreg.no",
                                SendingTimePolicy = SendingTimePolicy.Anytime,
                                Body = "<p>Your organization's annual report is due by March 31, 2025. Log in to Altinn to complete it.</p>"
                            }
                        }
                    }
                }
            ])
            .Build();

        var orderRepositoryMock = new Mock<IOrderRepository>();
        var contactPointServiceMock = new Mock<IContactPointService>();
        contactPointServiceMock
            .Setup(contactService => contactService.AddEmailContactPoints(It.IsAny<List<Recipient>>(), It.IsAny<string?>()))
            .Callback<List<Recipient>, string?>((recipients, _) =>
            {
                // no recipient info for the reminder organization
                foreach (var recipient in recipients)
                {
                    if (recipient != null && string.Equals(recipient.OrganizationNumber, "312508729", StringComparison.Ordinal))
                    {
                        recipient.AddressInfo.Add(new EmailAddressPoint("recipient@example.com"));
                    }
                }
            });

        var service = GetTestService(orderRepositoryMock.Object, contactPointServiceMock.Object, orderId, currentTime);

        // Act
        Result<NotificationOrderChainResponse, ServiceError> result = await service.RegisterNotificationOrderChain(orderChainRequest);

        // Assert
        result.Match(
            result =>
            {
                Assert.Fail("Expected error but got success");
                return false;
            },
            error =>
            {
                Assert.IsType<ServiceError>(result.Error);
                Assert.Equal("Missing contact information for recipient(s): 312508730", result.Error.ErrorMessage);

                return true;
            });
    }

    [Theory]
    [InlineData("urn:altinn:resource:tax-2025")]
    [InlineData("tax-2025")]
    public async Task RegisterNotificationOrderChain_RecipientPersonWithMultipleReminders_OrderChainCreated(string resourceId)
    {
        // Arrange
        Guid mainOrderId = Guid.NewGuid();
        Guid orderChainId = Guid.NewGuid();
        Guid firstReminderId = Guid.NewGuid();
        Guid secondReminderId = Guid.NewGuid();
        DateTime mainOrderSendTime = DateTime.UtcNow;

        var orderChainRequest = new NotificationOrderChainRequest.NotificationOrderChainRequestBuilder()
            .SetOrderId(mainOrderId)
            .SetOrderChainId(orderChainId)
            .SetCreator(new Creator("skd"))
            .SetType(OrderTypes.Notification)
            .SetSendersReference("TAX-REMINDER-2025")
            .SetRequestedSendTime(mainOrderSendTime.AddDays(1))
            .SetIdempotencyId("84CD3017-92E3-4C3D-80DE-C10338F30813")
            .SetConditionEndpoint(new Uri("https://api.skatteetaten.no/conditions/new"))
            .SetDialogportenAssociation(new DialogportenIdentifiers { DialogId = "20E3D06D5546", TransmissionId = "F9D34BB1C65F" })
            .SetRecipient(new NotificationRecipient
            {
                RecipientPerson = new RecipientPerson
                {
                    ResourceId = resourceId,
                    IgnoreReservation = true,
                    NationalIdentityNumber = "29105573746",
                    ChannelSchema = NotificationChannel.EmailPreferred,

                    EmailSettings = new EmailSendingOptions
                    {
                        Subject = "Tax Filing 2025",
                        ContentType = EmailContentType.Html,
                        SendingTimePolicy = SendingTimePolicy.Anytime,
                        SenderEmailAddress = "no-reply@skatteetaten.no",
                        Body = "<p>Log in to <a href=\"https://skatteetaten.no\">Tax Portal</a> to file your return.</p>"
                    },
                    SmsSettings = new SmsSendingOptions
                    {
                        Sender = "Skatteetaten",
                        Body = "Tax filing due: Visit Skatteetaten.no.",
                        SendingTimePolicy = SendingTimePolicy.Daytime
                    }
                }
            })
            .SetReminders(
            [
                new NotificationReminder
                {
                    DelayDays = 7,
                    OrderId = firstReminderId,
                    Type = OrderTypes.Reminder,
                    SendersReference = "TAX-REMINDER-2025-FIRST",
                    RequestedSendTime = mainOrderSendTime.AddDays(7),
                    ConditionEndpoint = new Uri("https://api.skatteetaten.no/conditions/incomplete"),
                    Recipient = new NotificationRecipient
                    {
                        RecipientPerson = new RecipientPerson
                        {
                            IgnoreReservation = true,
                            NationalIdentityNumber = "29105573746",
                            ResourceId = resourceId,
                            ChannelSchema = NotificationChannel.EmailPreferred,
                            EmailSettings = new EmailSendingOptions
                            {
                                Subject = "Reminder: Tax 2025",
                                ContentType = EmailContentType.Html,
                                SendingTimePolicy = SendingTimePolicy.Anytime,
                                SenderEmailAddress = "no-reply@skatteetaten.no",
                                Body = "<p><strong>Reminder:</strong> File your return at <a href=\"https://skatteetaten.no\">Tax Portal</a>.</p>"
                            },
                            SmsSettings = new SmsSendingOptions
                            {
                                Sender = "Skatteetaten",
                                SendingTimePolicy = SendingTimePolicy.Daytime,
                                Body = "Reminder: File your tax return at Skatteetaten.no."
                            }
                        }
                    }
                },
                new NotificationReminder
                {
                    DelayDays = 14,
                    Type = OrderTypes.Reminder,
                    OrderId = secondReminderId,
                    SendersReference = "TAX-REMINDER-2025-FINAL",
                    RequestedSendTime = mainOrderSendTime.AddDays(14),
                    ConditionEndpoint = new Uri("https://api.Skatteetaten.no/conditions/incomplete"),
                    Recipient = new NotificationRecipient
                    {
                        RecipientPerson = new RecipientPerson
                        {
                            IgnoreReservation = true,
                            NationalIdentityNumber = "29105573746",
                            ResourceId = resourceId,
                            ChannelSchema = NotificationChannel.SmsPreferred,
                            EmailSettings = new EmailSendingOptions
                            {
                                ContentType = EmailContentType.Html,
                                Subject = "Final Reminder: Tax 2025",
                                SendingTimePolicy = SendingTimePolicy.Anytime,
                                SenderEmailAddress = "no-reply@Skatteetaten.no",
                                Body = "<p><strong>Final Reminder:</strong> File now to avoid penalties. <a href=\"https://skatteetaten.no\">Tax Portal</a></p>"
                            },
                            SmsSettings = new SmsSendingOptions
                            {
                                Sender = "Skatteetaten",
                                SendingTimePolicy = SendingTimePolicy.Daytime,
                                Body = "Urgent: File your tax return now at Skatteetaten.no."
                            }
                        }
                    }
                }
            ])
            .Build();

        // Expected orders
        var expectedMainOrder = new NotificationOrder(
            mainOrderId,
            "TAX-REMINDER-2025",
            [
                new SmsTemplate("Skatteetaten", "Tax filing due: Visit Skatteetaten.no."),
                new EmailTemplate("no-reply@skatteetaten.no", "Tax Filing 2025", "<p>Log in to <a href=\"https://skatteetaten.no\">Tax Portal</a> to file your return.</p>", EmailContentType.Html)
            ],
            mainOrderSendTime.AddDays(1),
            NotificationChannel.EmailPreferred,
            new Creator("skd"),
            DateTime.UtcNow,
            [new([], "29105573746")],
            true,
<<<<<<< HEAD
            "urn:altinn:resource:tax-2025",
            new Uri("https://api.skatteetaten.no/conditions/new"),
            OrderTypes.Notification);
=======
            resourceId,
            new Uri("https://api.skatteetaten.no/conditions/new"));
>>>>>>> 36330c71

        var expectedFirstReminder = new NotificationOrder(
            firstReminderId,
            "TAX-REMINDER-2025-FIRST",
            [
                new SmsTemplate("Skatteetaten", "Reminder: File your tax return at Skatteetaten.no."),
                new EmailTemplate("no-reply@skatteetaten.no", "Reminder: Tax 2025", "<p><strong>Reminder:</strong> File your return at <a href=\"https://skatteetaten.no\">Tax Portal</a>.</p>", EmailContentType.Html)
            ],
            mainOrderSendTime.AddDays(7),
            NotificationChannel.EmailPreferred,
            new Creator("skd"),
            DateTime.UtcNow,
            [new([], "29105573746")],
            true,
<<<<<<< HEAD
            "urn:altinn:resource:tax-2025",
            new Uri("https://api.skatteetaten.no/conditions/incomplete"),
            OrderTypes.Reminder);
=======
            resourceId,
            new Uri("https://api.skatteetaten.no/conditions/incomplete"));
>>>>>>> 36330c71

        var expectedFinalReminder = new NotificationOrder(
            secondReminderId,
            "TAX-REMINDER-2025-FINAL",
            [
                new SmsTemplate("Skatteetaten", "Urgent: File your tax return now at Skatteetaten.no."),
                new EmailTemplate("no-reply@skatteetaten.no", "Final Reminder: Tax 2025", "<p><strong>Final Reminder:</strong> File now to avoid penalties. <a href=\"https://skatteetaten.no\">Tax Portal</a></p>", EmailContentType.Html)
            ],
            mainOrderSendTime.AddDays(14),
            NotificationChannel.SmsPreferred,
            new Creator("skd"),
            DateTime.UtcNow,
            [new([], "29105573746")],
            true,
<<<<<<< HEAD
            "urn:altinn:resource:tax-2025",
            new Uri("https://api.Skatteetaten.no/conditions/incomplete"),
            OrderTypes.Reminder);
=======
            resourceId,
            new Uri("https://api.Skatteetaten.no/conditions/incomplete"));
>>>>>>> 36330c71

        var orderRepositoryMock = new Mock<IOrderRepository>();
        var contactPointServiceMock = new Mock<IContactPointService>();

        orderRepositoryMock
            .Setup(r => r.Create(
                It.Is<NotificationOrderChainRequest>(chain => chain.OrderChainId == orderChainId),
                It.Is<NotificationOrder>(mainOrder => mainOrder.Id == mainOrderId),
                It.Is<List<NotificationOrder>>(reminders =>
                reminders.Count == 2 &&
                reminders.Any(o => o.Id == firstReminderId) &&
                reminders.Any(o => o.Id == secondReminderId)),
                It.IsAny<CancellationToken>()))
            .ReturnsAsync([expectedMainOrder, expectedFirstReminder, expectedFinalReminder]);

        contactPointServiceMock
            .Setup(contactService => contactService.AddPreferredContactPoints(It.IsAny<NotificationChannel>(), It.IsAny<List<Recipient>>(), It.IsAny<string?>()))
            .Callback<NotificationChannel, List<Recipient>, string?>((channel, recipients, _) =>
            {
                foreach (var recipient in recipients)
                {
                    if (recipient.NationalIdentityNumber == "29105573746")
                    {
                        switch (channel)
                        {
                            case NotificationChannel.Email:
                            case NotificationChannel.EmailPreferred:
                                recipient.AddressInfo.Add(new EmailAddressPoint("recipient@example.com"));
                                break;

                            case NotificationChannel.Sms:
                            case NotificationChannel.SmsPreferred:
                                recipient.AddressInfo.Add(new SmsAddressPoint("+4799999999"));
                                break;
                        }

                        recipient.IsReserved = true;
                    }
                }
            });

        var service = GetTestService(orderRepositoryMock.Object, contactPointServiceMock.Object, mainOrderId, mainOrderSendTime);

        // Act
        Result<NotificationOrderChainResponse, ServiceError> result = await service.RegisterNotificationOrderChain(orderChainRequest);

        // Assert
<<<<<<< HEAD
        Assert.Equal(orderChainId, response.OrderChainId);
        Assert.Equal(mainOrderId, response.OrderChainReceipt.ShipmentId);
        Assert.Equal("TAX-REMINDER-2025", response.OrderChainReceipt.SendersReference);

        Assert.NotNull(response.OrderChainReceipt.Reminders);
        Assert.Equal(2, response.OrderChainReceipt.Reminders.Count);

        Assert.NotEqual(orderChainId, response.OrderChainReceipt.Reminders[0].ShipmentId);
        Assert.Equal(firstReminderId, response.OrderChainReceipt.Reminders[0].ShipmentId);
        Assert.Equal("TAX-REMINDER-2025-FIRST", response.OrderChainReceipt.Reminders[0].SendersReference);

        Assert.NotEqual(orderChainId, response.OrderChainReceipt.Reminders[1].ShipmentId);
        Assert.Equal(secondReminderId, response.OrderChainReceipt.Reminders[1].ShipmentId);
        Assert.Equal("TAX-REMINDER-2025-FINAL", response.OrderChainReceipt.Reminders[1].SendersReference);

        // Verify repository interactions
        orderRepositoryMock.Verify(
            r => r.Create(
                It.Is<NotificationOrderChainRequest>(req =>
                    req.OrderChainId == orderChainId &&
                    req.DialogportenAssociation != null &&
                    req.Type == OrderTypes.Notification &&
                    req.DialogportenAssociation.DialogId == "20E3D06D5546" &&
                    req.DialogportenAssociation.TransmissionId == "F9D34BB1C65F"),
                It.Is<NotificationOrder>(o =>
                    o.Id == mainOrderId &&
                    o.Type == OrderTypes.Notification &&
                    o.SendersReference == "TAX-REMINDER-2025" &&
                    o.ResourceId == "urn:altinn:resource:tax-2025" &&
                    o.NotificationChannel == NotificationChannel.EmailPreferred &&
                    o.Recipients.Any(r => r.NationalIdentityNumber == "29105573746")),
                It.Is<List<NotificationOrder>>(list =>
                    list.Count == 2 &&
                    list[0].Id == firstReminderId &&
                    list[1].Id == secondReminderId &&
                    list[0].Type == OrderTypes.Reminder &&
                    list[1].Type == OrderTypes.Reminder),
                It.IsAny<CancellationToken>()),
            Times.Once);

        // Verify contact point interactions
        contactPointServiceMock.Verify(
            cp => cp.AddPreferredContactPoints(
                It.Is<NotificationChannel>(ch => ch == NotificationChannel.EmailPreferred),
                It.Is<List<Recipient>>(r => r.Any(rec => rec.NationalIdentityNumber == "29105573746")),
                It.Is<string?>(s => s == "urn:altinn:resource:tax-2025")),
            Times.Exactly(2));

        // Verify contact point added the expected email address
        contactPointServiceMock.Verify(
            cp => cp.AddPreferredContactPoints(
                It.Is<NotificationChannel>(ch => ch == NotificationChannel.SmsPreferred),
                It.Is<List<Recipient>>(r => r.Any(rec => rec.NationalIdentityNumber == "29105573746")),
                It.Is<string?>(s => s == "urn:altinn:resource:tax-2025")),
            Times.Once);
=======
        result.Match(
            response =>
            {
                Assert.Equal(orderChainId, response.OrderChainId);
                Assert.Equal(mainOrderId, response.OrderChainReceipt.ShipmentId);
                Assert.Equal("TAX-REMINDER-2025", response.OrderChainReceipt.SendersReference);

                Assert.NotNull(response.OrderChainReceipt.Reminders);
                Assert.Equal(2, response.OrderChainReceipt.Reminders.Count);

                Assert.NotEqual(orderChainId, response.OrderChainReceipt.Reminders[0].ShipmentId);
                Assert.Equal(firstReminderId, response.OrderChainReceipt.Reminders[0].ShipmentId);
                Assert.Equal("TAX-REMINDER-2025-FIRST", response.OrderChainReceipt.Reminders[0].SendersReference);

                Assert.NotEqual(orderChainId, response.OrderChainReceipt.Reminders[1].ShipmentId);
                Assert.Equal(secondReminderId, response.OrderChainReceipt.Reminders[1].ShipmentId);
                Assert.Equal("TAX-REMINDER-2025-FINAL", response.OrderChainReceipt.Reminders[1].SendersReference);

                // Verify repository interactions
                orderRepositoryMock.Verify(
                    r => r.Create(
                        It.Is<NotificationOrderChainRequest>(req =>
                            req.OrderChainId == orderChainId &&
                            req.DialogportenAssociation != null &&
                            req.DialogportenAssociation.DialogId == "20E3D06D5546" &&
                            req.DialogportenAssociation.TransmissionId == "F9D34BB1C65F"),
                        It.Is<NotificationOrder>(o =>
                            o.Id == mainOrderId &&
                            o.SendersReference == "TAX-REMINDER-2025" &&
                            o.ResourceId == resourceId &&
                            o.NotificationChannel == NotificationChannel.EmailPreferred &&
                            o.Recipients.Any(r => r.NationalIdentityNumber == "29105573746")),
                        It.Is<List<NotificationOrder>>(list =>
                            list.Count == 2 &&
                            list[0].Id == firstReminderId &&
                            list[1].Id == secondReminderId),
                        It.IsAny<CancellationToken>()),
                    Times.Once);

                // Verify contact point interactions
                contactPointServiceMock.Verify(
                    cp => cp.AddPreferredContactPoints(
                        It.Is<NotificationChannel>(ch => ch == NotificationChannel.EmailPreferred),
                        It.Is<List<Recipient>>(r => r.Any(rec => rec.NationalIdentityNumber == "29105573746")),
                        It.Is<string?>(s => s == "tax-2025")),
                    Times.Exactly(2));

                // Verify contact point added the expected email address
                contactPointServiceMock.Verify(
                    cp => cp.AddPreferredContactPoints(
                        It.Is<NotificationChannel>(ch => ch == NotificationChannel.SmsPreferred),
                        It.Is<List<Recipient>>(r => r.Any(rec => rec.NationalIdentityNumber == "29105573746")),
                        It.Is<string?>(s => s == "tax-2025")),
                    Times.Once);

                return true;
            },
            error =>
            {
                Assert.Fail($"Expected success but got error: {error}");
                return false;
            });
>>>>>>> 36330c71
    }

    [Fact]
    public async Task RegisterNotificationOrderChain_RecipientOrganizationWithEmailAndSms_SendingTimePolicyRespectsSmsOverEmail()
    {
        // Arrange
        Guid orderId = Guid.NewGuid();
        Guid orderChainId = Guid.NewGuid();
        DateTime currentTime = DateTime.UtcNow;

        // Create a request with both email and SMS settings
        // SMS has Daytime policy while Email has Anytime policy
        var orderChainRequest = new NotificationOrderChainRequest.NotificationOrderChainRequestBuilder()
            .SetOrderId(orderId)
            .SetOrderChainId(orderChainId)
            .SetCreator(new Creator("brg"))
            .SetType(OrderTypes.Notification)
            .SetSendersReference("REF-42DBDAB8281C")
            .SetRequestedSendTime(currentTime.AddHours(2))
            .SetIdempotencyId("A5B28914-7056-4E3B-9DAF-BEA23321D39C")
            .SetConditionEndpoint(new Uri("https://api.brreg.no/conditions/notification"))
            .SetDialogportenAssociation(new DialogportenIdentifiers { DialogId = "31E9F67A4B2D", TransmissionId = "C7D25A18E34F" })
            .SetRecipient(new NotificationRecipient
            {
                RecipientOrganization = new RecipientOrganization
                {
                    OrgNumber = "312508729",
                    ChannelSchema = NotificationChannel.EmailAndSms,
                    ResourceId = "urn:altinn:resource:email-sms-resource-name",

                    SmsSettings = new SmsSendingOptions
                    {
                        Sender = "Brønnøysund",
                        Body = "Your organization's annual report is due by March 31, 2025. Log in to Altinn to complete it.",
                        SendingTimePolicy = SendingTimePolicy.Daytime
                    },

                    EmailSettings = new EmailSendingOptions
                    {
                        Subject = "Annual Report 2025",
                        ContentType = EmailContentType.Html,
                        SenderEmailAddress = "no-reply@brreg.no",
                        SendingTimePolicy = SendingTimePolicy.Anytime,
                        Body = "<p>Your organization's annual report is due by March 31, 2025. Log in to Altinn to complete it.</p>"
                    }
                }
            })
            .Build();

        var expectedOrder = new NotificationOrder(
            orderId,
            "REF-42DBDAB8281C",
            [
                new SmsTemplate("Brønnøysund", "Your organization's annual report is due by March 31, 2025. Log in to Altinn to complete it."),
                new EmailTemplate("no-reply@brreg.no", "Annual Report 2025", "<p>Your organization's annual report is due by March 31, 2025. Log in to Altinn to complete it.</p>", EmailContentType.Html)
            ],
            currentTime.AddHours(2),
            NotificationChannel.EmailAndSms,
            new Creator("brg"),
            DateTime.UtcNow,
            [new([], organizationNumber: "312508729")],
            null,
<<<<<<< HEAD
            "urn:altinn:resource:email-sms-resouce-name",
            new Uri("https://api.brreg.no/conditions/notification"),
            OrderTypes.Notification);
=======
            "urn:altinn:resource:email-sms-resource-name",
            new Uri("https://api.brreg.no/conditions/notification"));
>>>>>>> 36330c71

        var orderRepositoryMock = new Mock<IOrderRepository>();
        orderRepositoryMock.Setup(r => r.Create(
            It.Is<NotificationOrderChainRequest>(e => e.OrderChainId == orderChainId && e.SendersReference == "REF-42DBDAB8281C"),
            It.Is<NotificationOrder>(o => o.NotificationChannel == NotificationChannel.EmailAndSms && o.Recipients.Any(r => r.OrganizationNumber == "312508729")),
            It.Is<List<NotificationOrder>>(list => list.Count == 0),
            It.IsAny<CancellationToken>())).ReturnsAsync([expectedOrder]);

        var contactPointServiceMock = new Mock<IContactPointService>();
        contactPointServiceMock
            .Setup(contactService => contactService.AddEmailAndSmsContactPointsAsync(It.IsAny<List<Recipient>>(), It.IsAny<string?>()))
            .Callback<List<Recipient>, string?>((recipients, _) =>
            {
                foreach (var recipient in recipients)
                {
                    if (recipient.OrganizationNumber == "312508729")
                    {
                        recipient.AddressInfo.Add(new SmsAddressPoint("+4799999999"));
                        recipient.AddressInfo.Add(new EmailAddressPoint("organization@example.com"));
                    }
                }
            });

        var service = GetTestService(orderRepositoryMock.Object, contactPointServiceMock.Object, orderId, currentTime);

        // Act
        Result<NotificationOrderChainResponse, ServiceError> result = await service.RegisterNotificationOrderChain(orderChainRequest);

        // Assert
<<<<<<< HEAD
        Assert.NotNull(response);
        Assert.Equal(orderChainId, response.OrderChainId);
        Assert.Equal(orderId, response.OrderChainReceipt.ShipmentId);
        Assert.Equal("REF-42DBDAB8281C", response.OrderChainReceipt.SendersReference);

        orderRepositoryMock.Verify(
            r => r.Create(
            It.Is<NotificationOrderChainRequest>(e => e.OrderChainId == orderChainId),
            It.Is<NotificationOrder>(o =>
                o.Id == orderId &&
                o.Type == OrderTypes.Notification &&
                o.SendersReference == "REF-42DBDAB8281C" &&
                o.SendingTimePolicy == SendingTimePolicy.Daytime &&
                o.NotificationChannel == NotificationChannel.EmailAndSms &&
                o.Recipients.Any(r => r.OrganizationNumber == "312508729")),
            It.Is<List<NotificationOrder>>(list => list.Count == 0),
            It.IsAny<CancellationToken>()),
            Times.Once);

        // Verify contact point service was called correctly
        contactPointServiceMock.Verify(
            cp => cp.AddEmailAndSmsContactPointsAsync(
            It.Is<List<Recipient>>(r => r.Any(rec => rec.OrganizationNumber == "312508729")),
            It.Is<string?>(s => s == "urn:altinn:resource:email-sms-resouce-name")),
            Times.Once);
=======
        result.Match(
            result =>
            {
                Assert.NotNull(result);
                Assert.Equal(orderChainId, result.OrderChainId);
                Assert.Equal(orderId, result.OrderChainReceipt.ShipmentId);
                Assert.Equal("REF-42DBDAB8281C", result.OrderChainReceipt.SendersReference);

                orderRepositoryMock.Verify(
                    r => r.Create(
                    It.Is<NotificationOrderChainRequest>(e => e.OrderChainId == orderChainId),
                    It.Is<NotificationOrder>(o =>
                        o.Id == orderId &&
                        o.SendersReference == "REF-42DBDAB8281C" &&
                        o.SendingTimePolicy == SendingTimePolicy.Daytime &&
                        o.NotificationChannel == NotificationChannel.EmailAndSms &&
                        o.Recipients.Any(r => r.OrganizationNumber == "312508729")),
                    It.Is<List<NotificationOrder>>(list => list.Count == 0),
                    It.IsAny<CancellationToken>()),
                    Times.Once);

                // Verify contact point service was called correctly
                contactPointServiceMock.Verify(
                    cp => cp.AddEmailAndSmsContactPointsAsync(
                    It.Is<List<Recipient>>(r => r.Any(rec => rec.OrganizationNumber == "312508729")),
                    It.Is<string?>(s => s == "email-sms-resource-name")), // prefix urn:altinn:resource: is stripped
                    Times.Once);

                return true;
            },
            error =>
            {
                Assert.Fail($"Expected success but got error: {error}");
                return false;
            });
>>>>>>> 36330c71
    }

    [Fact]
    public async Task RegisterNotificationOrderChain_RepositoryReturnsEmptyList_ReturnsServiceErrorObjectWithError()
    {
        // Arrange
        Guid orderId = Guid.NewGuid();
        Guid orderChainId = Guid.NewGuid();
        DateTime currentTime = DateTime.UtcNow;

        var orderRequest = new NotificationOrderChainRequest.NotificationOrderChainRequestBuilder()
            .SetOrderId(orderId)
            .SetOrderChainId(orderChainId)
            .SetCreator(new Creator("test"))
            .SetType(OrderTypes.Notification)
            .SetIdempotencyId("test-idempotency-id")
            .SetRecipient(new NotificationRecipient
            {
                RecipientEmail = new RecipientEmail
                {
                    EmailAddress = "recipient@example.com",
                    Settings = new EmailSendingOptions
                    {
                        Body = "Test body",
                        Subject = "Test subject",
                        ContentType = EmailContentType.Plain
                    }
                }
            })
            .Build();

        // Setup repository to return an empty list
        var repoMock = new Mock<IOrderRepository>();
        repoMock
            .Setup(r => r.Create(It.Is<NotificationOrderChainRequest>(e => e.OrderChainId == orderChainId), It.Is<NotificationOrder>(e => e.Id == orderId), It.IsAny<List<NotificationOrder>>(), It.IsAny<CancellationToken>()))
            .ReturnsAsync([]);

        var service = GetTestService(repoMock.Object, null, orderId, currentTime);

        // Act & Assert
        var result = await service.RegisterNotificationOrderChain(orderRequest);

        result.Match(
            success =>
            {
                Assert.Fail("Should not succeed with an empty list.");
                return false;
            },
            error =>
            {
                Assert.Equal("Failed to create the notification order chain.", error.ErrorMessage);
                return true;
            });

        // Verify the repository was called
        repoMock.Verify(r => r.Create(It.Is<NotificationOrderChainRequest>(e => e.OrderChainId == orderChainId), It.Is<NotificationOrder>(e => e.Id == orderId), It.IsAny<List<NotificationOrder>>(), It.IsAny<CancellationToken>()), Times.Once);
    }

    [Fact]
    public async Task RegisterNotificationOrderChain_WhenCancellationRequested_ThrowsOperationCanceledException()
    {
        // Arrange
        Guid mainOrderId = Guid.NewGuid();
        Guid orderChainId = Guid.NewGuid();
        DateTime mainOrderSendTime = DateTime.UtcNow;

        var orderChainRequest = new NotificationOrderChainRequest.NotificationOrderChainRequestBuilder()
            .SetOrderId(mainOrderId)
            .SetOrderChainId(orderChainId)
            .SetCreator(new Creator("test"))
            .SetType(OrderTypes.Notification)
            .SetIdempotencyId("test-cancellation-id")
            .SetRequestedSendTime(mainOrderSendTime.AddDays(1))
            .SetRecipient(new NotificationRecipient
            {
                RecipientEmail = new RecipientEmail
                {
                    EmailAddress = "test@example.com",
                    Settings = new EmailSendingOptions
                    {
                        Body = "Test body",
                        Subject = "Test subject",
                        ContentType = EmailContentType.Plain
                    }
                }
            })
            .Build();

        var orderRepositoryMock = new Mock<IOrderRepository>();
        orderRepositoryMock
            .Setup(r => r.Create(
                It.IsAny<NotificationOrderChainRequest>(),
                It.IsAny<NotificationOrder>(),
                It.IsAny<List<NotificationOrder>>(),
                It.IsAny<CancellationToken>()))
            .Callback<NotificationOrderChainRequest, NotificationOrder, List<NotificationOrder>, CancellationToken>((_, _, _, token) => token.ThrowIfCancellationRequested())
            .ReturnsAsync([]);

        var service = GetTestService(orderRepositoryMock.Object, null, mainOrderId, mainOrderSendTime);

        // Create a cancellation token that's already canceled
        using var cancellationTokenSource = new CancellationTokenSource();
        await cancellationTokenSource.CancelAsync();

        // Act & Assert
        await Assert.ThrowsAsync<OperationCanceledException>(async () => await service.RegisterNotificationOrderChain(orderChainRequest, cancellationTokenSource.Token));

        // Verify the repository was called with the cancellation token
        orderRepositoryMock.Verify(
            r => r.Create(
                It.IsAny<NotificationOrderChainRequest>(),
                It.IsAny<NotificationOrder>(),
                It.IsAny<List<NotificationOrder>>(),
                It.Is<CancellationToken>(token => token.IsCancellationRequested)),
            Times.Never);
    }

    [Fact]
    public async Task RetrieveOrderChainTracking_WhenCancellationRequested_ThrowsOperationCanceledException()
    {
        // Arrange
        string creatorName = "test-creator";
        string idempotencyId = "test-idempotency-id";

        var orderRepositoryMock = new Mock<IOrderRepository>();
        orderRepositoryMock
            .Setup(r => r.GetOrderChainTracking(
                It.IsAny<string>(),
                It.IsAny<string>(),
                It.IsAny<CancellationToken>()))
            .Callback<string, string, CancellationToken>((_, _, token) => token.ThrowIfCancellationRequested())
            .ReturnsAsync((NotificationOrderChainResponse?)null);

        var service = GetTestService(orderRepositoryMock.Object);

        // Create a cancellation token that's already canceled
        using var cancellationTokenSource = new CancellationTokenSource();
        await cancellationTokenSource.CancelAsync();

        // Act & Assert
        await Assert.ThrowsAsync<OperationCanceledException>(async () =>
            await service.RetrieveOrderChainTracking(creatorName, idempotencyId, cancellationTokenSource.Token));

        // Verify the repository was called with the cancellation token
        orderRepositoryMock.Verify(
            r => r.GetOrderChainTracking(
                It.IsAny<string>(),
                It.IsAny<string>(),
                It.Is<CancellationToken>(token => token.IsCancellationRequested)),
            Times.Once);
    }

    [Fact]
    public async Task RetrieveOrderChainTracking_WhenOrderChainExists_ReturnsResponse()
    {
        // Arrange
        Guid shipmentId = Guid.NewGuid();
        Guid orderChainId = Guid.NewGuid();
        string creatorName = "test-creator";
        string idempotencyId = "test-idempotency-id";

        var expectedResponse = new NotificationOrderChainResponse
        {
            OrderChainId = orderChainId,
            OrderChainReceipt = new NotificationOrderChainReceipt
            {
                Reminders = [],
                ShipmentId = shipmentId,
                SendersReference = "test-reference"
            }
        };

        var orderRepositoryMock = new Mock<IOrderRepository>();
        orderRepositoryMock
            .Setup(r => r.GetOrderChainTracking(
                It.Is<string>(s => s == creatorName),
                It.Is<string>(s => s == idempotencyId),
                It.IsAny<CancellationToken>()))
            .ReturnsAsync(expectedResponse);

        var service = GetTestService(orderRepositoryMock.Object);

        // Act
        var result = await service.RetrieveOrderChainTracking(creatorName, idempotencyId);

        // Assert
        Assert.NotNull(result);
        Assert.Equal(orderChainId, result.OrderChainId);
        Assert.Equal(shipmentId, result.OrderChainReceipt.ShipmentId);
        Assert.Equal("test-reference", result.OrderChainReceipt.SendersReference);

        orderRepositoryMock.Verify(
            r => r.GetOrderChainTracking(
                It.Is<string>(s => s == creatorName),
                It.Is<string>(s => s == idempotencyId),
                It.IsAny<CancellationToken>()),
            Times.Once);
    }

    [Fact]
    public async Task RetrieveOrderChainTracking_WhenOrderChainDoesNotExist_ReturnsNull()
    {
        // Arrange
        string idempotencyId = "non-existent-id";
        string creatorName = "non-existent-creator";

        var orderRepositoryMock = new Mock<IOrderRepository>();
        orderRepositoryMock
            .Setup(r => r.GetOrderChainTracking(
                It.Is<string>(s => s == creatorName),
                It.Is<string>(s => s == idempotencyId),
                It.IsAny<CancellationToken>()))
            .ReturnsAsync((NotificationOrderChainResponse?)null);

        var service = GetTestService(orderRepositoryMock.Object);

        // Act
        var result = await service.RetrieveOrderChainTracking(creatorName, idempotencyId);

        // Assert
        Assert.Null(result);

        orderRepositoryMock.Verify(
            r => r.GetOrderChainTracking(
                It.Is<string>(s => s == creatorName),
                It.Is<string>(s => s == idempotencyId),
                It.IsAny<CancellationToken>()),
            Times.Once);
    }

    [Fact]
    public async Task RetrieveOrderChainTracking_WithReminders_ReturnsCompleteResponse()
    {
        // Arrange
        string creatorName = "test-creator";
        string idempotencyId = "test-idempotency-id";

        Guid orderChainId = Guid.NewGuid();
        Guid mainShipmentId = Guid.NewGuid();
        Guid firstReminderShipmentId = Guid.NewGuid();
        Guid secondReminderShipmentId = Guid.NewGuid();

        var expectedResponse = new NotificationOrderChainResponse
        {
            OrderChainId = orderChainId,
            OrderChainReceipt = new NotificationOrderChainReceipt
            {
                ShipmentId = mainShipmentId,
                SendersReference = "065C28CA-90B5-47FF-AFAD-A8DC084FAB9E",
                Reminders =
                [
                    new NotificationOrderChainShipment
                    {
                        ShipmentId = firstReminderShipmentId,
                        SendersReference = "FADAE91D-3352-47D6-9BC6-C68B6A2C8F11"
                    },
                    new NotificationOrderChainShipment
                    {
                        ShipmentId = secondReminderShipmentId,
                        SendersReference = "406B91C1-9DB2-422D-8B8A-A76BECF7FE40"
                    }
                ]
            }
        };

        var orderRepositoryMock = new Mock<IOrderRepository>();
        orderRepositoryMock
            .Setup(r => r.GetOrderChainTracking(
                It.Is<string>(s => s == creatorName),
                It.Is<string>(s => s == idempotencyId),
                It.IsAny<CancellationToken>()))
            .ReturnsAsync(expectedResponse);

        var service = GetTestService(orderRepositoryMock.Object);

        // Act
        var result = await service.RetrieveOrderChainTracking(creatorName, idempotencyId);

        // Assert
        Assert.NotNull(result);
        Assert.Equal(orderChainId, result.OrderChainId);
        Assert.Equal(mainShipmentId, result.OrderChainReceipt.ShipmentId);
        Assert.Equal("065C28CA-90B5-47FF-AFAD-A8DC084FAB9E", result.OrderChainReceipt.SendersReference);

        // Verify reminders
        Assert.NotNull(result.OrderChainReceipt.Reminders);
        Assert.Equal(2, result.OrderChainReceipt.Reminders.Count);

        Assert.Equal(firstReminderShipmentId, result.OrderChainReceipt.Reminders[0].ShipmentId);
        Assert.Equal("FADAE91D-3352-47D6-9BC6-C68B6A2C8F11", result.OrderChainReceipt.Reminders[0].SendersReference);

        Assert.Equal(secondReminderShipmentId, result.OrderChainReceipt.Reminders[1].ShipmentId);
        Assert.Equal("406B91C1-9DB2-422D-8B8A-A76BECF7FE40", result.OrderChainReceipt.Reminders[1].SendersReference);

        // Verify repository method was called with correct parameters
        orderRepositoryMock.Verify(
            r => r.GetOrderChainTracking(
                It.Is<string>(s => s == creatorName),
                It.Is<string>(s => s == idempotencyId),
                It.IsAny<CancellationToken>()),
            Times.Once);
    }

    [Fact]
    public async Task RetrieveOrderChainTracking_WithCancellationToken_PassesTokenToRepository()
    {
        // Arrange
        string creatorName = "test-creator";
        string idempotencyId = "test-idempotency-id";

        var orderRepositoryMock = new Mock<IOrderRepository>();
        orderRepositoryMock
            .Setup(r => r.GetOrderChainTracking(
                It.IsAny<string>(),
                It.IsAny<string>(),
                It.IsAny<CancellationToken>()))
            .ReturnsAsync((NotificationOrderChainResponse?)null);

        var service = GetTestService(orderRepositoryMock.Object);

        // Create a cancellation token
        using var cancellationTokenSource = new CancellationTokenSource();
        var cancellationToken = cancellationTokenSource.Token;

        // Act
        await service.RetrieveOrderChainTracking(creatorName, idempotencyId, cancellationToken);

        // Assert
        orderRepositoryMock.Verify(
            r => r.GetOrderChainTracking(
                It.IsAny<string>(),
                It.IsAny<string>(),
                It.Is<CancellationToken>(token => token == cancellationToken)),
            Times.Once);
    }

    [Fact]
    public async Task CreateNotificationOrder_WithMissingContactInformation_ReturnsServiceErrorObjectWithMessage()
    {
        // Arrange
        Guid orderId = Guid.NewGuid();
        Guid orderChainId = Guid.NewGuid();
        DateTime currentTime = DateTime.UtcNow;

        var recipient = new NotificationRecipient
        {
            RecipientPerson = new RecipientPerson
            {
                NationalIdentityNumber = "16069412345",
                ResourceId = "urn:altinn:resource:test",
                ChannelSchema = NotificationChannel.Email,
                EmailSettings = new EmailSendingOptions
                {
                    Body = "Test Body",
                    Subject = "Test Subject",
                    ContentType = EmailContentType.Plain
                }
            }
        };

        Mock<IContactPointService> contactPointMock = new();
        contactPointMock
            .Setup(contactService => contactService.AddEmailContactPoints(It.IsAny<List<Recipient>>(), It.IsAny<string?>()))
            .Callback<List<Recipient>, string?>((recipients, _) =>
            {
                // Intentionally don't add any address info to simulate missing contact
            });

        var service = GetTestService(null, contactPointMock.Object, orderId, currentTime);

        // Act & Assert
        var response = await service.RegisterNotificationOrderChain(
                new NotificationOrderChainRequest.NotificationOrderChainRequestBuilder()
                    .SetOrderId(orderId)
                    .SetRecipient(recipient)
                    .SetOrderChainId(orderChainId)
                    .SetCreator(new Creator("test"))
                    .SetType(OrderTypes.Notification)
                    .SetRequestedSendTime(currentTime.AddHours(1))
                    .SetIdempotencyId("C0A3FABE-D65F-48A0-8745-5D4CC6EA7968")
                    .Build());

        response.Match(
            success =>
            {
                Assert.Fail("Expected failure but got success");
                return false;
            },
            error =>
            {
                // Verify the ServiceError object's message contains information about missing contacts
                Assert.Contains("Missing contact information for recipient", error.ErrorMessage);

                // Verify the contact point service was called
                contactPointMock.Verify(
                    contactService => contactService.AddEmailContactPoints(
                        It.Is<List<Recipient>>(r => r.Any(rec => rec.NationalIdentityNumber == "16069412345")),
                        It.Is<string?>(s => s == "test")),
                    Times.Once);

                return true;
            });
    }

    /// <summary>
    /// Test to ensure that the correct value for SendingTimePolicy is passed to the repository.
    /// </summary>
    /// <param name="sendingTimePolicyInput">If sendingTimePolicyInput is null, the value for sms should be set to the default value in the setter: Daytime</param>
    /// <param name="shouldEqual">Should be equal to sendingTimePolicyInput, unless value is null</param>
    /// <returns></returns>
    [Theory]
    [InlineData(SendingTimePolicy.Daytime, SendingTimePolicy.Daytime)]
    [InlineData(SendingTimePolicy.Anytime, SendingTimePolicy.Anytime)]
    [InlineData(null, SendingTimePolicy.Daytime)]
    public async Task CreateNotificationOrder_PassesCorrectValueForSendingTimePolicyToRepository(SendingTimePolicy? sendingTimePolicyInput, SendingTimePolicy shouldEqual)
    {
        // Arrange
        Guid orderId = Guid.NewGuid();
        Guid orderChainId = Guid.NewGuid();
        var smsSettings = new SmsSendingOptions
        {
            Body = "Test Body",
            Sender = "TestSender",
            SendingTimePolicy = sendingTimePolicyInput ?? SendingTimePolicy.Daytime
        };

        var mockResponse = new List<NotificationOrder>
        {
            new()
        };
        DateTime currentTime = DateTime.UtcNow;
        var recipient = new NotificationRecipient
        {
            RecipientSms = new RecipientSms
            {
                PhoneNumber = "+4799999999",
                Settings = smsSettings
            }
        };
        Mock<IOrderRepository> orderRepositoryMock = new();
        orderRepositoryMock
            .Setup(r => r.Create(It.IsAny<NotificationOrderChainRequest>(), It.IsAny<NotificationOrder>(), It.IsAny<List<NotificationOrder>>(), CancellationToken.None))
            .Returns(Task.FromResult(mockResponse));

        var service = GetTestService(orderRepositoryMock.Object, null, orderId, currentTime);

        // Act
        await service.RegisterNotificationOrderChain(
            new NotificationOrderChainRequest.NotificationOrderChainRequestBuilder()
                .SetOrderId(orderId)
                .SetRecipient(recipient)
                .SetOrderChainId(orderChainId)
                .SetCreator(new Creator("test"))
                .SetType(OrderTypes.Notification)
                .SetRequestedSendTime(currentTime.AddHours(1))
                .SetIdempotencyId("C0A3FABE-D65F-48A0-8745-5D4CC6EA7968")
                .Build());

        // Assert
        orderRepositoryMock.Verify(
            r => r.Create(
            It.IsAny<NotificationOrderChainRequest>(),
            It.Is<NotificationOrder>(o => o.SendingTimePolicy == shouldEqual),
            It.IsAny<List<NotificationOrder>>(),
            CancellationToken.None),
            Times.Once);
    }

    [Fact]
    public async Task RegisterNotificationOrder_ShouldPassNullValueForSendingTimePolicyToRepository()
    {
        // Arrange
        Guid orderId = Guid.NewGuid();
        var mockResponse = new NotificationOrder();

        var notificationOrder = new NotificationOrderRequest()
        {
        };

        Mock<IOrderRepository> orderRepositoryMock = new();
        orderRepositoryMock
            .Setup(r => r.Create(It.IsAny<NotificationOrder>()))
            .Returns(Task.FromResult(mockResponse));

        var service = GetTestService(orderRepositoryMock.Object, null, orderId, DateTime.UtcNow);

        // Act
        await service.RegisterNotificationOrder(notificationOrder);

        // Assert
        orderRepositoryMock.Verify(
            r => r.Create(
                It.Is<NotificationOrder>(o => o.SendingTimePolicy == null)),
            Times.Once);
    }

    private static OrderRequestService GetTestService(IOrderRepository? repository = null, IContactPointService? contactPointService = null, Guid? guid = null, DateTime? dateTime = null)
    {
        if (repository == null)
        {
            var repo = new Mock<IOrderRepository>();
            repository = repo.Object;
        }

        var guidMock = new Mock<IGuidService>();
        guidMock.Setup(g => g.NewGuid())
            .Returns(guid ?? Guid.NewGuid());

        var dateTimeMock = new Mock<IDateTimeService>();
        dateTimeMock.Setup(g => g.UtcNow())
            .Returns(dateTime ?? DateTime.UtcNow);

        if (contactPointService == null)
        {
            var contactService = new Mock<IContactPointService>();
            contactPointService = contactService.Object;
        }

        var config = Options.Create<NotificationConfig>(new()
        {
            DefaultEmailFromAddress = "noreply@altinn.no",
            DefaultSmsSenderNumber = "TestDefaultSmsSenderNumberNumber"
        });

        return new OrderRequestService(repository, contactPointService, guidMock.Object, dateTimeMock.Object, config);
    }
}<|MERGE_RESOLUTION|>--- conflicted
+++ resolved
@@ -40,7 +40,6 @@
             Id = id,
             Created = createdTime,
             Creator = new("ttd"),
-            Type = OrderTypes.Notification,
             NotificationChannel = NotificationChannel.Email,
             RequestedSendTime = sendTime,
             Recipients = { },
@@ -51,7 +50,7 @@
         NotificationOrderRequest input = new()
         {
             Creator = new Creator("ttd"),
-            
+
             NotificationChannel = NotificationChannel.Email,
             Recipients = { },
             SendersReference = "senders-reference",
@@ -88,7 +87,6 @@
             Id = id,
             Created = createdTime,
             Creator = new("ttd"),
-            Type = OrderTypes.Notification,
             NotificationChannel = NotificationChannel.Email,
             RequestedSendTime = sendTime,
             Recipients = { },
@@ -136,7 +134,6 @@
             Id = id,
             Created = createdTime,
             Creator = new("ttd"),
-            Type = OrderTypes.Notification,
             NotificationChannel = NotificationChannel.Sms,
             RequestedSendTime = sendTime,
             Recipients = { },
@@ -184,7 +181,6 @@
             Id = id,
             Created = createdTime,
             Creator = new("ttd"),
-            Type = OrderTypes.Notification,
             NotificationChannel = NotificationChannel.Sms,
             RequestedSendTime = sendTime,
             Recipients = { },
@@ -266,7 +262,6 @@
             Id = id,
             Created = createdTime,
             Creator = new("ttd"),
-            Type = OrderTypes.Notification,
             NotificationChannel = NotificationChannel.Sms,
             RequestedSendTime = sendTime,
             Recipients = [
@@ -339,7 +334,6 @@
             Id = id,
             Created = createdTime,
             Creator = new("ttd"),
-            Type = OrderTypes.Notification,
             NotificationChannel = NotificationChannel.Sms,
             RequestedSendTime = sendTime,
             Recipients = [
@@ -815,7 +809,6 @@
             .SetOrderId(mainOrderId)
             .SetOrderChainId(orderChainId)
             .SetCreator(new Creator("skd"))
-            .SetType(OrderTypes.Notification)
             .SetSendersReference("TAX-REMINDER-2025")
             .SetRequestedSendTime(mainOrderSendTime.AddDays(1))
             .SetIdempotencyId("84CD3017-92E3-4C3D-80DE-C10338F30813")
@@ -852,7 +845,6 @@
                 {
                     DelayDays = 7,
                     OrderId = firstReminderId,
-                    Type = OrderTypes.Reminder,
                     SendersReference = "TAX-REMINDER-2025-FIRST",
                     RequestedSendTime = mainOrderSendTime.AddDays(7),
                     ConditionEndpoint = new Uri("https://api.skatteetaten.no/conditions/incomplete"),
@@ -884,7 +876,6 @@
                 new NotificationReminder
                 {
                     DelayDays = 14,
-                    Type = OrderTypes.Reminder,
                     OrderId = secondReminderId,
                     SendersReference = "TAX-REMINDER-2025-FINAL",
                     RequestedSendTime = mainOrderSendTime.AddDays(14),
@@ -931,14 +922,8 @@
             DateTime.UtcNow,
             [new([], "29105573746")],
             true,
-<<<<<<< HEAD
-            "urn:altinn:resource:tax-2025",
-            new Uri("https://api.skatteetaten.no/conditions/new"),
-            OrderTypes.Notification);
-=======
             resourceId,
             new Uri("https://api.skatteetaten.no/conditions/new"));
->>>>>>> 36330c71
 
         var expectedFirstReminder = new NotificationOrder(
             firstReminderId,
@@ -953,14 +938,8 @@
             DateTime.UtcNow,
             [new([], "29105573746")],
             true,
-<<<<<<< HEAD
-            "urn:altinn:resource:tax-2025",
-            new Uri("https://api.skatteetaten.no/conditions/incomplete"),
-            OrderTypes.Reminder);
-=======
             resourceId,
             new Uri("https://api.skatteetaten.no/conditions/incomplete"));
->>>>>>> 36330c71
 
         var expectedFinalReminder = new NotificationOrder(
             secondReminderId,
@@ -975,14 +954,8 @@
             DateTime.UtcNow,
             [new([], "29105573746")],
             true,
-<<<<<<< HEAD
-            "urn:altinn:resource:tax-2025",
-            new Uri("https://api.Skatteetaten.no/conditions/incomplete"),
-            OrderTypes.Reminder);
-=======
             resourceId,
             new Uri("https://api.Skatteetaten.no/conditions/incomplete"));
->>>>>>> 36330c71
 
         var orderRepositoryMock = new Mock<IOrderRepository>();
         var contactPointServiceMock = new Mock<IContactPointService>();
@@ -1030,63 +1003,6 @@
         Result<NotificationOrderChainResponse, ServiceError> result = await service.RegisterNotificationOrderChain(orderChainRequest);
 
         // Assert
-<<<<<<< HEAD
-        Assert.Equal(orderChainId, response.OrderChainId);
-        Assert.Equal(mainOrderId, response.OrderChainReceipt.ShipmentId);
-        Assert.Equal("TAX-REMINDER-2025", response.OrderChainReceipt.SendersReference);
-
-        Assert.NotNull(response.OrderChainReceipt.Reminders);
-        Assert.Equal(2, response.OrderChainReceipt.Reminders.Count);
-
-        Assert.NotEqual(orderChainId, response.OrderChainReceipt.Reminders[0].ShipmentId);
-        Assert.Equal(firstReminderId, response.OrderChainReceipt.Reminders[0].ShipmentId);
-        Assert.Equal("TAX-REMINDER-2025-FIRST", response.OrderChainReceipt.Reminders[0].SendersReference);
-
-        Assert.NotEqual(orderChainId, response.OrderChainReceipt.Reminders[1].ShipmentId);
-        Assert.Equal(secondReminderId, response.OrderChainReceipt.Reminders[1].ShipmentId);
-        Assert.Equal("TAX-REMINDER-2025-FINAL", response.OrderChainReceipt.Reminders[1].SendersReference);
-
-        // Verify repository interactions
-        orderRepositoryMock.Verify(
-            r => r.Create(
-                It.Is<NotificationOrderChainRequest>(req =>
-                    req.OrderChainId == orderChainId &&
-                    req.DialogportenAssociation != null &&
-                    req.Type == OrderTypes.Notification &&
-                    req.DialogportenAssociation.DialogId == "20E3D06D5546" &&
-                    req.DialogportenAssociation.TransmissionId == "F9D34BB1C65F"),
-                It.Is<NotificationOrder>(o =>
-                    o.Id == mainOrderId &&
-                    o.Type == OrderTypes.Notification &&
-                    o.SendersReference == "TAX-REMINDER-2025" &&
-                    o.ResourceId == "urn:altinn:resource:tax-2025" &&
-                    o.NotificationChannel == NotificationChannel.EmailPreferred &&
-                    o.Recipients.Any(r => r.NationalIdentityNumber == "29105573746")),
-                It.Is<List<NotificationOrder>>(list =>
-                    list.Count == 2 &&
-                    list[0].Id == firstReminderId &&
-                    list[1].Id == secondReminderId &&
-                    list[0].Type == OrderTypes.Reminder &&
-                    list[1].Type == OrderTypes.Reminder),
-                It.IsAny<CancellationToken>()),
-            Times.Once);
-
-        // Verify contact point interactions
-        contactPointServiceMock.Verify(
-            cp => cp.AddPreferredContactPoints(
-                It.Is<NotificationChannel>(ch => ch == NotificationChannel.EmailPreferred),
-                It.Is<List<Recipient>>(r => r.Any(rec => rec.NationalIdentityNumber == "29105573746")),
-                It.Is<string?>(s => s == "urn:altinn:resource:tax-2025")),
-            Times.Exactly(2));
-
-        // Verify contact point added the expected email address
-        contactPointServiceMock.Verify(
-            cp => cp.AddPreferredContactPoints(
-                It.Is<NotificationChannel>(ch => ch == NotificationChannel.SmsPreferred),
-                It.Is<List<Recipient>>(r => r.Any(rec => rec.NationalIdentityNumber == "29105573746")),
-                It.Is<string?>(s => s == "urn:altinn:resource:tax-2025")),
-            Times.Once);
-=======
         result.Match(
             response =>
             {
@@ -1149,7 +1065,6 @@
                 Assert.Fail($"Expected success but got error: {error}");
                 return false;
             });
->>>>>>> 36330c71
     }
 
     [Fact]
@@ -1166,7 +1081,6 @@
             .SetOrderId(orderId)
             .SetOrderChainId(orderChainId)
             .SetCreator(new Creator("brg"))
-            .SetType(OrderTypes.Notification)
             .SetSendersReference("REF-42DBDAB8281C")
             .SetRequestedSendTime(currentTime.AddHours(2))
             .SetIdempotencyId("A5B28914-7056-4E3B-9DAF-BEA23321D39C")
@@ -1212,14 +1126,8 @@
             DateTime.UtcNow,
             [new([], organizationNumber: "312508729")],
             null,
-<<<<<<< HEAD
-            "urn:altinn:resource:email-sms-resouce-name",
-            new Uri("https://api.brreg.no/conditions/notification"),
-            OrderTypes.Notification);
-=======
             "urn:altinn:resource:email-sms-resource-name",
             new Uri("https://api.brreg.no/conditions/notification"));
->>>>>>> 36330c71
 
         var orderRepositoryMock = new Mock<IOrderRepository>();
         orderRepositoryMock.Setup(r => r.Create(
@@ -1249,33 +1157,6 @@
         Result<NotificationOrderChainResponse, ServiceError> result = await service.RegisterNotificationOrderChain(orderChainRequest);
 
         // Assert
-<<<<<<< HEAD
-        Assert.NotNull(response);
-        Assert.Equal(orderChainId, response.OrderChainId);
-        Assert.Equal(orderId, response.OrderChainReceipt.ShipmentId);
-        Assert.Equal("REF-42DBDAB8281C", response.OrderChainReceipt.SendersReference);
-
-        orderRepositoryMock.Verify(
-            r => r.Create(
-            It.Is<NotificationOrderChainRequest>(e => e.OrderChainId == orderChainId),
-            It.Is<NotificationOrder>(o =>
-                o.Id == orderId &&
-                o.Type == OrderTypes.Notification &&
-                o.SendersReference == "REF-42DBDAB8281C" &&
-                o.SendingTimePolicy == SendingTimePolicy.Daytime &&
-                o.NotificationChannel == NotificationChannel.EmailAndSms &&
-                o.Recipients.Any(r => r.OrganizationNumber == "312508729")),
-            It.Is<List<NotificationOrder>>(list => list.Count == 0),
-            It.IsAny<CancellationToken>()),
-            Times.Once);
-
-        // Verify contact point service was called correctly
-        contactPointServiceMock.Verify(
-            cp => cp.AddEmailAndSmsContactPointsAsync(
-            It.Is<List<Recipient>>(r => r.Any(rec => rec.OrganizationNumber == "312508729")),
-            It.Is<string?>(s => s == "urn:altinn:resource:email-sms-resouce-name")),
-            Times.Once);
-=======
         result.Match(
             result =>
             {
@@ -1311,7 +1192,6 @@
                 Assert.Fail($"Expected success but got error: {error}");
                 return false;
             });
->>>>>>> 36330c71
     }
 
     [Fact]
@@ -1326,7 +1206,6 @@
             .SetOrderId(orderId)
             .SetOrderChainId(orderChainId)
             .SetCreator(new Creator("test"))
-            .SetType(OrderTypes.Notification)
             .SetIdempotencyId("test-idempotency-id")
             .SetRecipient(new NotificationRecipient
             {
@@ -1382,7 +1261,6 @@
             .SetOrderId(mainOrderId)
             .SetOrderChainId(orderChainId)
             .SetCreator(new Creator("test"))
-            .SetType(OrderTypes.Notification)
             .SetIdempotencyId("test-cancellation-id")
             .SetRequestedSendTime(mainOrderSendTime.AddDays(1))
             .SetRecipient(new NotificationRecipient
@@ -1689,7 +1567,6 @@
                     .SetRecipient(recipient)
                     .SetOrderChainId(orderChainId)
                     .SetCreator(new Creator("test"))
-                    .SetType(OrderTypes.Notification)
                     .SetRequestedSendTime(currentTime.AddHours(1))
                     .SetIdempotencyId("C0A3FABE-D65F-48A0-8745-5D4CC6EA7968")
                     .Build());
@@ -1762,10 +1639,9 @@
         await service.RegisterNotificationOrderChain(
             new NotificationOrderChainRequest.NotificationOrderChainRequestBuilder()
                 .SetOrderId(orderId)
+                .SetOrderChainId(orderChainId)
                 .SetRecipient(recipient)
-                .SetOrderChainId(orderChainId)
                 .SetCreator(new Creator("test"))
-                .SetType(OrderTypes.Notification)
                 .SetRequestedSendTime(currentTime.AddHours(1))
                 .SetIdempotencyId("C0A3FABE-D65F-48A0-8745-5D4CC6EA7968")
                 .Build());
