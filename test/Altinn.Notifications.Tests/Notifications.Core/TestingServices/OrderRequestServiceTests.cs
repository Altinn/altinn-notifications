﻿using System;
using System.Collections.Generic;
using System.Linq;
using System.Threading;
using System.Threading.Tasks;

using Altinn.Notifications.Core.Configuration;
using Altinn.Notifications.Core.Enums;
using Altinn.Notifications.Core.Models;
using Altinn.Notifications.Core.Models.Address;
using Altinn.Notifications.Core.Models.NotificationTemplate;
using Altinn.Notifications.Core.Models.Orders;
using Altinn.Notifications.Core.Models.Recipients;
using Altinn.Notifications.Core.Persistence;
using Altinn.Notifications.Core.Services;
using Altinn.Notifications.Core.Services.Interfaces;
using Altinn.Notifications.Core.Shared;
using Altinn.Notifications.Models;

using Microsoft.Extensions.Options;

using Moq;

using Xunit;

namespace Altinn.Notifications.Tests.Notifications.Core.TestingServices;

public class OrderRequestServiceTests
{
    [Fact]
    public async Task RegisterNotificationOrder_ForEmail_ExpectedInputToRepository()
    {
        // Arrange
        DateTime sendTime = DateTime.UtcNow;
        DateTime createdTime = DateTime.UtcNow.AddMinutes(-2);
        Guid id = Guid.NewGuid();

        NotificationOrder expectedRepoInput = new()
        {
            Id = id,
            Created = createdTime,
            Creator = new("ttd"),
            NotificationChannel = NotificationChannel.Email,
            RequestedSendTime = sendTime,
            Recipients = { },
            SendersReference = "senders-reference",
            Templates = { new EmailTemplate { Body = "email-body", FromAddress = "dontreply@skatteetaten.no" } }
        };

        NotificationOrderRequest input = new()
        {
            Creator = new Creator("ttd"),

            NotificationChannel = NotificationChannel.Email,
            Recipients = { },
            SendersReference = "senders-reference",
            RequestedSendTime = sendTime,
            Templates = { new EmailTemplate { Body = "email-body", FromAddress = "dontreply@skatteetaten.no" } }
        };

        Mock<IOrderRepository> repoMock = new();
        repoMock
            .Setup(r => r.Create(It.IsAny<NotificationOrder>()))
            .Callback<NotificationOrder>(o => Assert.Equivalent(expectedRepoInput, o))
            .ReturnsAsync((NotificationOrder order) => order);

        var service = GetTestService(repoMock.Object, null, id, createdTime);

        // Act                    
        NotificationOrderRequestResponse actual = await service.RegisterNotificationOrder(input);

        // Assert
        Assert.Equal(expectedRepoInput.Id, actual.OrderId);
        repoMock.VerifyAll();
    }

    [Fact]
    public async Task RegisterNotificationOrder_ForEmail_NoFromAddressDefaultInserted()
    {
        // Arrange
        DateTime sendTime = DateTime.UtcNow;
        DateTime createdTime = DateTime.UtcNow.AddMinutes(-2);
        Guid id = Guid.NewGuid();

        NotificationOrder expectedRepoInput = new()
        {
            Id = id,
            Created = createdTime,
            Creator = new("ttd"),
            NotificationChannel = NotificationChannel.Email,
            RequestedSendTime = sendTime,
            Recipients = { },
            SendersReference = "senders-reference",
            Templates = { new EmailTemplate { Body = "email-body", FromAddress = "noreply@altinn.no" } }
        };

        NotificationOrderRequest input = new()
        {
            Creator = new Creator("ttd"),

            NotificationChannel = NotificationChannel.Email,
            Recipients = { },
            SendersReference = "senders-reference",
            RequestedSendTime = sendTime,
            Templates = { new EmailTemplate { Body = "email-body" } }
        };

        Mock<IOrderRepository> repoMock = new();
        repoMock
            .Setup(r => r.Create(It.IsAny<NotificationOrder>()))
            .Callback<NotificationOrder>(o => Assert.Equivalent(expectedRepoInput, o))
            .ReturnsAsync((NotificationOrder order) => order);

        var service = GetTestService(repoMock.Object, null, id, createdTime);

        // Act
        NotificationOrderRequestResponse actual = await service.RegisterNotificationOrder(input);

        // Assert        
        Assert.Equal(expectedRepoInput.Id, actual.OrderId);
        repoMock.VerifyAll();
    }

    [Fact]
    public async Task RegisterNotificationOrder_ForSms_ExpectedInputToRepository()
    {
        // Arrange
        DateTime sendTime = DateTime.UtcNow;
        DateTime createdTime = DateTime.UtcNow.AddMinutes(-2);
        Guid id = Guid.NewGuid();

        NotificationOrder expectedRepoInput = new()
        {
            Id = id,
            Created = createdTime,
            Creator = new("ttd"),
            NotificationChannel = NotificationChannel.Sms,
            RequestedSendTime = sendTime,
            Recipients = { },
            SendersReference = "senders-reference",
            Templates = { new SmsTemplate { Body = "sms-body", SenderNumber = "Skatteetaten" } }
        };

        NotificationOrderRequest input = new()
        {
            Creator = new Creator("ttd"),

            NotificationChannel = NotificationChannel.Sms,
            Recipients = { },
            SendersReference = "senders-reference",
            RequestedSendTime = sendTime,
            Templates = { new SmsTemplate { Body = "sms-body", SenderNumber = "Skatteetaten" } }
        };

        Mock<IOrderRepository> repoMock = new();
        repoMock
            .Setup(r => r.Create(It.IsAny<NotificationOrder>()))
            .Callback<NotificationOrder>(o => Assert.Equivalent(expectedRepoInput, o))
            .ReturnsAsync((NotificationOrder order) => order);

        var service = GetTestService(repoMock.Object, null, id, createdTime);

        // Act
        NotificationOrderRequestResponse actual = await service.RegisterNotificationOrder(input);

        // Assert        
        Assert.Equal(expectedRepoInput.Id, actual.OrderId);
        repoMock.VerifyAll();
    }

    [Fact]
    public async Task RegisterNotificationOrder_ForSms_NoSenderNumberDefaultInserted()
    {
        // Arrange
        DateTime sendTime = DateTime.UtcNow;
        DateTime createdTime = DateTime.UtcNow.AddMinutes(-2);
        Guid id = Guid.NewGuid();

        NotificationOrder expectedRepoInput = new()
        {
            Id = id,
            Created = createdTime,
            Creator = new("ttd"),
            NotificationChannel = NotificationChannel.Sms,
            RequestedSendTime = sendTime,
            Recipients = { },
            SendersReference = "senders-reference",
            Templates = { new SmsTemplate { Body = "sms-body", SenderNumber = "TestDefaultSmsSenderNumberNumber" } }
        };

        NotificationOrderRequest input = new()
        {
            Creator = new Creator("ttd"),

            NotificationChannel = NotificationChannel.Sms,
            Recipients = { },
            SendersReference = "senders-reference",
            RequestedSendTime = sendTime,
            Templates = { new SmsTemplate { Body = "sms-body" } }
        };

        Mock<IOrderRepository> repoMock = new();
        repoMock
            .Setup(r => r.Create(It.IsAny<NotificationOrder>()))
            .Callback<NotificationOrder>(o => Assert.Equivalent(expectedRepoInput, o))
            .ReturnsAsync((NotificationOrder order) => order);

        var service = GetTestService(repoMock.Object, null, id, createdTime);

        // Act
        NotificationOrderRequestResponse actual = await service.RegisterNotificationOrder(input);

        // Assert        
        Assert.Equal(expectedRepoInput.Id, actual.OrderId);
        repoMock.VerifyAll();
    }

    [Fact]
    public async Task RegisterNotificationOrder_ForSms_LookupFails_OrderCreated()
    {
        // Arrange
        DateTime sendTime = DateTime.UtcNow;
        DateTime createdTime = DateTime.UtcNow.AddMinutes(-2);
        Guid id = Guid.NewGuid();

        NotificationOrderRequest input = new()
        {
            Creator = new Creator("ttd"),

            NotificationChannel = NotificationChannel.Sms,
            Recipients = [new Recipient() { NationalIdentityNumber = "16069412345" }],
            SendersReference = "senders-reference",
            RequestedSendTime = sendTime,
            Templates = { new SmsTemplate { Body = "sms-body" } }
        };

        Mock<IOrderRepository> repoMock = new();
        repoMock
            .Setup(r => r.Create(It.IsAny<NotificationOrder>()))
            .ReturnsAsync((NotificationOrder order) => order);

        var service = GetTestService(repoMock.Object, null, id, createdTime);

        // Act
        NotificationOrderRequestResponse actual = await service.RegisterNotificationOrder(input);

        // Assert        
        Assert.Equal(RecipientLookupStatus.Failed, actual.RecipientLookup?.Status);
        repoMock.Verify(r => r.Create(It.IsAny<NotificationOrder>()), Times.Once);
    }

    [Fact]
    public async Task RegisterNotificationOrder_ForSms_LookupPartialSuccess_OrderCreated()
    {
        // Arrange
        DateTime sendTime = DateTime.UtcNow;
        DateTime createdTime = DateTime.UtcNow.AddMinutes(-2);
        Guid id = Guid.NewGuid();

        NotificationOrder expectedRepoInput = new()
        {
            Id = id,
            Created = createdTime,
            Creator = new("ttd"),
            NotificationChannel = NotificationChannel.Sms,
            RequestedSendTime = sendTime,
            Recipients = [
                new Recipient() { NationalIdentityNumber = "16069412345" },
                new Recipient() { NationalIdentityNumber = "14029112345" }
                ],
            Templates = { new SmsTemplate { Body = "sms-body", SenderNumber = "TestDefaultSmsSenderNumberNumber" } }
        };

        NotificationOrderRequest input = new()
        {
            Creator = new Creator("ttd"),

            NotificationChannel = NotificationChannel.Sms,
            Recipients = [
                new Recipient() { NationalIdentityNumber = "16069412345" },
                new Recipient() { NationalIdentityNumber = "14029112345" }
                ],
            RequestedSendTime = sendTime,
            Templates = { new SmsTemplate { Body = "sms-body" } }
        };

        Mock<IOrderRepository> repoMock = new();
        repoMock
            .Setup(r => r.Create(It.IsAny<NotificationOrder>()))
            .Callback<NotificationOrder>(o => Assert.Equivalent(expectedRepoInput, o))
            .ReturnsAsync((NotificationOrder order) => order);

        Mock<IContactPointService> contactPointMock = new();
        contactPointMock
            .Setup(cp => cp.AddSmsContactPoints(It.IsAny<List<Recipient>>(), It.IsAny<string?>()))
            .Callback<List<Recipient>, string?>((recipients, _) =>
            {
                foreach (var recipient in recipients)
                {
                    if (recipient.NationalIdentityNumber == "16069412345")
                    {
                        recipient.AddressInfo.Add(new SmsAddressPoint("+4799999999"));
                        recipient.IsReserved = false;
                    }
                    else if (recipient.NationalIdentityNumber == "14029112345")
                    {
                        recipient.IsReserved = true;
                    }
                }
            });

        var service = GetTestService(repoMock.Object, contactPointMock.Object, id, createdTime);

        // Act
        NotificationOrderRequestResponse actual = await service.RegisterNotificationOrder(input);

        // Assert        
        Assert.Equal(RecipientLookupStatus.PartialSuccess, actual.RecipientLookup?.Status);
        Assert.Single(actual.RecipientLookup?.IsReserved!);
        repoMock.VerifyAll();
        contactPointMock.VerifyAll();
    }

    [Fact]
    public async Task RegisterNotificationOrder_ForSms_LookupSuccess_OrderCreated()
    {
        // Arrange
        DateTime sendTime = DateTime.UtcNow;
        DateTime createdTime = DateTime.UtcNow.AddMinutes(-2);
        Guid id = Guid.NewGuid();

        NotificationOrder expectedRepoInput = new()
        {
            Id = id,
            Created = createdTime,
            Creator = new("ttd"),
            NotificationChannel = NotificationChannel.Sms,
            RequestedSendTime = sendTime,
            Recipients = [
                new Recipient() { NationalIdentityNumber = "16069412345" },
            ],
            Templates = { new SmsTemplate { Body = "sms-body", SenderNumber = "TestDefaultSmsSenderNumberNumber" } }
        };

        NotificationOrderRequest input = new()
        {
            Creator = new Creator("ttd"),

            NotificationChannel = NotificationChannel.Sms,
            Recipients = [
                new Recipient() { NationalIdentityNumber = "16069412345" },
            ],
            RequestedSendTime = sendTime,
            Templates = { new SmsTemplate { Body = "sms-body" } }
        };

        Mock<IOrderRepository> repoMock = new();
        repoMock
            .Setup(r => r.Create(It.IsAny<NotificationOrder>()))
            .Callback<NotificationOrder>(o => Assert.Equivalent(expectedRepoInput, o))
            .ReturnsAsync((NotificationOrder order) => order);

        Mock<IContactPointService> contactPointMock = new();
        contactPointMock
            .Setup(cp => cp.AddSmsContactPoints(It.IsAny<List<Recipient>>(), It.IsAny<string?>()))
            .Callback<List<Recipient>, string?>((recipients, _) =>
            {
                foreach (var recipient in recipients)
                {
                    if (recipient.NationalIdentityNumber == "16069412345")
                    {
                        recipient.AddressInfo.Add(new SmsAddressPoint("+4799999999"));
                        recipient.IsReserved = false;
                    }
                }
            });

        var service = GetTestService(repoMock.Object, contactPointMock.Object, id, createdTime);

        // Act
        NotificationOrderRequestResponse actual = await service.RegisterNotificationOrder(input);

        // Assert        
        Assert.Equal(RecipientLookupStatus.Success, actual.RecipientLookup?.Status);
        Assert.Equal(0, actual.RecipientLookup!.IsReserved?.Count);
        Assert.Equal(0, actual.RecipientLookup!.MissingContact?.Count);
        repoMock.VerifyAll();
        contactPointMock.VerifyAll();
    }

    [Fact]
    public async Task RegisterNotificationOrder_ForSmsPreferred_LookupFails_OrderCreated()
    {
        // Arrange
        DateTime sendTime = DateTime.UtcNow;
        DateTime createdTime = DateTime.UtcNow.AddMinutes(-2);
        Guid id = Guid.NewGuid();

        NotificationOrderRequest input = new()
        {
            Creator = new Creator("ttd"),

            NotificationChannel = NotificationChannel.SmsPreferred,
            Recipients = [new Recipient() { NationalIdentityNumber = "1" }],
            SendersReference = "senders-reference",
            RequestedSendTime = sendTime,
            Templates = [
                    new SmsTemplate { Body = "sms-body" },
                new EmailTemplate { Body = "email-body", FromAddress = "noreply@altinn.no" }]
        };

        Mock<IOrderRepository> repoMock = new();
        repoMock
            .Setup(r => r.Create(It.IsAny<NotificationOrder>()))
            .ReturnsAsync((NotificationOrder order) => order);

        var service = GetTestService(repoMock.Object, null, id, createdTime);

        // Act
        NotificationOrderRequestResponse actual = await service.RegisterNotificationOrder(input);

        // Assert        
        Assert.Equal(RecipientLookupStatus.Failed, actual.RecipientLookup?.Status);
        repoMock.Verify(r => r.Create(It.IsAny<NotificationOrder>()), Times.Once);
    }

    [Fact]
    public async Task RegisterNotificationOrder_ForSmsPreferred_LookupPartialSuccess_OrderCreated()
    {
        // Arrange
        DateTime sendTime = DateTime.UtcNow;
        DateTime createdTime = DateTime.UtcNow.AddMinutes(-2);
        Guid id = Guid.NewGuid();

        NotificationOrderRequest input = new()
        {
            Creator = new Creator("ttd"),

            NotificationChannel = NotificationChannel.SmsPreferred,
            Recipients = [
                new Recipient() { NationalIdentityNumber = "1" },
                new Recipient() { NationalIdentityNumber = "2" },
                new Recipient() { NationalIdentityNumber = "3" },
                new Recipient() { NationalIdentityNumber = "4" }

                ],
            RequestedSendTime = sendTime,
            Templates = [
                new SmsTemplate { Body = "sms-body" },
                new EmailTemplate { Body = "email-body", FromAddress = "noreply@altinn.no" }]
        };

        Mock<IOrderRepository> repoMock = new();
        repoMock
            .Setup(r => r.Create(It.IsAny<NotificationOrder>()))
            .ReturnsAsync((NotificationOrder order) => order);

        Mock<IContactPointService> contactPointMock = new();
        contactPointMock
            .Setup(cp => cp.AddPreferredContactPoints(input.NotificationChannel, It.IsAny<List<Recipient>>(), It.IsAny<string?>()))
            .Callback<NotificationChannel, List<Recipient>, string?>((_, recipients, _) =>
            {
                foreach (var recipient in recipients)
                {
                    if (recipient.NationalIdentityNumber == "1")
                    {
                        recipient.AddressInfo.Add(new SmsAddressPoint("+4799999999"));
                        recipient.IsReserved = false;
                    }
                    else if (recipient.NationalIdentityNumber == "2")
                    {
                        recipient.AddressInfo.Add(new EmailAddressPoint("2@user.com"));
                        recipient.IsReserved = false;
                    }
                    else if (recipient.NationalIdentityNumber == "3")
                    {
                        recipient.IsReserved = true;
                    }
                    else if (recipient.NationalIdentityNumber == "4")
                    {
                        recipient.IsReserved = false;
                    }
                }
            });

        var service = GetTestService(repoMock.Object, contactPointMock.Object, id, createdTime);

        // Act
        NotificationOrderRequestResponse actual = await service.RegisterNotificationOrder(input);

        // Assert        
        Assert.Equal(RecipientLookupStatus.PartialSuccess, actual.RecipientLookup?.Status);
        Assert.Single(actual.RecipientLookup!.IsReserved!);
        Assert.Single(actual.RecipientLookup!.MissingContact!);
        repoMock.VerifyAll();
        contactPointMock.VerifyAll();
    }

    [Fact]
    public async Task RegisterNotificationOrder_ForSmsPreferred_LookupSuccess_OrderCreated()
    {
        // Arrange
        DateTime sendTime = DateTime.UtcNow;
        DateTime createdTime = DateTime.UtcNow.AddMinutes(-2);
        Guid id = Guid.NewGuid();

        NotificationOrderRequest input = new()
        {
            Creator = new Creator("ttd"),

            NotificationChannel = NotificationChannel.SmsPreferred,
            Recipients = [
               new Recipient() { NationalIdentityNumber = "1" },
                new Recipient() { NationalIdentityNumber = "2" }
               ],
            RequestedSendTime = sendTime,
            Templates = [
                   new SmsTemplate { Body = "sms-body" },
                new EmailTemplate { Body = "email-body", FromAddress = "noreply@altinn.no" }]
        };

        Mock<IOrderRepository> repoMock = new();
        repoMock
            .Setup(r => r.Create(It.IsAny<NotificationOrder>()))
            .ReturnsAsync((NotificationOrder order) => order);

        Mock<IContactPointService> contactPointMock = new();
        contactPointMock
            .Setup(cp => cp.AddPreferredContactPoints(input.NotificationChannel, It.IsAny<List<Recipient>>(), It.IsAny<string?>()))
            .Callback<NotificationChannel, List<Recipient>, string?>((_, recipients, _) =>
            {
                foreach (var recipient in recipients)
                {
                    if (recipient.NationalIdentityNumber == "1")
                    {
                        recipient.AddressInfo.Add(new SmsAddressPoint("+4799999999"));
                        recipient.IsReserved = false;
                    }
                    else if (recipient.NationalIdentityNumber == "2")
                    {
                        recipient.AddressInfo.Add(new EmailAddressPoint("2@user.com"));
                        recipient.IsReserved = false;
                    }
                }
            });

        var service = GetTestService(repoMock.Object, contactPointMock.Object, id, createdTime);

        // Act
        NotificationOrderRequestResponse actual = await service.RegisterNotificationOrder(input);

        // Assert        
        Assert.Equal(RecipientLookupStatus.Success, actual.RecipientLookup?.Status);
        Assert.Equal(0, actual.RecipientLookup!.IsReserved?.Count);
        Assert.Equal(0, actual.RecipientLookup!.MissingContact?.Count);
        repoMock.VerifyAll();
        contactPointMock.VerifyAll();
    }

    [Fact]
    public async Task RegisterNotificationOrder_ForEmailAndSms_CallsAddEmailAndSmsContactPointsAsync()
    {
        // Arrange
        Guid id = Guid.NewGuid();
        DateTime createdTime = DateTime.UtcNow;
        DateTime sendTime = DateTime.UtcNow.AddMinutes(10);

        var input = new NotificationOrderRequest
        {
            Creator = new Creator("ttd"),
            RequestedSendTime = sendTime,

            NotificationChannel = NotificationChannel.EmailAndSms,
            SendersReference = "15FF9B24-EF7E-469D-80D6-E186FCF6D657",

            Recipients =
            [
                new Recipient { NationalIdentityNumber = "14210548840" },
                new Recipient { NationalIdentityNumber = "30286043298" }
            ],

            Templates =
            [
                new SmsTemplate { Body = "sms-body", SenderNumber = "TestSender" },
                new EmailTemplate { Body = "email-body", FromAddress = "noreply@altinn.no" }
            ]
        };

        Mock<IOrderRepository> repoMock = new();
        repoMock
            .Setup(r => r.Create(It.IsAny<NotificationOrder>()))
            .ReturnsAsync((NotificationOrder order) => order);

        Mock<IContactPointService> contactPointMock = new();
        contactPointMock
            .Setup(cp => cp.AddEmailAndSmsContactPointsAsync(It.IsAny<List<Recipient>>(), It.IsAny<string?>()))
            .Callback<List<Recipient>, string?>((recipients, resourceId) =>
            {
                foreach (var recipient in recipients)
                {
                    if (recipient.NationalIdentityNumber == "14210548840")
                    {
                        recipient.AddressInfo.Add(new SmsAddressPoint("+4799999999"));
                        recipient.AddressInfo.Add(new EmailAddressPoint("first-recipient@example.com"));
                    }
                    else if (recipient.NationalIdentityNumber == "30286043298")
                    {
                        recipient.AddressInfo.Add(new SmsAddressPoint("+4788888888"));
                        recipient.AddressInfo.Add(new EmailAddressPoint("second-recipient@example.com"));
                    }
                }
            });

        var service = GetTestService(repoMock.Object, contactPointMock.Object, id, createdTime);

        // Act
        NotificationOrderRequestResponse actual = await service.RegisterNotificationOrder(input);

        // Assert
        Assert.NotNull(actual);
        Assert.Equal(id, actual.OrderId);

        contactPointMock.Verify(
            cp => cp.AddEmailAndSmsContactPointsAsync(
                It.Is<List<Recipient>>(recipients =>
                    recipients.Any(r => r.NationalIdentityNumber == "14210548840") &&
                    recipients.Any(r => r.NationalIdentityNumber == "30286043298")),
                It.Is<string?>(resourceId => resourceId == null)),
            Times.Once);

        repoMock.Verify(r => r.Create(It.IsAny<NotificationOrder>()), Times.Once);
    }

    [Fact]
    public async Task RegisterNotificationOrderChain_RecipientPersonWithMultipleReminders_OrderChainCreated()
    {
        // Arrange
        Guid mainOrderId = Guid.NewGuid();
        Guid orderChainId = Guid.NewGuid();
        Guid firstReminderId = Guid.NewGuid();
        Guid secondReminderId = Guid.NewGuid();
        DateTime mainOrderSendTime = DateTime.UtcNow;

        var orderChainRequest = new NotificationOrderChainRequest.NotificationOrderChainRequestBuilder()
            .SetOrderId(mainOrderId)
            .SetOrderChainId(orderChainId)
            .SetCreator(new Creator("skd"))
            .SetSendersReference("TAX-REMINDER-2025")
            .SetRequestedSendTime(mainOrderSendTime.AddDays(1))
            .SetIdempotencyId("84CD3017-92E3-4C3D-80DE-C10338F30813")
            .SetConditionEndpoint(new Uri("https://api.skatteetaten.no/conditions/new"))
            .SetDialogportenAssociation(new DialogportenIdentifiers { DialogId = "20E3D06D5546", TransmissionId = "F9D34BB1C65F" })
            .SetRecipient(new NotificationRecipient
            {
                RecipientPerson = new RecipientPerson
                {
                    IgnoreReservation = true,
                    NationalIdentityNumber = "29105573746",
                    ResourceId = "urn:altinn:resource:tax-2025",
                    ChannelSchema = NotificationChannel.EmailPreferred,

                    EmailSettings = new EmailSendingOptions
                    {
                        Subject = "Tax Filing 2025",
                        ContentType = EmailContentType.Html,
                        SendingTimePolicy = SendingTimePolicy.Anytime,
                        SenderEmailAddress = "no-reply@skatteetaten.no",
                        Body = "<p>Log in to <a href=\"https://skatteetaten.no\">Tax Portal</a> to file your return.</p>"
                    },
                    SmsSettings = new SmsSendingOptions
                    {
                        Sender = "Skatteetaten",
                        Body = "Tax filing due: Visit Skatteetaten.no.",
                        SendingTimePolicy = SendingTimePolicy.Daytime
                    }
                }
            })
            .SetReminders(
            [
                new NotificationReminder
                {
                    DelayDays = 7,
                    OrderId = firstReminderId,
                    SendersReference = "TAX-REMINDER-2025-FIRST",
                    RequestedSendTime = mainOrderSendTime.AddDays(7),
                    ConditionEndpoint = new Uri("https://api.skatteetaten.no/conditions/incomplete"),
                    Recipient = new NotificationRecipient
                    {
                        RecipientPerson = new RecipientPerson
                        {
                            IgnoreReservation = true,
                            NationalIdentityNumber = "29105573746",
                            ResourceId = "urn:altinn:resource:tax-2025",
                            ChannelSchema = NotificationChannel.EmailPreferred,
                            EmailSettings = new EmailSendingOptions
                            {
                                Subject = "Reminder: Tax 2025",
                                ContentType = EmailContentType.Html,
                                SendingTimePolicy = SendingTimePolicy.Anytime,
                                SenderEmailAddress = "no-reply@skatteetaten.no",
                                Body = "<p><strong>Reminder:</strong> File your return at <a href=\"https://skatteetaten.no\">Tax Portal</a>.</p>"
                            },
                            SmsSettings = new SmsSendingOptions
                            {
                                Sender = "Skatteetaten",
                                SendingTimePolicy = SendingTimePolicy.Daytime,
                                Body = "Reminder: File your tax return at Skatteetaten.no."
                            }
                        }
                    }
                },
                new NotificationReminder
                {
                    DelayDays = 14,
                    OrderId = secondReminderId,
                    SendersReference = "TAX-REMINDER-2025-FINAL",
                    RequestedSendTime = mainOrderSendTime.AddDays(14),
                    ConditionEndpoint = new Uri("https://api.Skatteetaten.no/conditions/incomplete"),
                    Recipient = new NotificationRecipient
                    {
                        RecipientPerson = new RecipientPerson
                        {
                            IgnoreReservation = true,
                            NationalIdentityNumber = "29105573746",
                            ResourceId = "urn:altinn:resource:tax-2025",
                            ChannelSchema = NotificationChannel.SmsPreferred,
                            EmailSettings = new EmailSendingOptions
                            {
                                ContentType = EmailContentType.Html,
                                Subject = "Final Reminder: Tax 2025",
                                SendingTimePolicy = SendingTimePolicy.Anytime,
                                SenderEmailAddress = "no-reply@Skatteetaten.no",
                                Body = "<p><strong>Final Reminder:</strong> File now to avoid penalties. <a href=\"https://skatteetaten.no\">Tax Portal</a></p>"
                            },
                            SmsSettings = new SmsSendingOptions
                            {
                                Sender = "Skatteetaten",
                                SendingTimePolicy = SendingTimePolicy.Daytime,
                                Body = "Urgent: File your tax return now at Skatteetaten.no."
                            }
                        }
                    }
                }
            ])
            .Build();

        // Expected orders
        var expectedMainOrder = new NotificationOrder(
            mainOrderId,
            "TAX-REMINDER-2025",
            [
                new SmsTemplate("Skatteetaten", "Tax filing due: Visit Skatteetaten.no."),
                new EmailTemplate("no-reply@skatteetaten.no", "Tax Filing 2025", "<p>Log in to <a href=\"https://skatteetaten.no\">Tax Portal</a> to file your return.</p>", EmailContentType.Html)
            ],
            mainOrderSendTime.AddDays(1),
            NotificationChannel.EmailPreferred,
            new Creator("skd"),
            DateTime.UtcNow,
            [new([], "29105573746")],
            true,
            "urn:altinn:resource:tax-2025",
            new Uri("https://api.skatteetaten.no/conditions/new"));

        var expectedFirstReminder = new NotificationOrder(
            firstReminderId,
            "TAX-REMINDER-2025-FIRST",
            [
                new SmsTemplate("Skatteetaten", "Reminder: File your tax return at Skatteetaten.no."),
                new EmailTemplate("no-reply@skatteetaten.no", "Reminder: Tax 2025", "<p><strong>Reminder:</strong> File your return at <a href=\"https://skatteetaten.no\">Tax Portal</a>.</p>", EmailContentType.Html)
            ],
            mainOrderSendTime.AddDays(7),
            NotificationChannel.EmailPreferred,
            new Creator("skd"),
            DateTime.UtcNow,
            [new([], "29105573746")],
            true,
            "urn:altinn:resource:tax-2025",
            new Uri("https://api.skatteetaten.no/conditions/incomplete"));

        var expectedFinalReminder = new NotificationOrder(
            secondReminderId,
            "TAX-REMINDER-2025-FINAL",
            [
                new SmsTemplate("Skatteetaten", "Urgent: File your tax return now at Skatteetaten.no."),
                new EmailTemplate("no-reply@skatteetaten.no", "Final Reminder: Tax 2025", "<p><strong>Final Reminder:</strong> File now to avoid penalties. <a href=\"https://skatteetaten.no\">Tax Portal</a></p>", EmailContentType.Html)
            ],
            mainOrderSendTime.AddDays(14),
            NotificationChannel.SmsPreferred,
            new Creator("skd"),
            DateTime.UtcNow,
            [new([], "29105573746")],
            true,
            "urn:altinn:resource:tax-2025",
            new Uri("https://api.Skatteetaten.no/conditions/incomplete"));

        var orderRepositoryMock = new Mock<IOrderRepository>();
        var contactPointServiceMock = new Mock<IContactPointService>();

        orderRepositoryMock
            .Setup(r => r.Create(
                It.Is<NotificationOrderChainRequest>(chain => chain.OrderChainId == orderChainId),
                It.Is<NotificationOrder>(mainOrder => mainOrder.Id == mainOrderId),
                It.Is<List<NotificationOrder>>(reminders =>
                reminders.Count == 2 &&
                reminders.Any(o => o.Id == firstReminderId) &&
                reminders.Any(o => o.Id == secondReminderId)),
                It.IsAny<CancellationToken>()))
            .ReturnsAsync([expectedMainOrder, expectedFirstReminder, expectedFinalReminder]);

        contactPointServiceMock
            .Setup(contactService => contactService.AddPreferredContactPoints(It.IsAny<NotificationChannel>(), It.IsAny<List<Recipient>>(), It.IsAny<string?>()))
            .Callback<NotificationChannel, List<Recipient>, string?>((channel, recipients, _) =>
            {
                foreach (var recipient in recipients)
                {
                    if (recipient.NationalIdentityNumber == "29105573746")
                    {
                        switch (channel)
                        {
                            case NotificationChannel.Email:
                            case NotificationChannel.EmailPreferred:
                                recipient.AddressInfo.Add(new EmailAddressPoint("recipient@example.com"));
                                break;

                            case NotificationChannel.Sms:
                            case NotificationChannel.SmsPreferred:
                                recipient.AddressInfo.Add(new SmsAddressPoint("+4799999999"));
                                break;
                        }

                        recipient.IsReserved = true;
                    }
                }
            });

        var service = GetTestService(orderRepositoryMock.Object, contactPointServiceMock.Object, mainOrderId, mainOrderSendTime);

        // Act
        Result<NotificationOrderChainResponse, ServiceError> result = await service.RegisterNotificationOrderChain(orderChainRequest);

        // Assert
        result.Match<bool>(
            response =>
            {
                Assert.Equal(orderChainId, response.OrderChainId);
                Assert.Equal(mainOrderId, response.OrderChainReceipt.ShipmentId);
                Assert.Equal("TAX-REMINDER-2025", response.OrderChainReceipt.SendersReference);

                Assert.NotNull(response.OrderChainReceipt.Reminders);
                Assert.Equal(2, response.OrderChainReceipt.Reminders.Count);

                Assert.NotEqual(orderChainId, response.OrderChainReceipt.Reminders[0].ShipmentId);
                Assert.Equal(firstReminderId, response.OrderChainReceipt.Reminders[0].ShipmentId);
                Assert.Equal("TAX-REMINDER-2025-FIRST", response.OrderChainReceipt.Reminders[0].SendersReference);

                Assert.NotEqual(orderChainId, response.OrderChainReceipt.Reminders[1].ShipmentId);
                Assert.Equal(secondReminderId, response.OrderChainReceipt.Reminders[1].ShipmentId);
                Assert.Equal("TAX-REMINDER-2025-FINAL", response.OrderChainReceipt.Reminders[1].SendersReference);

                // Verify repository interactions
                orderRepositoryMock.Verify(
                    r => r.Create(
                        It.Is<NotificationOrderChainRequest>(req =>
                            req.OrderChainId == orderChainId &&
                            req.DialogportenAssociation != null &&
                            req.DialogportenAssociation.DialogId == "20E3D06D5546" &&
                            req.DialogportenAssociation.TransmissionId == "F9D34BB1C65F"),
                        It.Is<NotificationOrder>(o =>
                            o.Id == mainOrderId &&
                            o.SendersReference == "TAX-REMINDER-2025" &&
                            o.ResourceId == "urn:altinn:resource:tax-2025" &&
                            o.NotificationChannel == NotificationChannel.EmailPreferred &&
                            o.Recipients.Any(r => r.NationalIdentityNumber == "29105573746")),
                        It.Is<List<NotificationOrder>>(list =>
                            list.Count == 2 &&
                            list[0].Id == firstReminderId &&
                            list[1].Id == secondReminderId),
                        It.IsAny<CancellationToken>()),
                    Times.Once);

                // Verify contact point interactions
                contactPointServiceMock.Verify(
                    cp => cp.AddPreferredContactPoints(
                        It.Is<NotificationChannel>(ch => ch == NotificationChannel.EmailPreferred),
                        It.Is<List<Recipient>>(r => r.Any(rec => rec.NationalIdentityNumber == "29105573746")),
                        It.Is<string?>(s => s == "tax-2025")),
                    Times.Exactly(2));

                // Verify contact point added the expected email address
                contactPointServiceMock.Verify(
                    cp => cp.AddPreferredContactPoints(
                        It.Is<NotificationChannel>(ch => ch == NotificationChannel.SmsPreferred),
                        It.Is<List<Recipient>>(r => r.Any(rec => rec.NationalIdentityNumber == "29105573746")),
                        It.Is<string?>(s => s == "tax-2025")),
                    Times.Once);

                return true;
            },
            error =>
            {
                Assert.Fail($"Expected success but got error: {error}");
                return false;
            });
    }

    [Fact]
    public async Task RegisterNotificationOrderChain_RecipientOrganizationWithEmailAndSms_SendingTimePolicyRespectsSmsOverEmail()
    {
        // Arrange
        Guid orderId = Guid.NewGuid();
        Guid orderChainId = Guid.NewGuid();
        DateTime currentTime = DateTime.UtcNow;

        // Create a request with both email and SMS settings
        // SMS has Daytime policy while Email has Anytime policy
        var orderChainRequest = new NotificationOrderChainRequest.NotificationOrderChainRequestBuilder()
            .SetOrderId(orderId)
            .SetOrderChainId(orderChainId)
            .SetCreator(new Creator("brg"))
            .SetSendersReference("REF-42DBDAB8281C")
            .SetRequestedSendTime(currentTime.AddHours(2))
            .SetIdempotencyId("A5B28914-7056-4E3B-9DAF-BEA23321D39C")
            .SetConditionEndpoint(new Uri("https://api.brreg.no/conditions/notification"))
            .SetDialogportenAssociation(new DialogportenIdentifiers { DialogId = "31E9F67A4B2D", TransmissionId = "C7D25A18E34F" })
            .SetRecipient(new NotificationRecipient
            {
                RecipientOrganization = new RecipientOrganization
                {
                    OrgNumber = "312508729",
                    ChannelSchema = NotificationChannel.EmailAndSms,
                    ResourceId = "urn:altinn:resource:email-sms-resouce-name",

                    SmsSettings = new SmsSendingOptions
                    {
                        Sender = "Brønnøysund",
                        Body = "Your organization's annual report is due by March 31, 2025. Log in to Altinn to complete it.",
                        SendingTimePolicy = SendingTimePolicy.Daytime
                    },

                    EmailSettings = new EmailSendingOptions
                    {
                        Subject = "Annual Report 2025",
                        ContentType = EmailContentType.Html,
                        SenderEmailAddress = "no-reply@brreg.no",
                        SendingTimePolicy = SendingTimePolicy.Anytime,
                        Body = "<p>Your organization's annual report is due by March 31, 2025. Log in to Altinn to complete it.</p>"
                    }
                }
            })
            .Build();

        var expectedOrder = new NotificationOrder(
            orderId,
            "REF-42DBDAB8281C",
            [
                new SmsTemplate("Brønnøysund", "Your organization's annual report is due by March 31, 2025. Log in to Altinn to complete it."),
                new EmailTemplate("no-reply@brreg.no", "Annual Report 2025", "<p>Your organization's annual report is due by March 31, 2025. Log in to Altinn to complete it.</p>", EmailContentType.Html)
            ],
            currentTime.AddHours(2),
            NotificationChannel.EmailAndSms,
            new Creator("brg"),
            DateTime.UtcNow,
            [new([], organizationNumber: "312508729")],
            null,
            "urn:altinn:resource:email-sms-resouce-name",
            new Uri("https://api.brreg.no/conditions/notification"));

        var orderRepositoryMock = new Mock<IOrderRepository>();
        orderRepositoryMock.Setup(r => r.Create(
            It.Is<NotificationOrderChainRequest>(e => e.OrderChainId == orderChainId && e.SendersReference == "REF-42DBDAB8281C"),
            It.Is<NotificationOrder>(o => o.NotificationChannel == NotificationChannel.EmailAndSms && o.Recipients.Any(r => r.OrganizationNumber == "312508729")),
            It.Is<List<NotificationOrder>>(list => list.Count == 0),
            It.IsAny<CancellationToken>())).ReturnsAsync([expectedOrder]);

        var contactPointServiceMock = new Mock<IContactPointService>();
        contactPointServiceMock
            .Setup(contactService => contactService.AddEmailAndSmsContactPointsAsync(It.IsAny<List<Recipient>>(), It.IsAny<string?>()))
            .Callback<List<Recipient>, string?>((recipients, _) =>
            {
                foreach (var recipient in recipients)
                {
                    if (recipient.OrganizationNumber == "312508729")
                    {
                        recipient.AddressInfo.Add(new SmsAddressPoint("+4799999999"));
                        recipient.AddressInfo.Add(new EmailAddressPoint("organization@example.com"));
                    }
                }
            });

        var service = GetTestService(orderRepositoryMock.Object, contactPointServiceMock.Object, orderId, currentTime);

        // Act
        Result<NotificationOrderChainResponse, ServiceError> response = await service.RegisterNotificationOrderChain(orderChainRequest);

        // Assert
<<<<<<< HEAD
        response.Match<bool>(
            response =>
            {
                Assert.NotNull(response);
                Assert.Equal(orderChainId, response.OrderChainId);

                Assert.NotNull(response.OrderChainReceipt);
                Assert.Equal(orderId, response.OrderChainReceipt.ShipmentId);
                Assert.NotEqual(orderChainId, response.OrderChainReceipt.ShipmentId);
                Assert.Equal("ANNUAL-REPORT-2025", response.OrderChainReceipt.SendersReference);

                Assert.Null(response.OrderChainReceipt.Reminders);

                // Verify repository interactions
                orderRepositoryMock.Verify(
                    r => r.Create(
                    It.Is<NotificationOrderChainRequest>(e => e.OrderChainId == orderChainId),
                    It.Is<NotificationOrder>(o =>
                        o.Id == orderId &&
                        o.SendersReference == "ANNUAL-REPORT-2025" &&
                        o.NotificationChannel == NotificationChannel.Email &&
                        o.Recipients.Any(r => r.OrganizationNumber == "312508729")),
                    It.Is<List<NotificationOrder>>(list => list.Count == 0),
                    It.IsAny<CancellationToken>()),
                    Times.Once);

                // Verify contact point interactions
                contactPointServiceMock.Verify(
                    cp => cp.AddEmailContactPoints(
                    It.Is<List<Recipient>>(r => r.Any(rec => rec.OrganizationNumber == "312508729")),
                    It.Is<string?>(s => s == "annual-report-2025")),
                    Times.Once);

                return true;
            },
            error =>
            {
                Assert.Fail($"Expected success but got error: {error}");
                return false;
            });
=======
        Assert.NotNull(response);
        Assert.Equal(orderChainId, response.OrderChainId);
        Assert.Equal(orderId, response.OrderChainReceipt.ShipmentId);
        Assert.Equal("REF-42DBDAB8281C", response.OrderChainReceipt.SendersReference);

        orderRepositoryMock.Verify(
            r => r.Create(
            It.Is<NotificationOrderChainRequest>(e => e.OrderChainId == orderChainId),
            It.Is<NotificationOrder>(o =>
                o.Id == orderId &&
                o.SendersReference == "REF-42DBDAB8281C" &&
                o.SendingTimePolicy == SendingTimePolicy.Daytime &&
                o.NotificationChannel == NotificationChannel.EmailAndSms &&
                o.Recipients.Any(r => r.OrganizationNumber == "312508729")),
            It.Is<List<NotificationOrder>>(list => list.Count == 0),
            It.IsAny<CancellationToken>()),
            Times.Once);

        // Verify contact point service was called correctly
        contactPointServiceMock.Verify(
            cp => cp.AddEmailAndSmsContactPointsAsync(
            It.Is<List<Recipient>>(r => r.Any(rec => rec.OrganizationNumber == "312508729")),
            It.Is<string?>(s => s == "urn:altinn:resource:email-sms-resouce-name")),
            Times.Once);
>>>>>>> 7a1acb2a
    }

    [Fact]
    public async Task RegisterNotificationOrderChain_RepositoryReturnsEmptyList_ReturnsServiceErrorObjectWithError()
    {
        // Arrange
        Guid orderId = Guid.NewGuid();
        Guid orderChainId = Guid.NewGuid();
        DateTime currentTime = DateTime.UtcNow;

        var orderRequest = new NotificationOrderChainRequest.NotificationOrderChainRequestBuilder()
            .SetOrderId(orderId)
            .SetOrderChainId(orderChainId)
            .SetCreator(new Creator("test"))
            .SetIdempotencyId("test-idempotency-id")
            .SetRecipient(new NotificationRecipient
            {
                RecipientEmail = new RecipientEmail
                {
                    EmailAddress = "recipient@example.com",
                    Settings = new EmailSendingOptions
                    {
                        Body = "Test body",
                        Subject = "Test subject",
                        ContentType = EmailContentType.Plain
                    }
                }
            })
            .Build();

        // Setup repository to return an empty list
        var repoMock = new Mock<IOrderRepository>();
        repoMock
            .Setup(r => r.Create(It.Is<NotificationOrderChainRequest>(e => e.OrderChainId == orderChainId), It.Is<NotificationOrder>(e => e.Id == orderId), It.IsAny<List<NotificationOrder>>(), It.IsAny<CancellationToken>()))
            .ReturnsAsync([]);

        var service = GetTestService(repoMock.Object, null, orderId, currentTime);

        // Act & Assert
        var result = await service.RegisterNotificationOrderChain(orderRequest);

        result.Match<bool>(
            success =>
            {
                Assert.Fail("Should not succeed with an empty list.");
                return false;
            },
            error =>
            {
                Assert.Equal("Failed to create the notification order chain.", error.ErrorMessage);
                return true;
            });

        // Verify the repository was called
        repoMock.Verify(r => r.Create(It.Is<NotificationOrderChainRequest>(e => e.OrderChainId == orderChainId), It.Is<NotificationOrder>(e => e.Id == orderId), It.IsAny<List<NotificationOrder>>(), It.IsAny<CancellationToken>()), Times.Once);
    }

    [Fact]
    public async Task RegisterNotificationOrderChain_WhenCancellationRequested_ThrowsOperationCanceledException()
    {
        // Arrange
        Guid mainOrderId = Guid.NewGuid();
        Guid orderChainId = Guid.NewGuid();
        DateTime mainOrderSendTime = DateTime.UtcNow;

        var orderChainRequest = new NotificationOrderChainRequest.NotificationOrderChainRequestBuilder()
            .SetOrderId(mainOrderId)
            .SetOrderChainId(orderChainId)
            .SetCreator(new Creator("test"))
            .SetIdempotencyId("test-cancellation-id")
            .SetRequestedSendTime(mainOrderSendTime.AddDays(1))
            .SetRecipient(new NotificationRecipient
            {
                RecipientEmail = new RecipientEmail
                {
                    EmailAddress = "test@example.com",
                    Settings = new EmailSendingOptions
                    {
                        Body = "Test body",
                        Subject = "Test subject",
                        ContentType = EmailContentType.Plain
                    }
                }
            })
            .Build();

        var orderRepositoryMock = new Mock<IOrderRepository>();
        orderRepositoryMock
            .Setup(r => r.Create(
                It.IsAny<NotificationOrderChainRequest>(),
                It.IsAny<NotificationOrder>(),
                It.IsAny<List<NotificationOrder>>(),
                It.IsAny<CancellationToken>()))
            .Callback<NotificationOrderChainRequest, NotificationOrder, List<NotificationOrder>, CancellationToken>((_, _, _, token) => token.ThrowIfCancellationRequested())
            .ReturnsAsync([]);

        var service = GetTestService(orderRepositoryMock.Object, null, mainOrderId, mainOrderSendTime);

        // Create a cancellation token that's already canceled
        using var cancellationTokenSource = new CancellationTokenSource();
        await cancellationTokenSource.CancelAsync();

        // Act & Assert
        await Assert.ThrowsAsync<OperationCanceledException>(async () => await service.RegisterNotificationOrderChain(orderChainRequest, cancellationTokenSource.Token));

        // Verify the repository was called with the cancellation token
        orderRepositoryMock.Verify(
            r => r.Create(
                It.IsAny<NotificationOrderChainRequest>(),
                It.IsAny<NotificationOrder>(),
                It.IsAny<List<NotificationOrder>>(),
                It.Is<CancellationToken>(token => token.IsCancellationRequested)),
            Times.Never);
    }

    [Fact]
    public async Task RetrieveOrderChainTracking_WhenCancellationRequested_ThrowsOperationCanceledException()
    {
        // Arrange
        string creatorName = "test-creator";
        string idempotencyId = "test-idempotency-id";

        var orderRepositoryMock = new Mock<IOrderRepository>();
        orderRepositoryMock
            .Setup(r => r.GetOrderChainTracking(
                It.IsAny<string>(),
                It.IsAny<string>(),
                It.IsAny<CancellationToken>()))
            .Callback<string, string, CancellationToken>((_, _, token) => token.ThrowIfCancellationRequested())
            .ReturnsAsync((NotificationOrderChainResponse?)null);

        var service = GetTestService(orderRepositoryMock.Object);

        // Create a cancellation token that's already canceled
        using var cancellationTokenSource = new CancellationTokenSource();
        await cancellationTokenSource.CancelAsync();

        // Act & Assert
        await Assert.ThrowsAsync<OperationCanceledException>(async () =>
            await service.RetrieveOrderChainTracking(creatorName, idempotencyId, cancellationTokenSource.Token));

        // Verify the repository was called with the cancellation token
        orderRepositoryMock.Verify(
            r => r.GetOrderChainTracking(
                It.IsAny<string>(),
                It.IsAny<string>(),
                It.Is<CancellationToken>(token => token.IsCancellationRequested)),
            Times.Once);
    }

    [Fact]
    public async Task RetrieveOrderChainTracking_WhenOrderChainExists_ReturnsResponse()
    {
        // Arrange
        Guid shipmentId = Guid.NewGuid();
        Guid orderChainId = Guid.NewGuid();
        string creatorName = "test-creator";
        string idempotencyId = "test-idempotency-id";

        var expectedResponse = new NotificationOrderChainResponse
        {
            OrderChainId = orderChainId,
            OrderChainReceipt = new NotificationOrderChainReceipt
            {
                Reminders = [],
                ShipmentId = shipmentId,
                SendersReference = "test-reference"
            }
        };

        var orderRepositoryMock = new Mock<IOrderRepository>();
        orderRepositoryMock
            .Setup(r => r.GetOrderChainTracking(
                It.Is<string>(s => s == creatorName),
                It.Is<string>(s => s == idempotencyId),
                It.IsAny<CancellationToken>()))
            .ReturnsAsync(expectedResponse);

        var service = GetTestService(orderRepositoryMock.Object);

        // Act
        var result = await service.RetrieveOrderChainTracking(creatorName, idempotencyId);

        // Assert
        Assert.NotNull(result);
        Assert.Equal(orderChainId, result.OrderChainId);
        Assert.Equal(shipmentId, result.OrderChainReceipt.ShipmentId);
        Assert.Equal("test-reference", result.OrderChainReceipt.SendersReference);

        orderRepositoryMock.Verify(
            r => r.GetOrderChainTracking(
                It.Is<string>(s => s == creatorName),
                It.Is<string>(s => s == idempotencyId),
                It.IsAny<CancellationToken>()),
            Times.Once);
    }

    [Fact]
    public async Task RetrieveOrderChainTracking_WhenOrderChainDoesNotExist_ReturnsNull()
    {
        // Arrange
        string idempotencyId = "non-existent-id";
        string creatorName = "non-existent-creator";

        var orderRepositoryMock = new Mock<IOrderRepository>();
        orderRepositoryMock
            .Setup(r => r.GetOrderChainTracking(
                It.Is<string>(s => s == creatorName),
                It.Is<string>(s => s == idempotencyId),
                It.IsAny<CancellationToken>()))
            .ReturnsAsync((NotificationOrderChainResponse?)null);

        var service = GetTestService(orderRepositoryMock.Object);

        // Act
        var result = await service.RetrieveOrderChainTracking(creatorName, idempotencyId);

        // Assert
        Assert.Null(result);

        orderRepositoryMock.Verify(
            r => r.GetOrderChainTracking(
                It.Is<string>(s => s == creatorName),
                It.Is<string>(s => s == idempotencyId),
                It.IsAny<CancellationToken>()),
            Times.Once);
    }

    [Fact]
    public async Task RetrieveOrderChainTracking_WithReminders_ReturnsCompleteResponse()
    {
        // Arrange
        string creatorName = "test-creator";
        string idempotencyId = "test-idempotency-id";

        Guid orderChainId = Guid.NewGuid();
        Guid mainShipmentId = Guid.NewGuid();
        Guid firstReminderShipmentId = Guid.NewGuid();
        Guid secondReminderShipmentId = Guid.NewGuid();

        var expectedResponse = new NotificationOrderChainResponse
        {
            OrderChainId = orderChainId,
            OrderChainReceipt = new NotificationOrderChainReceipt
            {
                ShipmentId = mainShipmentId,
                SendersReference = "065C28CA-90B5-47FF-AFAD-A8DC084FAB9E",
                Reminders =
                [
                    new NotificationOrderChainShipment
                    {
                        ShipmentId = firstReminderShipmentId,
                        SendersReference = "FADAE91D-3352-47D6-9BC6-C68B6A2C8F11"
                    },
                    new NotificationOrderChainShipment
                    {
                        ShipmentId = secondReminderShipmentId,
                        SendersReference = "406B91C1-9DB2-422D-8B8A-A76BECF7FE40"
                    }
                ]
            }
        };

        var orderRepositoryMock = new Mock<IOrderRepository>();
        orderRepositoryMock
            .Setup(r => r.GetOrderChainTracking(
                It.Is<string>(s => s == creatorName),
                It.Is<string>(s => s == idempotencyId),
                It.IsAny<CancellationToken>()))
            .ReturnsAsync(expectedResponse);

        var service = GetTestService(orderRepositoryMock.Object);

        // Act
        var result = await service.RetrieveOrderChainTracking(creatorName, idempotencyId);

        // Assert
        Assert.NotNull(result);
        Assert.Equal(orderChainId, result.OrderChainId);
        Assert.Equal(mainShipmentId, result.OrderChainReceipt.ShipmentId);
        Assert.Equal("065C28CA-90B5-47FF-AFAD-A8DC084FAB9E", result.OrderChainReceipt.SendersReference);

        // Verify reminders
        Assert.NotNull(result.OrderChainReceipt.Reminders);
        Assert.Equal(2, result.OrderChainReceipt.Reminders.Count);

        Assert.Equal(firstReminderShipmentId, result.OrderChainReceipt.Reminders[0].ShipmentId);
        Assert.Equal("FADAE91D-3352-47D6-9BC6-C68B6A2C8F11", result.OrderChainReceipt.Reminders[0].SendersReference);

        Assert.Equal(secondReminderShipmentId, result.OrderChainReceipt.Reminders[1].ShipmentId);
        Assert.Equal("406B91C1-9DB2-422D-8B8A-A76BECF7FE40", result.OrderChainReceipt.Reminders[1].SendersReference);

        // Verify repository method was called with correct parameters
        orderRepositoryMock.Verify(
            r => r.GetOrderChainTracking(
                It.Is<string>(s => s == creatorName),
                It.Is<string>(s => s == idempotencyId),
                It.IsAny<CancellationToken>()),
            Times.Once);
    }

    [Fact]
    public async Task RetrieveOrderChainTracking_WithCancellationToken_PassesTokenToRepository()
    {
        // Arrange
        string creatorName = "test-creator";
        string idempotencyId = "test-idempotency-id";

        var orderRepositoryMock = new Mock<IOrderRepository>();
        orderRepositoryMock
            .Setup(r => r.GetOrderChainTracking(
                It.IsAny<string>(),
                It.IsAny<string>(),
                It.IsAny<CancellationToken>()))
            .ReturnsAsync((NotificationOrderChainResponse?)null);

        var service = GetTestService(orderRepositoryMock.Object);

        // Create a cancellation token
        using var cancellationTokenSource = new CancellationTokenSource();
        var cancellationToken = cancellationTokenSource.Token;

        // Act
        await service.RetrieveOrderChainTracking(creatorName, idempotencyId, cancellationToken);

        // Assert
        orderRepositoryMock.Verify(
            r => r.GetOrderChainTracking(
                It.IsAny<string>(),
                It.IsAny<string>(),
                It.Is<CancellationToken>(token => token == cancellationToken)),
            Times.Once);
    }

    [Fact]
    public async Task CreateNotificationOrder_WithMissingContactInformation_ReturnsServiceErrorObjectWithMessage()
    {
        // Arrange
        Guid orderId = Guid.NewGuid();
        Guid orderChainId = Guid.NewGuid();
        DateTime currentTime = DateTime.UtcNow;

        var recipient = new NotificationRecipient
        {
            RecipientPerson = new RecipientPerson
            {
                NationalIdentityNumber = "16069412345",
                ResourceId = "urn:altinn:resource:test",
                ChannelSchema = NotificationChannel.Email,
                EmailSettings = new EmailSendingOptions
                {
                    Body = "Test Body",
                    Subject = "Test Subject",
                    ContentType = EmailContentType.Plain
                }
            }
        };

        Mock<IContactPointService> contactPointMock = new();
        contactPointMock
            .Setup(contactService => contactService.AddEmailContactPoints(It.IsAny<List<Recipient>>(), It.IsAny<string?>()))
            .Callback<List<Recipient>, string?>((recipients, _) =>
            {
                // Intentionally don't add any address info to simulate missing contact
            });

        var service = GetTestService(null, contactPointMock.Object, orderId, currentTime);

        // Act & Assert
        var response = await service.RegisterNotificationOrderChain(
                new NotificationOrderChainRequest.NotificationOrderChainRequestBuilder()
                    .SetOrderId(orderId)
                    .SetRecipient(recipient)
                    .SetOrderChainId(orderChainId)
                    .SetCreator(new Creator("test"))
                    .SetRequestedSendTime(currentTime.AddHours(1))
                    .SetIdempotencyId("C0A3FABE-D65F-48A0-8745-5D4CC6EA7968")
                    .Build());

        response.Match<bool>(
            success =>
            {
                Assert.Fail("Expected failure but got success");
                return false;
            },
            error =>
            {
                // Verify the ServiceError object's message contains information about missing contacts
                Assert.Contains("Missing contact information for recipient", error.ErrorMessage);

                // Verify the contact point service was called
                contactPointMock.Verify(
                    contactService => contactService.AddEmailContactPoints(
                        It.Is<List<Recipient>>(r => r.Any(rec => rec.NationalIdentityNumber == "16069412345")),
                        It.Is<string?>(s => s == "test")),
                    Times.Once);

                return true;
            });
    }

    /// <summary>
    /// Test to ensure that the correct value for SendingTimePolicy is passed to the repository.
    /// </summary>
    /// <param name="sendingTimePolicyInput">If sendingTimePolicyInput is null, the value for sms should be set to the default value in the setter: Daytime</param>
    /// <param name="shouldEqual">Should be equal to sendingTimePolicyInput, unless value is null</param>
    /// <returns></returns>
    [Theory]
    [InlineData(SendingTimePolicy.Daytime, SendingTimePolicy.Daytime)]
    [InlineData(SendingTimePolicy.Anytime, SendingTimePolicy.Anytime)]
    [InlineData(null, SendingTimePolicy.Daytime)]
    public async Task CreateNotificationOrder_PassesCorrectValueForSendingTimePolicyToRepository(SendingTimePolicy? sendingTimePolicyInput, SendingTimePolicy shouldEqual)
    {
        // Arrange
        Guid orderId = Guid.NewGuid();
        Guid orderChainId = Guid.NewGuid();
        var smsSettings = new SmsSendingOptions
        {
            Body = "Test Body",
            Sender = "TestSender"
        };

        if (sendingTimePolicyInput != null)
        {
            smsSettings = new SmsSendingOptions
            {
                Body = "Test Body",
                Sender = "TestSender",
                SendingTimePolicy = sendingTimePolicyInput.Value
            };
        }

        var mockResponse = new List<NotificationOrder>
        {
            new()
        };
        DateTime currentTime = DateTime.UtcNow;
        var recipient = new NotificationRecipient
        {
            RecipientSms = new RecipientSms
            {
                PhoneNumber = "+4799999999",
                Settings = smsSettings
            }
        };
        Mock<IOrderRepository> orderRepositoryMock = new();
        orderRepositoryMock
            .Setup(r => r.Create(It.IsAny<NotificationOrderChainRequest>(), It.IsAny<NotificationOrder>(), It.IsAny<List<NotificationOrder>>(), CancellationToken.None))
            .Returns(Task.FromResult(mockResponse));

        var service = GetTestService(orderRepositoryMock.Object, null, orderId, currentTime);

        // Act
        await service.RegisterNotificationOrderChain(
            new NotificationOrderChainRequest.NotificationOrderChainRequestBuilder()
                .SetOrderId(orderId)
                .SetOrderChainId(orderChainId)
                .SetRecipient(recipient)
                .SetCreator(new Creator("test"))
                .SetRequestedSendTime(currentTime.AddHours(1))
                .SetIdempotencyId("C0A3FABE-D65F-48A0-8745-5D4CC6EA7968")
                .Build());

        // Assert
        orderRepositoryMock.Verify(
            r => r.Create(
            It.IsAny<NotificationOrderChainRequest>(),
            It.Is<NotificationOrder>(o => o.SendingTimePolicy == shouldEqual),
            It.IsAny<List<NotificationOrder>>(),
            CancellationToken.None),
            Times.Once);
    }

    [Fact]
    public async Task RegisterNotificationOrder_ShouldPassNullValueForSendingTimePolicyToRepository()
    {
        // Arrange
        Guid orderId = Guid.NewGuid();
        var mockResponse = new NotificationOrder();

        var notificationOrder = new NotificationOrderRequest()
        {
        };

        Mock<IOrderRepository> orderRepositoryMock = new();
        orderRepositoryMock
            .Setup(r => r.Create(It.IsAny<NotificationOrder>()))
            .Returns(Task.FromResult(mockResponse));

        var service = GetTestService(orderRepositoryMock.Object, null, orderId, DateTime.UtcNow);

        // Act
        await service.RegisterNotificationOrder(notificationOrder);

        // Assert
        orderRepositoryMock.Verify(
            r => r.Create(
                It.Is<NotificationOrder>(o => o.SendingTimePolicy == null)),
            Times.Once);
    }

    private static OrderRequestService GetTestService(IOrderRepository? repository = null, IContactPointService? contactPointService = null, Guid? guid = null, DateTime? dateTime = null)
    {
        if (repository == null)
        {
            var repo = new Mock<IOrderRepository>();
            repository = repo.Object;
        }

        var guidMock = new Mock<IGuidService>();
        guidMock.Setup(g => g.NewGuid())
            .Returns(guid ?? Guid.NewGuid());

        var dateTimeMock = new Mock<IDateTimeService>();
        dateTimeMock.Setup(g => g.UtcNow())
            .Returns(dateTime ?? DateTime.UtcNow);

        if (contactPointService == null)
        {
            var contactService = new Mock<IContactPointService>();
            contactPointService = contactService.Object;
        }

        var config = Options.Create<NotificationConfig>(new()
        {
            DefaultEmailFromAddress = "noreply@altinn.no",
            DefaultSmsSenderNumber = "TestDefaultSmsSenderNumberNumber"
        });

        return new OrderRequestService(repository, contactPointService, guidMock.Object, dateTimeMock.Object, config);
    }
}<|MERGE_RESOLUTION|>--- conflicted
+++ resolved
@@ -990,41 +990,35 @@
         var service = GetTestService(orderRepositoryMock.Object, contactPointServiceMock.Object, orderId, currentTime);
 
         // Act
-        Result<NotificationOrderChainResponse, ServiceError> response = await service.RegisterNotificationOrderChain(orderChainRequest);
-
+        Result<NotificationOrderChainResponse, ServiceError> result = await service.RegisterNotificationOrderChain(orderChainRequest);
+       
         // Assert
-<<<<<<< HEAD
-        response.Match<bool>(
-            response =>
-            {
-                Assert.NotNull(response);
-                Assert.Equal(orderChainId, response.OrderChainId);
-
-                Assert.NotNull(response.OrderChainReceipt);
-                Assert.Equal(orderId, response.OrderChainReceipt.ShipmentId);
-                Assert.NotEqual(orderChainId, response.OrderChainReceipt.ShipmentId);
-                Assert.Equal("ANNUAL-REPORT-2025", response.OrderChainReceipt.SendersReference);
-
-                Assert.Null(response.OrderChainReceipt.Reminders);
-
-                // Verify repository interactions
+        result.Match<bool>(
+            result =>
+            {
+                Assert.NotNull(result);
+                Assert.Equal(orderChainId, result.OrderChainId);
+                Assert.Equal(orderId, result.OrderChainReceipt.ShipmentId);
+                Assert.Equal("REF-42DBDAB8281C", result.OrderChainReceipt.SendersReference);
+
                 orderRepositoryMock.Verify(
                     r => r.Create(
                     It.Is<NotificationOrderChainRequest>(e => e.OrderChainId == orderChainId),
                     It.Is<NotificationOrder>(o =>
                         o.Id == orderId &&
-                        o.SendersReference == "ANNUAL-REPORT-2025" &&
-                        o.NotificationChannel == NotificationChannel.Email &&
+                        o.SendersReference == "REF-42DBDAB8281C" &&
+                        o.SendingTimePolicy == SendingTimePolicy.Daytime &&
+                        o.NotificationChannel == NotificationChannel.EmailAndSms &&
                         o.Recipients.Any(r => r.OrganizationNumber == "312508729")),
                     It.Is<List<NotificationOrder>>(list => list.Count == 0),
                     It.IsAny<CancellationToken>()),
                     Times.Once);
 
-                // Verify contact point interactions
+                // Verify contact point service was called correctly
                 contactPointServiceMock.Verify(
-                    cp => cp.AddEmailContactPoints(
+                    cp => cp.AddEmailAndSmsContactPointsAsync(
                     It.Is<List<Recipient>>(r => r.Any(rec => rec.OrganizationNumber == "312508729")),
-                    It.Is<string?>(s => s == "annual-report-2025")),
+                    It.Is<string?>(s => s == "urn:altinn:resource:email-sms-resouce-name")),
                     Times.Once);
 
                 return true;
@@ -1034,32 +1028,6 @@
                 Assert.Fail($"Expected success but got error: {error}");
                 return false;
             });
-=======
-        Assert.NotNull(response);
-        Assert.Equal(orderChainId, response.OrderChainId);
-        Assert.Equal(orderId, response.OrderChainReceipt.ShipmentId);
-        Assert.Equal("REF-42DBDAB8281C", response.OrderChainReceipt.SendersReference);
-
-        orderRepositoryMock.Verify(
-            r => r.Create(
-            It.Is<NotificationOrderChainRequest>(e => e.OrderChainId == orderChainId),
-            It.Is<NotificationOrder>(o =>
-                o.Id == orderId &&
-                o.SendersReference == "REF-42DBDAB8281C" &&
-                o.SendingTimePolicy == SendingTimePolicy.Daytime &&
-                o.NotificationChannel == NotificationChannel.EmailAndSms &&
-                o.Recipients.Any(r => r.OrganizationNumber == "312508729")),
-            It.Is<List<NotificationOrder>>(list => list.Count == 0),
-            It.IsAny<CancellationToken>()),
-            Times.Once);
-
-        // Verify contact point service was called correctly
-        contactPointServiceMock.Verify(
-            cp => cp.AddEmailAndSmsContactPointsAsync(
-            It.Is<List<Recipient>>(r => r.Any(rec => rec.OrganizationNumber == "312508729")),
-            It.Is<string?>(s => s == "urn:altinn:resource:email-sms-resouce-name")),
-            Times.Once);
->>>>>>> 7a1acb2a
     }
 
     [Fact]
