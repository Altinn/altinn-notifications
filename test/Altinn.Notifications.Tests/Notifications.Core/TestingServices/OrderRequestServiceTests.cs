﻿using System;
using System.Collections.Generic;
using System.Linq;
using System.Threading.Tasks;

using Altinn.Notifications.Core.Configuration;
using Altinn.Notifications.Core.Enums;
using Altinn.Notifications.Core.Models;
using Altinn.Notifications.Core.Models.Address;
using Altinn.Notifications.Core.Models.NotificationTemplate;
using Altinn.Notifications.Core.Models.Orders;
using Altinn.Notifications.Core.Models.Recipients;
using Altinn.Notifications.Core.Persistence;
using Altinn.Notifications.Core.Services;
using Altinn.Notifications.Core.Services.Interfaces;
using Altinn.Notifications.Models;

using Microsoft.Extensions.Options;

using Moq;

using Xunit;

namespace Altinn.Notifications.Tests.Notifications.Core.TestingServices;

public class OrderRequestServiceTests
{
    [Fact]
    public async Task RegisterNotificationOrder_ForEmail_ExpectedInputToRepository()
    {
        // Arrange
        DateTime sendTime = DateTime.UtcNow;
        DateTime createdTime = DateTime.UtcNow.AddMinutes(-2);
        Guid id = Guid.NewGuid();

        NotificationOrder expectedRepoInput = new()
        {
            Id = id,
            Created = createdTime,
            Creator = new("ttd"),
            NotificationChannel = NotificationChannel.Email,
            RequestedSendTime = sendTime,
            Recipients = { },
            SendersReference = "senders-reference",
            Templates = { new EmailTemplate { Body = "email-body", FromAddress = "dontreply@skatteetaten.no" } }
        };

        NotificationOrderRequest input = new()
        {
            Creator = new Creator("ttd"),

            NotificationChannel = NotificationChannel.Email,
            Recipients = { },
            SendersReference = "senders-reference",
            RequestedSendTime = sendTime,
            Templates = { new EmailTemplate { Body = "email-body", FromAddress = "dontreply@skatteetaten.no" } }
        };

        Mock<IOrderRepository> repoMock = new();
        repoMock
            .Setup(r => r.Create(It.IsAny<NotificationOrder>()))
            .Callback<NotificationOrder>(o => Assert.Equivalent(expectedRepoInput, o))
            .ReturnsAsync((NotificationOrder order) => order);

        var service = GetTestService(repoMock.Object, null, id, createdTime);

        // Act                    
        NotificationOrderRequestResponse actual = await service.RegisterNotificationOrder(input);

        // Assert
        Assert.Equal(expectedRepoInput.Id, actual.OrderId);
        repoMock.VerifyAll();
    }

    [Fact]
    public async Task RegisterNotificationOrder_ForEmail_NoFromAddressDefaultInserted()
    {
        // Arrange
        DateTime sendTime = DateTime.UtcNow;
        DateTime createdTime = DateTime.UtcNow.AddMinutes(-2);
        Guid id = Guid.NewGuid();

        NotificationOrder expectedRepoInput = new()
        {
            Id = id,
            Created = createdTime,
            Creator = new("ttd"),
            NotificationChannel = NotificationChannel.Email,
            RequestedSendTime = sendTime,
            Recipients = { },
            SendersReference = "senders-reference",
            Templates = { new EmailTemplate { Body = "email-body", FromAddress = "noreply@altinn.no" } }
        };

        NotificationOrderRequest input = new()
        {
            Creator = new Creator("ttd"),

            NotificationChannel = NotificationChannel.Email,
            Recipients = { },
            SendersReference = "senders-reference",
            RequestedSendTime = sendTime,
            Templates = { new EmailTemplate { Body = "email-body" } }
        };

        Mock<IOrderRepository> repoMock = new();
        repoMock
            .Setup(r => r.Create(It.IsAny<NotificationOrder>()))
            .Callback<NotificationOrder>(o => Assert.Equivalent(expectedRepoInput, o))
            .ReturnsAsync((NotificationOrder order) => order);

        var service = GetTestService(repoMock.Object, null, id, createdTime);

        // Act
        NotificationOrderRequestResponse actual = await service.RegisterNotificationOrder(input);

        // Assert        
        Assert.Equal(expectedRepoInput.Id, actual.OrderId);
        repoMock.VerifyAll();
    }

    [Fact]
    public async Task RegisterNotificationOrder_ForSms_ExpectedInputToRepository()
    {
        // Arrange
        DateTime sendTime = DateTime.UtcNow;
        DateTime createdTime = DateTime.UtcNow.AddMinutes(-2);
        Guid id = Guid.NewGuid();

        NotificationOrder expectedRepoInput = new()
        {
            Id = id,
            Created = createdTime,
            Creator = new("ttd"),
            NotificationChannel = NotificationChannel.Sms,
            RequestedSendTime = sendTime,
            Recipients = { },
            SendersReference = "senders-reference",
            Templates = { new SmsTemplate { Body = "sms-body", SenderNumber = "Skatteetaten" } }
        };

        NotificationOrderRequest input = new()
        {
            Creator = new Creator("ttd"),

            NotificationChannel = NotificationChannel.Sms,
            Recipients = { },
            SendersReference = "senders-reference",
            RequestedSendTime = sendTime,
            Templates = { new SmsTemplate { Body = "sms-body", SenderNumber = "Skatteetaten" } }
        };

        Mock<IOrderRepository> repoMock = new();
        repoMock
            .Setup(r => r.Create(It.IsAny<NotificationOrder>()))
            .Callback<NotificationOrder>(o => Assert.Equivalent(expectedRepoInput, o))
            .ReturnsAsync((NotificationOrder order) => order);

        var service = GetTestService(repoMock.Object, null, id, createdTime);

        // Act
        NotificationOrderRequestResponse actual = await service.RegisterNotificationOrder(input);

        // Assert        
        Assert.Equal(expectedRepoInput.Id, actual.OrderId);
        repoMock.VerifyAll();
    }

    [Fact]
    public async Task RegisterNotificationOrder_ForSms_NoSenderNumberDefaultInserted()
    {
        // Arrange
        DateTime sendTime = DateTime.UtcNow;
        DateTime createdTime = DateTime.UtcNow.AddMinutes(-2);
        Guid id = Guid.NewGuid();

        NotificationOrder expectedRepoInput = new()
        {
            Id = id,
            Created = createdTime,
            Creator = new("ttd"),
            NotificationChannel = NotificationChannel.Sms,
            RequestedSendTime = sendTime,
            Recipients = { },
            SendersReference = "senders-reference",
            Templates = { new SmsTemplate { Body = "sms-body", SenderNumber = "TestDefaultSmsSenderNumberNumber" } }
        };

        NotificationOrderRequest input = new()
        {
            Creator = new Creator("ttd"),

            NotificationChannel = NotificationChannel.Sms,
            Recipients = { },
            SendersReference = "senders-reference",
            RequestedSendTime = sendTime,
            Templates = { new SmsTemplate { Body = "sms-body" } }
        };

        Mock<IOrderRepository> repoMock = new();
        repoMock
            .Setup(r => r.Create(It.IsAny<NotificationOrder>()))
            .Callback<NotificationOrder>(o => Assert.Equivalent(expectedRepoInput, o))
            .ReturnsAsync((NotificationOrder order) => order);

        var service = GetTestService(repoMock.Object, null, id, createdTime);

        // Act
        NotificationOrderRequestResponse actual = await service.RegisterNotificationOrder(input);

        // Assert        
        Assert.Equal(expectedRepoInput.Id, actual.OrderId);
        repoMock.VerifyAll();
    }

    [Fact]
    public async Task RegisterNotificationOrder_ForSms_LookupFails_OrderCreated()
    {
        // Arrange
        DateTime sendTime = DateTime.UtcNow;
        DateTime createdTime = DateTime.UtcNow.AddMinutes(-2);
        Guid id = Guid.NewGuid();

        NotificationOrderRequest input = new()
        {
            Creator = new Creator("ttd"),

            NotificationChannel = NotificationChannel.Sms,
            Recipients = [new Recipient() { NationalIdentityNumber = "16069412345" }],
            SendersReference = "senders-reference",
            RequestedSendTime = sendTime,
            Templates = { new SmsTemplate { Body = "sms-body" } }
        };

        Mock<IOrderRepository> repoMock = new();
        repoMock
            .Setup(r => r.Create(It.IsAny<NotificationOrder>()))
            .ReturnsAsync((NotificationOrder order) => order);

        var service = GetTestService(repoMock.Object, null, id, createdTime);

        // Act
        NotificationOrderRequestResponse actual = await service.RegisterNotificationOrder(input);

        // Assert        
        Assert.Equal(RecipientLookupStatus.Failed, actual.RecipientLookup?.Status);
        repoMock.Verify(r => r.Create(It.IsAny<NotificationOrder>()), Times.Once);
    }

    [Fact]
    public async Task RegisterNotificationOrder_ForSms_LookupPartialSuccess_OrderCreated()
    {
        // Arrange
        DateTime sendTime = DateTime.UtcNow;
        DateTime createdTime = DateTime.UtcNow.AddMinutes(-2);
        Guid id = Guid.NewGuid();

        NotificationOrder expectedRepoInput = new()
        {
            Id = id,
            Created = createdTime,
            Creator = new("ttd"),
            NotificationChannel = NotificationChannel.Sms,
            RequestedSendTime = sendTime,
            Recipients = [
                new Recipient() { NationalIdentityNumber = "16069412345" },
                new Recipient() { NationalIdentityNumber = "14029112345" }
                ],
            Templates = { new SmsTemplate { Body = "sms-body", SenderNumber = "TestDefaultSmsSenderNumberNumber" } }
        };

        NotificationOrderRequest input = new()
        {
            Creator = new Creator("ttd"),

            NotificationChannel = NotificationChannel.Sms,
            Recipients = [
                new Recipient() { NationalIdentityNumber = "16069412345" },
                new Recipient() { NationalIdentityNumber = "14029112345" }
                ],
            RequestedSendTime = sendTime,
            Templates = { new SmsTemplate { Body = "sms-body" } }
        };

        Mock<IOrderRepository> repoMock = new();
        repoMock
            .Setup(r => r.Create(It.IsAny<NotificationOrder>()))
            .Callback<NotificationOrder>(o => Assert.Equivalent(expectedRepoInput, o))
            .ReturnsAsync((NotificationOrder order) => order);

        Mock<IContactPointService> contactPointMock = new();
        contactPointMock
            .Setup(cp => cp.AddSmsContactPoints(It.IsAny<List<Recipient>>(), It.IsAny<string?>()))
            .Callback<List<Recipient>, string?>((recipients, _) =>
            {
                foreach (var recipient in recipients)
                {
                    if (recipient.NationalIdentityNumber == "16069412345")
                    {
                        recipient.AddressInfo.Add(new SmsAddressPoint("+4799999999"));
                        recipient.IsReserved = false;
                    }
                    else if (recipient.NationalIdentityNumber == "14029112345")
                    {
                        recipient.IsReserved = true;
                    }
                }
            });

        var service = GetTestService(repoMock.Object, contactPointMock.Object, id, createdTime);

        // Act
        NotificationOrderRequestResponse actual = await service.RegisterNotificationOrder(input);

        // Assert        
        Assert.Equal(RecipientLookupStatus.PartialSuccess, actual.RecipientLookup?.Status);
        Assert.Single(actual.RecipientLookup?.IsReserved!);
        repoMock.VerifyAll();
        contactPointMock.VerifyAll();
    }

    [Fact]
    public async Task RegisterNotificationOrder_ForSms_LookupSuccess_OrderCreated()
    {
        // Arrange
        DateTime sendTime = DateTime.UtcNow;
        DateTime createdTime = DateTime.UtcNow.AddMinutes(-2);
        Guid id = Guid.NewGuid();

        NotificationOrder expectedRepoInput = new()
        {
            Id = id,
            Created = createdTime,
            Creator = new("ttd"),
            NotificationChannel = NotificationChannel.Sms,
            RequestedSendTime = sendTime,
            Recipients = [
                new Recipient() { NationalIdentityNumber = "16069412345" },
            ],
            Templates = { new SmsTemplate { Body = "sms-body", SenderNumber = "TestDefaultSmsSenderNumberNumber" } }
        };

        NotificationOrderRequest input = new()
        {
            Creator = new Creator("ttd"),

            NotificationChannel = NotificationChannel.Sms,
            Recipients = [
                new Recipient() { NationalIdentityNumber = "16069412345" },
            ],
            RequestedSendTime = sendTime,
            Templates = { new SmsTemplate { Body = "sms-body" } }
        };

        Mock<IOrderRepository> repoMock = new();
        repoMock
            .Setup(r => r.Create(It.IsAny<NotificationOrder>()))
            .Callback<NotificationOrder>(o => Assert.Equivalent(expectedRepoInput, o))
            .ReturnsAsync((NotificationOrder order) => order);

        Mock<IContactPointService> contactPointMock = new();
        contactPointMock
            .Setup(cp => cp.AddSmsContactPoints(It.IsAny<List<Recipient>>(), It.IsAny<string?>()))
            .Callback<List<Recipient>, string?>((recipients, _) =>
            {
                foreach (var recipient in recipients)
                {
                    if (recipient.NationalIdentityNumber == "16069412345")
                    {
                        recipient.AddressInfo.Add(new SmsAddressPoint("+4799999999"));
                        recipient.IsReserved = false;
                    }
                }
            });

        var service = GetTestService(repoMock.Object, contactPointMock.Object, id, createdTime);

        // Act
        NotificationOrderRequestResponse actual = await service.RegisterNotificationOrder(input);

        // Assert        
        Assert.Equal(RecipientLookupStatus.Success, actual.RecipientLookup?.Status);
        Assert.Equal(0, actual.RecipientLookup!.IsReserved?.Count);
        Assert.Equal(0, actual.RecipientLookup!.MissingContact?.Count);
        repoMock.VerifyAll();
        contactPointMock.VerifyAll();
    }

    [Fact]
    public async Task RegisterNotificationOrder_ForSmsPreferred_LookupFails_OrderCreated()
    {
        // Arrange
        DateTime sendTime = DateTime.UtcNow;
        DateTime createdTime = DateTime.UtcNow.AddMinutes(-2);
        Guid id = Guid.NewGuid();

        NotificationOrderRequest input = new()
        {
            Creator = new Creator("ttd"),

            NotificationChannel = NotificationChannel.SmsPreferred,
            Recipients = [new Recipient() { NationalIdentityNumber = "1" }],
            SendersReference = "senders-reference",
            RequestedSendTime = sendTime,
            Templates = [
                    new SmsTemplate { Body = "sms-body" },
                new EmailTemplate { Body = "email-body", FromAddress = "noreply@altinn.no" }]
        };

        Mock<IOrderRepository> repoMock = new();
        repoMock
            .Setup(r => r.Create(It.IsAny<NotificationOrder>()))
            .ReturnsAsync((NotificationOrder order) => order);

        var service = GetTestService(repoMock.Object, null, id, createdTime);

        // Act
        NotificationOrderRequestResponse actual = await service.RegisterNotificationOrder(input);

        // Assert        
        Assert.Equal(RecipientLookupStatus.Failed, actual.RecipientLookup?.Status);
        repoMock.Verify(r => r.Create(It.IsAny<NotificationOrder>()), Times.Once);
    }

    [Fact]
    public async Task RegisterNotificationOrder_ForSmsPreferred_LookupPartialSuccess_OrderCreated()
    {
        // Arrange
        DateTime sendTime = DateTime.UtcNow;
        DateTime createdTime = DateTime.UtcNow.AddMinutes(-2);
        Guid id = Guid.NewGuid();

        NotificationOrderRequest input = new()
        {
            Creator = new Creator("ttd"),

            NotificationChannel = NotificationChannel.SmsPreferred,
            Recipients = [
                new Recipient() { NationalIdentityNumber = "1" },
                new Recipient() { NationalIdentityNumber = "2" },
                new Recipient() { NationalIdentityNumber = "3" },
                new Recipient() { NationalIdentityNumber = "4" }

                ],
            RequestedSendTime = sendTime,
            Templates = [
                new SmsTemplate { Body = "sms-body" },
                new EmailTemplate { Body = "email-body", FromAddress = "noreply@altinn.no" }]
        };

        Mock<IOrderRepository> repoMock = new();
        repoMock
            .Setup(r => r.Create(It.IsAny<NotificationOrder>()))
            .ReturnsAsync((NotificationOrder order) => order);

        Mock<IContactPointService> contactPointMock = new();
        contactPointMock
            .Setup(cp => cp.AddPreferredContactPoints(input.NotificationChannel, It.IsAny<List<Recipient>>(), It.IsAny<string?>()))
            .Callback<NotificationChannel, List<Recipient>, string?>((_, recipients, _) =>
            {
                foreach (var recipient in recipients)
                {
                    if (recipient.NationalIdentityNumber == "1")
                    {
                        recipient.AddressInfo.Add(new SmsAddressPoint("+4799999999"));
                        recipient.IsReserved = false;
                    }
                    else if (recipient.NationalIdentityNumber == "2")
                    {
                        recipient.AddressInfo.Add(new EmailAddressPoint("2@user.com"));
                        recipient.IsReserved = false;
                    }
                    else if (recipient.NationalIdentityNumber == "3")
                    {
                        recipient.IsReserved = true;
                    }
                    else if (recipient.NationalIdentityNumber == "4")
                    {
                        recipient.IsReserved = false;
                    }
                }
            });

        var service = GetTestService(repoMock.Object, contactPointMock.Object, id, createdTime);

        // Act
        NotificationOrderRequestResponse actual = await service.RegisterNotificationOrder(input);

        // Assert        
        Assert.Equal(RecipientLookupStatus.PartialSuccess, actual.RecipientLookup?.Status);
        Assert.Single(actual.RecipientLookup!.IsReserved!);
        Assert.Single(actual.RecipientLookup!.MissingContact!);
        repoMock.VerifyAll();
        contactPointMock.VerifyAll();
    }

    [Fact]
    public async Task RegisterNotificationOrder_ForSmsPreferred_LookupSuccess_OrderCreated()
    {
        // Arrange
        DateTime sendTime = DateTime.UtcNow;
        DateTime createdTime = DateTime.UtcNow.AddMinutes(-2);
        Guid id = Guid.NewGuid();

        NotificationOrderRequest input = new()
        {
            Creator = new Creator("ttd"),

            NotificationChannel = NotificationChannel.SmsPreferred,
            Recipients = [
               new Recipient() { NationalIdentityNumber = "1" },
                new Recipient() { NationalIdentityNumber = "2" }
               ],
            RequestedSendTime = sendTime,
            Templates = [
                   new SmsTemplate { Body = "sms-body" },
                new EmailTemplate { Body = "email-body", FromAddress = "noreply@altinn.no" }]
        };

        Mock<IOrderRepository> repoMock = new();
        repoMock
            .Setup(r => r.Create(It.IsAny<NotificationOrder>()))
            .ReturnsAsync((NotificationOrder order) => order);

        Mock<IContactPointService> contactPointMock = new();
        contactPointMock
            .Setup(cp => cp.AddPreferredContactPoints(input.NotificationChannel, It.IsAny<List<Recipient>>(), It.IsAny<string?>()))
            .Callback<NotificationChannel, List<Recipient>, string?>((_, recipients, _) =>
            {
                foreach (var recipient in recipients)
                {
                    if (recipient.NationalIdentityNumber == "1")
                    {
                        recipient.AddressInfo.Add(new SmsAddressPoint("+4799999999"));
                        recipient.IsReserved = false;
                    }
                    else if (recipient.NationalIdentityNumber == "2")
                    {
                        recipient.AddressInfo.Add(new EmailAddressPoint("2@user.com"));
                        recipient.IsReserved = false;
                    }
                }
            });

        var service = GetTestService(repoMock.Object, contactPointMock.Object, id, createdTime);

        // Act
        NotificationOrderRequestResponse actual = await service.RegisterNotificationOrder(input);

        // Assert        
        Assert.Equal(RecipientLookupStatus.Success, actual.RecipientLookup?.Status);
        Assert.Equal(0, actual.RecipientLookup!.IsReserved?.Count);
        Assert.Equal(0, actual.RecipientLookup!.MissingContact?.Count);
        repoMock.VerifyAll();
        contactPointMock.VerifyAll();
    }

    [Fact]
<<<<<<< HEAD
    public async Task RegisterNotificationOrderChain_RecipientPerson_WithMultipleReminders_OrderChainCreated()
    {
        // Arrange
        Guid orderId = Guid.NewGuid();
        DateTime currentTime = DateTime.UtcNow;

        var orderRequest = new NotificationOrderChainRequest.NotificationOrderChainRequestBuilder()
            .SetOrderId(orderId)
            .SetCreator(new Creator("skd"))
            .SetRequestedSendTime(currentTime.AddDays(1))
            .SetSendersReference("TAX-FILING-REMINDER-2025")
            .SetIdempotencyId("84CD3017-92E3-4C3D-80DE-C10338F30813")
=======
    public async Task RegisterNotificationOrderChain_RecipientPersonWithMultipleReminders_OrderChainCreated()
    {
        // Arrange
        Guid orderId = Guid.NewGuid();
        Guid firstReminderId = Guid.NewGuid();
        Guid secondReminderId = Guid.NewGuid();
        DateTime mainOrderSendTime = DateTime.UtcNow;

        var order = new NotificationOrderChainRequest.NotificationOrderChainRequestBuilder()
            .SetOrderId(orderId)
            .SetCreator(new Creator("skd"))
            .SetSendersReference("TAX-REMINDER-2025")
            .SetRequestedSendTime(mainOrderSendTime.AddDays(1))
            .SetIdempotencyId("84CD3017-92E3-4C3D-80DE-C10338F30813")
            .SetConditionEndpoint(new Uri("https://api.skatteetaten.no/conditions/new"))
            .SetDialogportenAssociation(new DialogportenIdentifiers { DialogId = "20E3D06D5546", TransmissionId = "F9D34BB1C65F" })
>>>>>>> c91fbec8
            .SetRecipient(new NotificationRecipient
            {
                RecipientPerson = new RecipientPerson
                {
                    IgnoreReservation = true,
                    NationalIdentityNumber = "29105573746",
<<<<<<< HEAD
                    ChannelSchema = NotificationChannel.EmailPreferred,
                    ResourceId = "urn:altinn:resource:tax-filing-2025",
                    EmailSettings = new EmailSendingOptions
                    {
                        ContentType = EmailContentType.Html,
                        Subject = "Tax Filing 2025",
                        SenderName = "Norwegian Tax Administration",
                        SenderEmailAddress = "no-reply@skatteetaten.no",
                        Body = "<p>Dear taxpayer,</p><p>Please log in to <a href=\"https://skatteetaten.no\">Skatteetaten</a> to complete your filing.</p>",
                    },
                    SmsSettings = new SmsSendingOptions
                    {
                        SendingTimePolicy = SendingTimePolicy.Daytime,
                        Sender = "Skatteetaten",
                        Body = "Tax filing: Please visit skatteetaten.no to complete your filing."
                    }
                }
            })
            .SetConditionEndpoint(new Uri("https://api.skatteetaten.no/tax/conditions/filing-incomplete"))
=======
                    ResourceId = "urn:altinn:resource:tax-2025",
                    ChannelSchema = NotificationChannel.EmailPreferred,
                    EmailSettings = new EmailSendingOptions
                    {
                        Subject = "Tax Filing 2025",
                        SenderName = "Skatteetaten",
                        ContentType = EmailContentType.Html,
                        SendingTimePolicy = SendingTimePolicy.Anytime,
                        SenderEmailAddress = "no-reply@skatteetaten.no",
                        Body = "<p>Log in to <a href=\"https://skatteetaten.no\">Tax Portal</a> to file your return.</p>"
                    },
                    SmsSettings = new SmsSendingOptions
                    {
                        Sender = "Skatteetaten",
                        Body = "Tax filing due: Visit Skatteetaten.no.",
                        SendingTimePolicy = SendingTimePolicy.Daytime
                    }
                }
            })
>>>>>>> c91fbec8
            .SetReminders(
            [
                new NotificationReminder
                {
                    DelayDays = 7,
<<<<<<< HEAD
                    OrderId = Guid.NewGuid(),
                    RequestedSendTime = currentTime.AddDays(8),
                    SendersReference = "TAX-FILING-REMINDER-2025-FIRST",
                    ConditionEndpoint = new Uri("https://api.skatteetaten.no/tax/conditions/filing-incomplete"),
=======
                    OrderId = firstReminderId,
                    SendersReference = "TAX-REMINDER-2025-FIRST",
                    RequestedSendTime = mainOrderSendTime.AddDays(7),
                    ConditionEndpoint = new Uri("https://api.skatteetaten.no/conditions/incomplete"),
>>>>>>> c91fbec8
                    Recipient = new NotificationRecipient
                    {
                        RecipientPerson = new RecipientPerson
                        {
                            IgnoreReservation = true,
                            NationalIdentityNumber = "29105573746",
<<<<<<< HEAD
                            ChannelSchema = NotificationChannel.EmailPreferred,
                            ResourceId = "urn:altinn:resource:tax-filing-2025",
                            EmailSettings = new EmailSendingOptions
                            {
                                ContentType = EmailContentType.Html,
                                Subject = "REMINDER: Tax Filing 2025",
                                SenderName = "Norwegian Tax Administration",
                                SenderEmailAddress = "no-reply@skatteetaten.no",
                                Body = "<p>Dear taxpayer,</p><p><strong>REMINDER:</strong> Please log in to <a href=\"https://skatteetaten.no\">Skatteetaten</a> to complete your filing.</p>"
                            },
                            SmsSettings = new SmsSendingOptions
                            {
                                SendingTimePolicy = SendingTimePolicy.Daytime,
                                Sender = "Skatteetaten",
                                Body = "REMINDER: visit skatteetaten.no to complete your filing."
=======
                            ResourceId = "urn:altinn:resource:tax-2025",
                            ChannelSchema = NotificationChannel.EmailPreferred,
                            EmailSettings = new EmailSendingOptions
                            {
                                SenderName = "Skatteetaten",
                                Subject = "Reminder: Tax 2025",
                                ContentType = EmailContentType.Html,
                                SendingTimePolicy = SendingTimePolicy.Anytime,
                                SenderEmailAddress = "no-reply@skatteetaten.no",
                                Body = "<p><strong>Reminder:</strong> File your return at <a href=\"https://skatteetaten.no\">Tax Portal</a>.</p>"
                            },
                            SmsSettings = new SmsSendingOptions
                            {
                                Sender = "Skatteetaten",
                                SendingTimePolicy = SendingTimePolicy.Daytime,
                                Body = "Reminder: File your tax return at Skatteetaten.no."
>>>>>>> c91fbec8
                            }
                        }
                    }
                },
                new NotificationReminder
                {
                    DelayDays = 14,
<<<<<<< HEAD
                    OrderId = Guid.NewGuid(),
                    RequestedSendTime = currentTime.AddDays(15),
                    SendersReference = "TAX-FILING-REMINDER-2025-FINAL",
                    ConditionEndpoint = new Uri("https://api.skatteetaten.no/tax/conditions/filing-incomplete"),
=======
                    OrderId = secondReminderId,
                    SendersReference = "TAX-REMINDER-2025-FINAL",
                    RequestedSendTime = mainOrderSendTime.AddDays(14),
                    ConditionEndpoint = new Uri("https://api.Skatteetaten.no/conditions/incomplete"),
>>>>>>> c91fbec8
                    Recipient = new NotificationRecipient
                    {
                        RecipientPerson = new RecipientPerson
                        {
<<<<<<< HEAD
                            NationalIdentityNumber = "29105573746",
                            ChannelSchema = NotificationChannel.EmailPreferred,
                            ResourceId = "urn:altinn:resource:tax-filing-2025",
                            IgnoreReservation = true,
                            EmailSettings = new EmailSendingOptions
                            {
                                ContentType = EmailContentType.Html,
                                Subject = "FINAL REMINDER: Tax Filing 2025",
                                SenderName = "Norwegian Tax Administration",
                                SenderEmailAddress = "no-reply@skatteetaten.no",
                                Body = "<p>Dear taxpayer,</p><p><strong>FINAL REMINDER:</strong> Please log in to <a href=\"https://skatteetaten.no\">Skatteetaten</a> to complete your filing or you may incur penalties.</p>",
                            },
                            SmsSettings = new SmsSendingOptions
                            {
                                SendingTimePolicy = SendingTimePolicy.Daytime,
                                Sender = "Skatteetaten",
                                Body = "URGENT: You have not completed your filing yet. Complete immediately at skatteetaten.no to avoid penalties."
=======
                            IgnoreReservation = true,
                            NationalIdentityNumber = "29105573746",
                            ResourceId = "urn:altinn:resource:tax-2025",
                            ChannelSchema = NotificationChannel.SmsPreferred,
                            EmailSettings = new EmailSendingOptions
                            {
                                SenderName = "Skatteetaten",
                                ContentType = EmailContentType.Html,
                                Subject = "Final Reminder: Tax 2025",
                                SenderEmailAddress = "no-reply@Skatteetaten.no",
                                SendingTimePolicy = SendingTimePolicy.Anytime,
                                Body = "<p><strong>Final Reminder:</strong> File now to avoid penalties. <a href=\"https://skatteetaten.no\">Tax Portal</a></p>"
                            },
                            SmsSettings = new SmsSendingOptions
                            {
                                Sender = "Skatteetaten",
                                SendingTimePolicy = SendingTimePolicy.Daytime,
                                Body = "Urgent: File your tax return now at Skatteetaten.no."
>>>>>>> c91fbec8
                            }
                        }
                    }
                }
            ])
            .Build();

<<<<<<< HEAD
        // Setup expected orders with appropriate channel, templates, and recipients.
        var mainOrderId = orderId;
        var firstReminderId = Guid.NewGuid();
        var secondReminderId = Guid.NewGuid();

        var expectedMainOrder = new NotificationOrder(
            mainOrderId,
            "TAX-FILING-REMINDER-2025",
            [
                new SmsTemplate("Skatteetaten", "Tax filing: Please visit skatteetaten.no to complete your filing."),
                new EmailTemplate("no-reply@skatteetaten.no", "Tax Filing 2025", "<p>Dear taxpayer,</p><p>Please log in to <a href=\"https://skatteetaten.no\">Skatteetaten</a> to complete your filing.</p>", EmailContentType.Html)
            ],
            currentTime.AddDays(1),
            NotificationChannel.EmailPreferred,
            new Creator("skd"),
            currentTime,
            [new([], nationalIdentityNumber: "29105573746")],
            true,
            "urn:altinn:resource:tax-filing-2025",
            new Uri("https://api.skatteetaten.no/tax/conditions/filing-incomplete"));

        var expectedFirstReminderOrder = new NotificationOrder(
            firstReminderId,
            "TAX-FILING-REMINDER-2025-FIRST",
            [
                new SmsTemplate("Skatteetaten", "REMINDER: visit skatteetaten.no to complete your filing."),
                new EmailTemplate("no-reply@skatteetaten.no", "REMINDER: Tax Filing 2025", "<p>Dear taxpayer,</p><p><strong>REMINDER:</strong> Please log in to <a href=\"https://skatteetaten.no\">Skatteetaten</a> to complete your filing.</p>", EmailContentType.Html)
            ],
            currentTime.AddDays(8),
            NotificationChannel.EmailPreferred,
            new Creator("skd"),
            currentTime,
            [new([], nationalIdentityNumber: "29105573746")],
            true,
            "urn:altinn:resource:tax-filing-2025",
            new Uri("https://api.skatteetaten.no/tax/conditions/filing-incomplete"));

        var expectedSecondReminderOrder = new NotificationOrder(
            secondReminderId,
            "TAX-FILING-REMINDER-2025-FINAL",
            [
                new SmsTemplate("Skatteetaten", "URGENT: You have not completed your filing yet. Complete immediately at skatteetaten.no to avoid penalties."),
                new EmailTemplate("no-reply@skatteetaten.no", "FINAL REMINDER: Tax Filing 2025", "<p>Dear taxpayer,</p><p><strong>FINAL REMINDER:</strong> Please log in to <a href=\"https://skatteetaten.no\">Skatteetaten</a> to complete your filing or you may incur penalties.</p>", EmailContentType.Html)
            ],
            currentTime.AddDays(15),
            NotificationChannel.EmailPreferred,
            new Creator("skd"),
            currentTime,
            [new([], nationalIdentityNumber: "29105573746")],
            true,
            "urn:altinn:resource:tax-filing-2025",
            new Uri("https://api.skatteetaten.no/tax/conditions/filing-incomplete"));

        var repoMock = new Mock<IOrderRepository>();
        repoMock.Setup(r => r.Create(
            It.Is<NotificationOrderChainRequest>(req => req.OrderId == orderId && req.SendersReference == "TAX-FILING-REMINDER-2025"),
            It.Is<NotificationOrder>(o => o.NotificationChannel == NotificationChannel.EmailPreferred),
            It.Is<List<NotificationOrder>>(list => list.Count == 2)))
            .ReturnsAsync(
            [
            expectedMainOrder,
            expectedFirstReminderOrder,
            expectedSecondReminderOrder
            ]);

        // Setup service with mocks
        var contactPointMock = new Mock<IContactPointService>();
        contactPointMock
            .Setup(cp => cp.AddPreferredContactPoints(It.IsAny<NotificationChannel>(), It.IsAny<List<Recipient>>(), It.IsAny<string?>()))
            .Callback<NotificationChannel, List<Recipient>, string?>((_, recipients, _) =>
            {
                // Simulate successful lookup by adding contact points
=======
        // Expected orders
        var expectedMainOrder = new NotificationOrder(
            orderId,
            "TAX-REMINDER-2025",
            [
                new SmsTemplate("Skatteetaten", "Tax filing due: Visit Skatteetaten.no."),
                new EmailTemplate("no-reply@skatteetaten.no", "Tax Filing 2025", "<p>Log in to <a href=\"https://skatteetaten.no\">Tax Portal</a> to file your return.</p>", EmailContentType.Html)
            ],
            mainOrderSendTime.AddDays(1),
            NotificationChannel.EmailPreferred,
            new Creator("skd"),
            DateTime.UtcNow,
            [new([], "29105573746")],
            true,
            "urn:altinn:resource:tax-2025",
            new Uri("https://api.skatteetaten.no/conditions/new"));

        var expectedFirstReminder = new NotificationOrder(
            firstReminderId,
            "TAX-REMINDER-2025-FIRST",
            [
                new SmsTemplate("Skatteetaten", "Reminder: File your tax return at Skatteetaten.no."),
                new EmailTemplate("no-reply@skatteetaten.no", "Reminder: Tax 2025", "<p><strong>Reminder:</strong> File your return at <a href=\"https://skatteetaten.no\">Tax Portal</a>.</p>", EmailContentType.Html)
            ],
            mainOrderSendTime.AddDays(7),
            NotificationChannel.EmailPreferred,
            new Creator("skd"),
            DateTime.UtcNow,
            [new([], "29105573746")],
            true,
            "urn:altinn:resource:tax-2025",
            new Uri("https://api.skatteetaten.no/conditions/incomplete"));

        var expectedFinalReminder = new NotificationOrder(
            secondReminderId,
            "TAX-REMINDER-2025-FINAL",
            [
                new SmsTemplate("Skatteetaten", "Urgent: File your tax return now at Skatteetaten.no."),
                new EmailTemplate("no-reply@skatteetaten.no", "Final Reminder: Tax 2025", "<p><strong>Final Reminder:</strong> File now to avoid penalties. <a href=\"https://skatteetaten.no\">Tax Portal</a></p>", EmailContentType.Html)
            ],
            mainOrderSendTime.AddDays(14),
            NotificationChannel.SmsPreferred,
            new Creator("skd"),
            DateTime.UtcNow,
            [new([], "29105573746")],
            true,
            "urn:altinn:resource:tax-2025",
            new Uri("https://api.Skatteetaten.no/conditions/incomplete"));

        var orderRepositoryMock = new Mock<IOrderRepository>();
        var contactPointServiceMock = new Mock<IContactPointService>();

        orderRepositoryMock
            .Setup(r => r.Create(It.Is<NotificationOrderChainRequest>(req => req.OrderId == orderId), It.IsAny<NotificationOrder>(), It.IsAny<List<NotificationOrder>>()))
            .ReturnsAsync([expectedMainOrder, expectedFirstReminder, expectedFinalReminder]);

        contactPointServiceMock
            .Setup(cp => cp.AddPreferredContactPoints(It.IsAny<NotificationChannel>(), It.IsAny<List<Recipient>>(), It.IsAny<string?>()))
            .Callback<NotificationChannel, List<Recipient>, string?>((channel, recipients, _) =>
            {
>>>>>>> c91fbec8
                foreach (var recipient in recipients)
                {
                    if (recipient.NationalIdentityNumber == "29105573746")
                    {
<<<<<<< HEAD
                        recipient.AddressInfo.Add(new EmailAddressPoint("taxpayer@example.com"));
                        recipient.IsReserved = false;
                    }
                }
            });

        var service = GetTestService(repoMock.Object, contactPointMock.Object, orderId, currentTime);

        // Act
        var response = await service.RegisterNotificationOrderChain(orderRequest);

        // Assert
        Assert.Equal(mainOrderId, response.Id);
        Assert.NotNull(response.CreationResult.Reminders);
        Assert.Equal(2, response.CreationResult.Reminders.Count);
        Assert.Equal("TAX-FILING-REMINDER-2025", response.CreationResult.SendersReference);
        Assert.Equal("TAX-FILING-REMINDER-2025-FIRST", response.CreationResult.Reminders[0].SendersReference);
        Assert.Equal("TAX-FILING-REMINDER-2025-FINAL", response.CreationResult.Reminders[1].SendersReference);

        // Verify that the mocks were called with the expected parameters
        repoMock.Verify(
            r => r.Create(
            It.Is<NotificationOrderChainRequest>(req => req.OrderId == orderId),
            It.Is<NotificationOrder>(o => o.SendersReference == "TAX-FILING-REMINDER-2025"),
            It.Is<List<NotificationOrder>>(list => list.Count == 2)),
            Times.Once);

        contactPointMock.Verify(
            cp => cp.AddPreferredContactPoints(
            It.Is<NotificationChannel>(c => c == NotificationChannel.EmailPreferred),
            It.Is<List<Recipient>>(r => r.Any(e => e.NationalIdentityNumber == "29105573746")),
            It.Is<string?>(s => s == "urn:altinn:resource:tax-filing-2025")),
            Times.Exactly(3));
    }

    [Fact]
    public async Task RegisterNotificationOrderChain_RecipientOrganization_WithNoReminders_OrderChainCreated()
=======
                        switch (channel)
                        {
                            case NotificationChannel.Email:
                            case NotificationChannel.EmailPreferred:
                                recipient.AddressInfo.Add(new EmailAddressPoint("recipient@example.com"));
                                break;

                            case NotificationChannel.Sms:
                            case NotificationChannel.SmsPreferred:
                                recipient.AddressInfo.Add(new SmsAddressPoint("+4799999999"));
                                break;
                        }

                        recipient.IsReserved = true;
                    }
                }
            });

        var service = GetTestService(orderRepositoryMock.Object, contactPointServiceMock.Object, orderId, mainOrderSendTime);

        // Act
        var response = await service.RegisterNotificationOrderChain(order);

        // Assert
        Assert.Equal(orderId, response.Id);
        Assert.Equal(orderId, response.CreationResult.ShipmentId);
        Assert.Equal("TAX-REMINDER-2025", response.CreationResult.SendersReference);

        Assert.NotNull(response.CreationResult.Reminders);
        Assert.Equal(2, response.CreationResult.Reminders.Count);

        Assert.Equal(firstReminderId, response.CreationResult.Reminders[0].ShipmentId);
        Assert.Equal("TAX-REMINDER-2025-FIRST", response.CreationResult.Reminders[0].SendersReference);

        Assert.Equal(secondReminderId, response.CreationResult.Reminders[1].ShipmentId);
        Assert.Equal("TAX-REMINDER-2025-FINAL", response.CreationResult.Reminders[1].SendersReference);

        // Verify repository interactions
        orderRepositoryMock.Verify(
            r => r.Create(
                It.Is<NotificationOrderChainRequest>(req => req.OrderId == orderId),
                It.Is<NotificationOrder>(o =>
                    o.Id == orderId &&
                    o.SendersReference == "TAX-REMINDER-2025" &&
                    o.NotificationChannel == NotificationChannel.EmailPreferred &&
                    o.Recipients.Any(r => r.NationalIdentityNumber == "29105573746") &&
                    o.ResourceId == "urn:altinn:resource:tax-2025"),
                It.Is<List<NotificationOrder>>(list =>
                    list.Count == 2 &&
                    list[0].Id == firstReminderId &&
                    list[1].Id == secondReminderId)),
            Times.Once);

        // Verify contact point interactions
        contactPointServiceMock.Verify(
            cp => cp.AddPreferredContactPoints(
                It.Is<NotificationChannel>(ch => ch == NotificationChannel.EmailPreferred),
                It.Is<List<Recipient>>(r => r.Any(rec => rec.NationalIdentityNumber == "29105573746")),
                It.Is<string?>(s => s == "urn:altinn:resource:tax-2025")),
            Times.Exactly(2));

        // Verify contact point added the expected email address
        contactPointServiceMock.Verify(
            cp => cp.AddPreferredContactPoints(
                It.Is<NotificationChannel>(ch => ch == NotificationChannel.SmsPreferred),
                It.Is<List<Recipient>>(r => r.Any(rec => rec.NationalIdentityNumber == "29105573746")),
                It.Is<string?>(s => s == "urn:altinn:resource:tax-2025")),
            Times.Once);
    }

    [Fact]
    public async Task RegisterNotificationOrderChain_RecipientOrganizationWithoutReminders_OrderChainCreated()
>>>>>>> c91fbec8
    {
        // Arrange
        Guid orderId = Guid.NewGuid();
        DateTime currentTime = DateTime.UtcNow;

        var orderRequest = new NotificationOrderChainRequest.NotificationOrderChainRequestBuilder()
            .SetOrderId(orderId)
            .SetCreator(new Creator("brg"))
            .SetRequestedSendTime(currentTime.AddHours(2))
<<<<<<< HEAD
            .SetSendersReference("ANNUAL-REPORT-REMINDER-2025")
            .SetIdempotencyId("65698F3A-7B27-478C-9E76-A190C34A8099")
=======
            .SetSendersReference("ANNUAL-REPORT-2025")
            .SetIdempotencyId("65698F3A-7B27-478C-9E76-A190C34A8099")
            .SetConditionEndpoint(new Uri("https://api.brreg.no/conditions/annual-report"))
            .SetDialogportenAssociation(new DialogportenIdentifiers { DialogId = "20E3D06D5546", TransmissionId = "F9D34BB1C65F" })
>>>>>>> c91fbec8
            .SetRecipient(new NotificationRecipient
            {
                RecipientOrganization = new RecipientOrganization
                {
<<<<<<< HEAD
                    OrgNumber = "910150804",
=======
                    OrgNumber = "312508729",
>>>>>>> c91fbec8
                    ChannelSchema = NotificationChannel.Email,
                    ResourceId = "urn:altinn:resource:annual-report-2025",
                    EmailSettings = new EmailSendingOptions
                    {
<<<<<<< HEAD
                        Body = "<p>Your organization's annual report is due by March 31, 2025. Log in to Altinn to complete it.</p>",
                        Subject = "Annual Report Reminder 2025",
                        ContentType = EmailContentType.Html,
                        SenderName = "Brønnøysundregistrene",
                        SenderEmailAddress = "no-reply@brreg.no"
=======
                        Subject = "Annual Report 2025",
                        ContentType = EmailContentType.Html,
                        SenderName = "Brønnøysundregistrene",
                        SenderEmailAddress = "no-reply@brreg.no",
                        Body = "<p>Your organization's annual report is due by March 31, 2025. Log in to Altinn to complete it.</p>",
                        SendingTimePolicy = SendingTimePolicy.Anytime
>>>>>>> c91fbec8
                    }
                }
            })
            .Build();

        var expectedOrder = new NotificationOrder(
            orderId,
<<<<<<< HEAD
            "ANNUAL-REPORT-REMINDER-2025",
            [
                new EmailTemplate("no-reply@brreg.no", "Annual Report Reminder 2025", "<p>Your organization's annual report is due by March 31, 2025. Log in to Altinn to complete it.</p>", EmailContentType.Html)
=======
            "ANNUAL-REPORT-2025",
            [
                new EmailTemplate("no-reply@brreg.no", "Annual Report 2025", "<p>Your organization's annual report is due by March 31, 2025. Log in to Altinn to complete it.</p>", EmailContentType.Html)
>>>>>>> c91fbec8
            ],
            currentTime.AddHours(2),
            NotificationChannel.Email,
            new Creator("brg"),
<<<<<<< HEAD
            currentTime,
            [new([], organizationNumber: "910150804")],
            null,
            "urn:altinn:resource:annual-report-2025",
            null);

        // Setup repository mock
        var repoMock = new Mock<IOrderRepository>(MockBehavior.Strict);
        repoMock.Setup(r => r.Create(
            It.Is<NotificationOrderChainRequest>(req => req.OrderId == orderId && req.SendersReference == "ANNUAL-REPORT-REMINDER-2025"),
            It.Is<NotificationOrder>(o => o.NotificationChannel == NotificationChannel.Email && o.Recipients.Any(r => r.OrganizationNumber == "910150804")),
            It.Is<List<NotificationOrder>>(list => list.Count == 0)))
            .ReturnsAsync([expectedOrder]);

        // Setup contact point service mock
        var contactPointMock = new Mock<IContactPointService>();
        contactPointMock
=======
            DateTime.UtcNow,
            [new([], organizationNumber: "312508729")],
            null,
            "urn:altinn:resource:annual-report-2025",
            new Uri("https://api.brreg.no/conditions/annual-report"));

        // Setup mock
        var orderRepositoryMock = new Mock<IOrderRepository>();
        orderRepositoryMock.Setup(r => r.Create(
            It.Is<NotificationOrderChainRequest>(req => req.OrderId == orderId && req.SendersReference == "ANNUAL-REPORT-2025"),
            It.Is<NotificationOrder>(o => o.NotificationChannel == NotificationChannel.Email && o.Recipients.Any(r => r.OrganizationNumber == "312508729")),
            It.Is<List<NotificationOrder>>(list => list.Count == 0)))
            .ReturnsAsync([expectedOrder]);

        var contactPointServiceMock = new Mock<IContactPointService>();
        contactPointServiceMock
>>>>>>> c91fbec8
            .Setup(cp => cp.AddEmailContactPoints(It.IsAny<List<Recipient>>(), It.IsAny<string?>()))
            .Callback<List<Recipient>, string?>((recipients, _) =>
            {
                foreach (var recipient in recipients)
                {
<<<<<<< HEAD
                    if (recipient.OrganizationNumber == "910150804")
                    {
                        recipient.AddressInfo.Add(new EmailAddressPoint("contact@company.no"));
                    }
                }
            });

        var service = GetTestService(repoMock.Object, contactPointMock.Object, orderId, currentTime);
=======
                    if (recipient.OrganizationNumber == "312508729")
                    {
                        recipient.AddressInfo.Add(new EmailAddressPoint("recipient@example.com"));
                    }
                }
            });

        var service = GetTestService(orderRepositoryMock.Object, contactPointServiceMock.Object, orderId, currentTime);
>>>>>>> c91fbec8

        // Act
        var response = await service.RegisterNotificationOrderChain(orderRequest);

        // Assert
        Assert.NotNull(response);
        Assert.Equal(orderId, response.Id);
<<<<<<< HEAD
        Assert.Equal("ANNUAL-REPORT-REMINDER-2025", response.CreationResult.SendersReference);
        Assert.Null(response.CreationResult.Reminders);

        // Verify repository interactions
        repoMock.Verify(
            r => r.Create(
            It.IsAny<NotificationOrderChainRequest>(),
            It.Is<NotificationOrder>(o =>
                o.SendersReference == "ANNUAL-REPORT-REMINDER-2025" &&
                o.NotificationChannel == NotificationChannel.Email &&
                o.Recipients.Any(r => r.OrganizationNumber == "910150804")),
=======

        Assert.NotNull(response.CreationResult);
        Assert.Equal(orderId, response.CreationResult.ShipmentId);
        Assert.Equal("ANNUAL-REPORT-2025", response.CreationResult.SendersReference);

        Assert.Null(response.CreationResult.Reminders);

        // Verify repository interactions
        orderRepositoryMock.Verify(
            r => r.Create(
            It.IsAny<NotificationOrderChainRequest>(),
            It.Is<NotificationOrder>(o =>
                o.SendersReference == "ANNUAL-REPORT-2025" &&
                o.NotificationChannel == NotificationChannel.Email &&
                o.Recipients.Any(r => r.OrganizationNumber == "312508729")),
>>>>>>> c91fbec8
            It.Is<List<NotificationOrder>>(list => list.Count == 0)),
            Times.Once);

        // Verify contact point interactions
<<<<<<< HEAD
        contactPointMock.Verify(
            cp => cp.AddEmailContactPoints(
            It.Is<List<Recipient>>(r => r.Any(rec => rec.OrganizationNumber == "910150804")),
=======
        contactPointServiceMock.Verify(
            cp => cp.AddEmailContactPoints(
            It.Is<List<Recipient>>(r => r.Any(rec => rec.OrganizationNumber == "312508729")),
>>>>>>> c91fbec8
            It.Is<string?>(s => s == "urn:altinn:resource:annual-report-2025")),
            Times.Once);
    }

    [Fact]
    public async Task RegisterNotificationOrderChain_RepositoryReturnsEmptyList_ThrowsInvalidOperationException()
    {
        // Arrange
        Guid orderId = Guid.NewGuid();
        DateTime currentTime = DateTime.UtcNow;

        var orderRequest = new NotificationOrderChainRequest.NotificationOrderChainRequestBuilder()
            .SetOrderId(orderId)
            .SetCreator(new Creator("test"))
            .SetIdempotencyId("test-idempotency-id")
            .SetRecipient(new NotificationRecipient
            {
                RecipientEmail = new RecipientEmail
                {
                    EmailAddress = "recipient@example.com",
                    Settings = new EmailSendingOptions
                    {
                        Body = "Test body",
                        Subject = "Test subject",
                        ContentType = EmailContentType.Plain
                    }
                }
            })
            .Build();

        // Setup repository to return an empty list
        var repoMock = new Mock<IOrderRepository>();
        repoMock
<<<<<<< HEAD
            .Setup(r => r.Create(
                It.IsAny<NotificationOrderChainRequest>(),
                It.IsAny<NotificationOrder>(),
                It.IsAny<List<NotificationOrder>>()))
            .ReturnsAsync(new List<NotificationOrder>());
=======
            .Setup(r => r.Create(It.IsAny<NotificationOrderChainRequest>(), It.IsAny<NotificationOrder>(), It.IsAny<List<NotificationOrder>>()))
            .ReturnsAsync([]);
>>>>>>> c91fbec8

        var service = GetTestService(repoMock.Object, null, orderId, currentTime);

        // Act & Assert
<<<<<<< HEAD
        var exception = await Assert.ThrowsAsync<InvalidOperationException>(
            async () => await service.RegisterNotificationOrderChain(orderRequest));
=======
        var exception = await Assert.ThrowsAsync<InvalidOperationException>(async () => await service.RegisterNotificationOrderChain(orderRequest));
>>>>>>> c91fbec8

        Assert.Equal("Failed to create notification order chain.", exception.Message);

        // Verify the repository was called
<<<<<<< HEAD
        repoMock.Verify(
            r => r.Create(
                It.IsAny<NotificationOrderChainRequest>(),
                It.IsAny<NotificationOrder>(),
                It.IsAny<List<NotificationOrder>>()),
=======
        repoMock.Verify(r => r.Create(It.IsAny<NotificationOrderChainRequest>(), It.IsAny<NotificationOrder>(), It.IsAny<List<NotificationOrder>>()), Times.Once);
    }

    [Fact]
    public async Task CreateNotificationOrder_WithMissingContactInformation_ThrowsInvalidOperationException()
    {
        // Arrange
        Guid orderId = Guid.NewGuid();
        DateTime currentTime = DateTime.UtcNow;

        var recipient = new NotificationRecipient
        {
            RecipientPerson = new RecipientPerson
            {
                NationalIdentityNumber = "16069412345",
                ResourceId = "urn:altinn:resource:test",
                ChannelSchema = NotificationChannel.Email,
                EmailSettings = new EmailSendingOptions
                {
                    Body = "Test Body",
                    Subject = "Test Subject",
                    ContentType = EmailContentType.Plain
                }
            }
        };

        Mock<IContactPointService> contactPointMock = new();
        contactPointMock
            .Setup(cp => cp.AddEmailContactPoints(It.IsAny<List<Recipient>>(), It.IsAny<string?>()))
            .Callback<List<Recipient>, string?>((recipients, _) =>
            {
                // Intentionally don't add any address info to simulate missing contact
            });

        var service = GetTestService(null, contactPointMock.Object, orderId, currentTime);

        // Act & Assert
        var exception = await Assert.ThrowsAsync<InvalidOperationException>(async () =>
            await service.RegisterNotificationOrderChain(
                new NotificationOrderChainRequest.NotificationOrderChainRequestBuilder()
                    .SetOrderId(orderId)
                    .SetCreator(new Creator("test"))
                    .SetRequestedSendTime(currentTime.AddHours(1))
                    .SetIdempotencyId("C0A3FABE-D65F-48A0-8745-5D4CC6EA7968")
                    .SetRecipient(recipient)
                    .Build()));

        // Verify the exception message contains information about missing contacts
        Assert.Contains("Missing contact information for recipient", exception.Message);

        // Verify the contact point service was called
        contactPointMock.Verify(
            cp => cp.AddEmailContactPoints(
                It.Is<List<Recipient>>(r => r.Any(rec => rec.NationalIdentityNumber == "16069412345")),
                It.Is<string?>(s => s == "urn:altinn:resource:test")),
>>>>>>> c91fbec8
            Times.Once);
    }

    public static OrderRequestService GetTestService(IOrderRepository? repository = null, IContactPointService? contactPointService = null, Guid? guid = null, DateTime? dateTime = null)
    {
        if (repository == null)
        {
            var repo = new Mock<IOrderRepository>();
            repository = repo.Object;
        }

        var guidMock = new Mock<IGuidService>();
        guidMock.Setup(g => g.NewGuid())
            .Returns(guid ?? Guid.NewGuid());

        var dateTimeMock = new Mock<IDateTimeService>();
        dateTimeMock.Setup(g => g.UtcNow())
            .Returns(dateTime ?? DateTime.UtcNow);

        if (contactPointService == null)
        {
            var contactService = new Mock<IContactPointService>();
            contactPointService = contactService.Object;
        }

        var config = Options.Create<NotificationConfig>(new()
        {
            DefaultEmailFromAddress = "noreply@altinn.no",
            DefaultSmsSenderNumber = "TestDefaultSmsSenderNumberNumber"
        });

        return new OrderRequestService(repository, contactPointService, guidMock.Object, dateTimeMock.Object, config);
    }
}<|MERGE_RESOLUTION|>--- conflicted
+++ resolved
@@ -556,20 +556,6 @@
     }
 
     [Fact]
-<<<<<<< HEAD
-    public async Task RegisterNotificationOrderChain_RecipientPerson_WithMultipleReminders_OrderChainCreated()
-    {
-        // Arrange
-        Guid orderId = Guid.NewGuid();
-        DateTime currentTime = DateTime.UtcNow;
-
-        var orderRequest = new NotificationOrderChainRequest.NotificationOrderChainRequestBuilder()
-            .SetOrderId(orderId)
-            .SetCreator(new Creator("skd"))
-            .SetRequestedSendTime(currentTime.AddDays(1))
-            .SetSendersReference("TAX-FILING-REMINDER-2025")
-            .SetIdempotencyId("84CD3017-92E3-4C3D-80DE-C10338F30813")
-=======
     public async Task RegisterNotificationOrderChain_RecipientPersonWithMultipleReminders_OrderChainCreated()
     {
         // Arrange
@@ -586,34 +572,12 @@
             .SetIdempotencyId("84CD3017-92E3-4C3D-80DE-C10338F30813")
             .SetConditionEndpoint(new Uri("https://api.skatteetaten.no/conditions/new"))
             .SetDialogportenAssociation(new DialogportenIdentifiers { DialogId = "20E3D06D5546", TransmissionId = "F9D34BB1C65F" })
->>>>>>> c91fbec8
             .SetRecipient(new NotificationRecipient
             {
                 RecipientPerson = new RecipientPerson
                 {
                     IgnoreReservation = true,
                     NationalIdentityNumber = "29105573746",
-<<<<<<< HEAD
-                    ChannelSchema = NotificationChannel.EmailPreferred,
-                    ResourceId = "urn:altinn:resource:tax-filing-2025",
-                    EmailSettings = new EmailSendingOptions
-                    {
-                        ContentType = EmailContentType.Html,
-                        Subject = "Tax Filing 2025",
-                        SenderName = "Norwegian Tax Administration",
-                        SenderEmailAddress = "no-reply@skatteetaten.no",
-                        Body = "<p>Dear taxpayer,</p><p>Please log in to <a href=\"https://skatteetaten.no\">Skatteetaten</a> to complete your filing.</p>",
-                    },
-                    SmsSettings = new SmsSendingOptions
-                    {
-                        SendingTimePolicy = SendingTimePolicy.Daytime,
-                        Sender = "Skatteetaten",
-                        Body = "Tax filing: Please visit skatteetaten.no to complete your filing."
-                    }
-                }
-            })
-            .SetConditionEndpoint(new Uri("https://api.skatteetaten.no/tax/conditions/filing-incomplete"))
-=======
                     ResourceId = "urn:altinn:resource:tax-2025",
                     ChannelSchema = NotificationChannel.EmailPreferred,
                     EmailSettings = new EmailSendingOptions
@@ -633,46 +597,21 @@
                     }
                 }
             })
->>>>>>> c91fbec8
             .SetReminders(
             [
                 new NotificationReminder
                 {
                     DelayDays = 7,
-<<<<<<< HEAD
-                    OrderId = Guid.NewGuid(),
-                    RequestedSendTime = currentTime.AddDays(8),
-                    SendersReference = "TAX-FILING-REMINDER-2025-FIRST",
-                    ConditionEndpoint = new Uri("https://api.skatteetaten.no/tax/conditions/filing-incomplete"),
-=======
                     OrderId = firstReminderId,
                     SendersReference = "TAX-REMINDER-2025-FIRST",
                     RequestedSendTime = mainOrderSendTime.AddDays(7),
                     ConditionEndpoint = new Uri("https://api.skatteetaten.no/conditions/incomplete"),
->>>>>>> c91fbec8
                     Recipient = new NotificationRecipient
                     {
                         RecipientPerson = new RecipientPerson
                         {
                             IgnoreReservation = true,
                             NationalIdentityNumber = "29105573746",
-<<<<<<< HEAD
-                            ChannelSchema = NotificationChannel.EmailPreferred,
-                            ResourceId = "urn:altinn:resource:tax-filing-2025",
-                            EmailSettings = new EmailSendingOptions
-                            {
-                                ContentType = EmailContentType.Html,
-                                Subject = "REMINDER: Tax Filing 2025",
-                                SenderName = "Norwegian Tax Administration",
-                                SenderEmailAddress = "no-reply@skatteetaten.no",
-                                Body = "<p>Dear taxpayer,</p><p><strong>REMINDER:</strong> Please log in to <a href=\"https://skatteetaten.no\">Skatteetaten</a> to complete your filing.</p>"
-                            },
-                            SmsSettings = new SmsSendingOptions
-                            {
-                                SendingTimePolicy = SendingTimePolicy.Daytime,
-                                Sender = "Skatteetaten",
-                                Body = "REMINDER: visit skatteetaten.no to complete your filing."
-=======
                             ResourceId = "urn:altinn:resource:tax-2025",
                             ChannelSchema = NotificationChannel.EmailPreferred,
                             EmailSettings = new EmailSendingOptions
@@ -689,7 +628,6 @@
                                 Sender = "Skatteetaten",
                                 SendingTimePolicy = SendingTimePolicy.Daytime,
                                 Body = "Reminder: File your tax return at Skatteetaten.no."
->>>>>>> c91fbec8
                             }
                         }
                     }
@@ -697,40 +635,14 @@
                 new NotificationReminder
                 {
                     DelayDays = 14,
-<<<<<<< HEAD
-                    OrderId = Guid.NewGuid(),
-                    RequestedSendTime = currentTime.AddDays(15),
-                    SendersReference = "TAX-FILING-REMINDER-2025-FINAL",
-                    ConditionEndpoint = new Uri("https://api.skatteetaten.no/tax/conditions/filing-incomplete"),
-=======
                     OrderId = secondReminderId,
                     SendersReference = "TAX-REMINDER-2025-FINAL",
                     RequestedSendTime = mainOrderSendTime.AddDays(14),
                     ConditionEndpoint = new Uri("https://api.Skatteetaten.no/conditions/incomplete"),
->>>>>>> c91fbec8
                     Recipient = new NotificationRecipient
                     {
                         RecipientPerson = new RecipientPerson
                         {
-<<<<<<< HEAD
-                            NationalIdentityNumber = "29105573746",
-                            ChannelSchema = NotificationChannel.EmailPreferred,
-                            ResourceId = "urn:altinn:resource:tax-filing-2025",
-                            IgnoreReservation = true,
-                            EmailSettings = new EmailSendingOptions
-                            {
-                                ContentType = EmailContentType.Html,
-                                Subject = "FINAL REMINDER: Tax Filing 2025",
-                                SenderName = "Norwegian Tax Administration",
-                                SenderEmailAddress = "no-reply@skatteetaten.no",
-                                Body = "<p>Dear taxpayer,</p><p><strong>FINAL REMINDER:</strong> Please log in to <a href=\"https://skatteetaten.no\">Skatteetaten</a> to complete your filing or you may incur penalties.</p>",
-                            },
-                            SmsSettings = new SmsSendingOptions
-                            {
-                                SendingTimePolicy = SendingTimePolicy.Daytime,
-                                Sender = "Skatteetaten",
-                                Body = "URGENT: You have not completed your filing yet. Complete immediately at skatteetaten.no to avoid penalties."
-=======
                             IgnoreReservation = true,
                             NationalIdentityNumber = "29105573746",
                             ResourceId = "urn:altinn:resource:tax-2025",
@@ -749,7 +661,6 @@
                                 Sender = "Skatteetaten",
                                 SendingTimePolicy = SendingTimePolicy.Daytime,
                                 Body = "Urgent: File your tax return now at Skatteetaten.no."
->>>>>>> c91fbec8
                             }
                         }
                     }
@@ -757,80 +668,6 @@
             ])
             .Build();
 
-<<<<<<< HEAD
-        // Setup expected orders with appropriate channel, templates, and recipients.
-        var mainOrderId = orderId;
-        var firstReminderId = Guid.NewGuid();
-        var secondReminderId = Guid.NewGuid();
-
-        var expectedMainOrder = new NotificationOrder(
-            mainOrderId,
-            "TAX-FILING-REMINDER-2025",
-            [
-                new SmsTemplate("Skatteetaten", "Tax filing: Please visit skatteetaten.no to complete your filing."),
-                new EmailTemplate("no-reply@skatteetaten.no", "Tax Filing 2025", "<p>Dear taxpayer,</p><p>Please log in to <a href=\"https://skatteetaten.no\">Skatteetaten</a> to complete your filing.</p>", EmailContentType.Html)
-            ],
-            currentTime.AddDays(1),
-            NotificationChannel.EmailPreferred,
-            new Creator("skd"),
-            currentTime,
-            [new([], nationalIdentityNumber: "29105573746")],
-            true,
-            "urn:altinn:resource:tax-filing-2025",
-            new Uri("https://api.skatteetaten.no/tax/conditions/filing-incomplete"));
-
-        var expectedFirstReminderOrder = new NotificationOrder(
-            firstReminderId,
-            "TAX-FILING-REMINDER-2025-FIRST",
-            [
-                new SmsTemplate("Skatteetaten", "REMINDER: visit skatteetaten.no to complete your filing."),
-                new EmailTemplate("no-reply@skatteetaten.no", "REMINDER: Tax Filing 2025", "<p>Dear taxpayer,</p><p><strong>REMINDER:</strong> Please log in to <a href=\"https://skatteetaten.no\">Skatteetaten</a> to complete your filing.</p>", EmailContentType.Html)
-            ],
-            currentTime.AddDays(8),
-            NotificationChannel.EmailPreferred,
-            new Creator("skd"),
-            currentTime,
-            [new([], nationalIdentityNumber: "29105573746")],
-            true,
-            "urn:altinn:resource:tax-filing-2025",
-            new Uri("https://api.skatteetaten.no/tax/conditions/filing-incomplete"));
-
-        var expectedSecondReminderOrder = new NotificationOrder(
-            secondReminderId,
-            "TAX-FILING-REMINDER-2025-FINAL",
-            [
-                new SmsTemplate("Skatteetaten", "URGENT: You have not completed your filing yet. Complete immediately at skatteetaten.no to avoid penalties."),
-                new EmailTemplate("no-reply@skatteetaten.no", "FINAL REMINDER: Tax Filing 2025", "<p>Dear taxpayer,</p><p><strong>FINAL REMINDER:</strong> Please log in to <a href=\"https://skatteetaten.no\">Skatteetaten</a> to complete your filing or you may incur penalties.</p>", EmailContentType.Html)
-            ],
-            currentTime.AddDays(15),
-            NotificationChannel.EmailPreferred,
-            new Creator("skd"),
-            currentTime,
-            [new([], nationalIdentityNumber: "29105573746")],
-            true,
-            "urn:altinn:resource:tax-filing-2025",
-            new Uri("https://api.skatteetaten.no/tax/conditions/filing-incomplete"));
-
-        var repoMock = new Mock<IOrderRepository>();
-        repoMock.Setup(r => r.Create(
-            It.Is<NotificationOrderChainRequest>(req => req.OrderId == orderId && req.SendersReference == "TAX-FILING-REMINDER-2025"),
-            It.Is<NotificationOrder>(o => o.NotificationChannel == NotificationChannel.EmailPreferred),
-            It.Is<List<NotificationOrder>>(list => list.Count == 2)))
-            .ReturnsAsync(
-            [
-            expectedMainOrder,
-            expectedFirstReminderOrder,
-            expectedSecondReminderOrder
-            ]);
-
-        // Setup service with mocks
-        var contactPointMock = new Mock<IContactPointService>();
-        contactPointMock
-            .Setup(cp => cp.AddPreferredContactPoints(It.IsAny<NotificationChannel>(), It.IsAny<List<Recipient>>(), It.IsAny<string?>()))
-            .Callback<NotificationChannel, List<Recipient>, string?>((_, recipients, _) =>
-            {
-                // Simulate successful lookup by adding contact points
-=======
         // Expected orders
         var expectedMainOrder = new NotificationOrder(
             orderId,
@@ -891,50 +728,10 @@
             .Setup(cp => cp.AddPreferredContactPoints(It.IsAny<NotificationChannel>(), It.IsAny<List<Recipient>>(), It.IsAny<string?>()))
             .Callback<NotificationChannel, List<Recipient>, string?>((channel, recipients, _) =>
             {
->>>>>>> c91fbec8
                 foreach (var recipient in recipients)
                 {
                     if (recipient.NationalIdentityNumber == "29105573746")
                     {
-<<<<<<< HEAD
-                        recipient.AddressInfo.Add(new EmailAddressPoint("taxpayer@example.com"));
-                        recipient.IsReserved = false;
-                    }
-                }
-            });
-
-        var service = GetTestService(repoMock.Object, contactPointMock.Object, orderId, currentTime);
-
-        // Act
-        var response = await service.RegisterNotificationOrderChain(orderRequest);
-
-        // Assert
-        Assert.Equal(mainOrderId, response.Id);
-        Assert.NotNull(response.CreationResult.Reminders);
-        Assert.Equal(2, response.CreationResult.Reminders.Count);
-        Assert.Equal("TAX-FILING-REMINDER-2025", response.CreationResult.SendersReference);
-        Assert.Equal("TAX-FILING-REMINDER-2025-FIRST", response.CreationResult.Reminders[0].SendersReference);
-        Assert.Equal("TAX-FILING-REMINDER-2025-FINAL", response.CreationResult.Reminders[1].SendersReference);
-
-        // Verify that the mocks were called with the expected parameters
-        repoMock.Verify(
-            r => r.Create(
-            It.Is<NotificationOrderChainRequest>(req => req.OrderId == orderId),
-            It.Is<NotificationOrder>(o => o.SendersReference == "TAX-FILING-REMINDER-2025"),
-            It.Is<List<NotificationOrder>>(list => list.Count == 2)),
-            Times.Once);
-
-        contactPointMock.Verify(
-            cp => cp.AddPreferredContactPoints(
-            It.Is<NotificationChannel>(c => c == NotificationChannel.EmailPreferred),
-            It.Is<List<Recipient>>(r => r.Any(e => e.NationalIdentityNumber == "29105573746")),
-            It.Is<string?>(s => s == "urn:altinn:resource:tax-filing-2025")),
-            Times.Exactly(3));
-    }
-
-    [Fact]
-    public async Task RegisterNotificationOrderChain_RecipientOrganization_WithNoReminders_OrderChainCreated()
-=======
                         switch (channel)
                         {
                             case NotificationChannel.Email:
@@ -1007,7 +804,6 @@
 
     [Fact]
     public async Task RegisterNotificationOrderChain_RecipientOrganizationWithoutReminders_OrderChainCreated()
->>>>>>> c91fbec8
     {
         // Arrange
         Guid orderId = Guid.NewGuid();
@@ -1017,42 +813,25 @@
             .SetOrderId(orderId)
             .SetCreator(new Creator("brg"))
             .SetRequestedSendTime(currentTime.AddHours(2))
-<<<<<<< HEAD
-            .SetSendersReference("ANNUAL-REPORT-REMINDER-2025")
-            .SetIdempotencyId("65698F3A-7B27-478C-9E76-A190C34A8099")
-=======
             .SetSendersReference("ANNUAL-REPORT-2025")
             .SetIdempotencyId("65698F3A-7B27-478C-9E76-A190C34A8099")
             .SetConditionEndpoint(new Uri("https://api.brreg.no/conditions/annual-report"))
             .SetDialogportenAssociation(new DialogportenIdentifiers { DialogId = "20E3D06D5546", TransmissionId = "F9D34BB1C65F" })
->>>>>>> c91fbec8
             .SetRecipient(new NotificationRecipient
             {
                 RecipientOrganization = new RecipientOrganization
                 {
-<<<<<<< HEAD
-                    OrgNumber = "910150804",
-=======
                     OrgNumber = "312508729",
->>>>>>> c91fbec8
                     ChannelSchema = NotificationChannel.Email,
                     ResourceId = "urn:altinn:resource:annual-report-2025",
                     EmailSettings = new EmailSendingOptions
                     {
-<<<<<<< HEAD
-                        Body = "<p>Your organization's annual report is due by March 31, 2025. Log in to Altinn to complete it.</p>",
-                        Subject = "Annual Report Reminder 2025",
-                        ContentType = EmailContentType.Html,
-                        SenderName = "Brønnøysundregistrene",
-                        SenderEmailAddress = "no-reply@brreg.no"
-=======
                         Subject = "Annual Report 2025",
                         ContentType = EmailContentType.Html,
                         SenderName = "Brønnøysundregistrene",
                         SenderEmailAddress = "no-reply@brreg.no",
                         Body = "<p>Your organization's annual report is due by March 31, 2025. Log in to Altinn to complete it.</p>",
                         SendingTimePolicy = SendingTimePolicy.Anytime
->>>>>>> c91fbec8
                     }
                 }
             })
@@ -1060,38 +839,13 @@
 
         var expectedOrder = new NotificationOrder(
             orderId,
-<<<<<<< HEAD
-            "ANNUAL-REPORT-REMINDER-2025",
-            [
-                new EmailTemplate("no-reply@brreg.no", "Annual Report Reminder 2025", "<p>Your organization's annual report is due by March 31, 2025. Log in to Altinn to complete it.</p>", EmailContentType.Html)
-=======
             "ANNUAL-REPORT-2025",
             [
                 new EmailTemplate("no-reply@brreg.no", "Annual Report 2025", "<p>Your organization's annual report is due by March 31, 2025. Log in to Altinn to complete it.</p>", EmailContentType.Html)
->>>>>>> c91fbec8
             ],
             currentTime.AddHours(2),
             NotificationChannel.Email,
             new Creator("brg"),
-<<<<<<< HEAD
-            currentTime,
-            [new([], organizationNumber: "910150804")],
-            null,
-            "urn:altinn:resource:annual-report-2025",
-            null);
-
-        // Setup repository mock
-        var repoMock = new Mock<IOrderRepository>(MockBehavior.Strict);
-        repoMock.Setup(r => r.Create(
-            It.Is<NotificationOrderChainRequest>(req => req.OrderId == orderId && req.SendersReference == "ANNUAL-REPORT-REMINDER-2025"),
-            It.Is<NotificationOrder>(o => o.NotificationChannel == NotificationChannel.Email && o.Recipients.Any(r => r.OrganizationNumber == "910150804")),
-            It.Is<List<NotificationOrder>>(list => list.Count == 0)))
-            .ReturnsAsync([expectedOrder]);
-
-        // Setup contact point service mock
-        var contactPointMock = new Mock<IContactPointService>();
-        contactPointMock
-=======
             DateTime.UtcNow,
             [new([], organizationNumber: "312508729")],
             null,
@@ -1108,31 +862,19 @@
 
         var contactPointServiceMock = new Mock<IContactPointService>();
         contactPointServiceMock
->>>>>>> c91fbec8
             .Setup(cp => cp.AddEmailContactPoints(It.IsAny<List<Recipient>>(), It.IsAny<string?>()))
             .Callback<List<Recipient>, string?>((recipients, _) =>
             {
                 foreach (var recipient in recipients)
                 {
-<<<<<<< HEAD
-                    if (recipient.OrganizationNumber == "910150804")
-                    {
-                        recipient.AddressInfo.Add(new EmailAddressPoint("contact@company.no"));
+                    if (recipient.OrganizationNumber == "312508729")
+                    {
+                        recipient.AddressInfo.Add(new EmailAddressPoint("recipient@example.com"));
                     }
                 }
             });
 
-        var service = GetTestService(repoMock.Object, contactPointMock.Object, orderId, currentTime);
-=======
-                    if (recipient.OrganizationNumber == "312508729")
-                    {
-                        recipient.AddressInfo.Add(new EmailAddressPoint("recipient@example.com"));
-                    }
-                }
-            });
-
         var service = GetTestService(orderRepositoryMock.Object, contactPointServiceMock.Object, orderId, currentTime);
->>>>>>> c91fbec8
 
         // Act
         var response = await service.RegisterNotificationOrderChain(orderRequest);
@@ -1140,19 +882,6 @@
         // Assert
         Assert.NotNull(response);
         Assert.Equal(orderId, response.Id);
-<<<<<<< HEAD
-        Assert.Equal("ANNUAL-REPORT-REMINDER-2025", response.CreationResult.SendersReference);
-        Assert.Null(response.CreationResult.Reminders);
-
-        // Verify repository interactions
-        repoMock.Verify(
-            r => r.Create(
-            It.IsAny<NotificationOrderChainRequest>(),
-            It.Is<NotificationOrder>(o =>
-                o.SendersReference == "ANNUAL-REPORT-REMINDER-2025" &&
-                o.NotificationChannel == NotificationChannel.Email &&
-                o.Recipients.Any(r => r.OrganizationNumber == "910150804")),
-=======
 
         Assert.NotNull(response.CreationResult);
         Assert.Equal(orderId, response.CreationResult.ShipmentId);
@@ -1168,20 +897,13 @@
                 o.SendersReference == "ANNUAL-REPORT-2025" &&
                 o.NotificationChannel == NotificationChannel.Email &&
                 o.Recipients.Any(r => r.OrganizationNumber == "312508729")),
->>>>>>> c91fbec8
             It.Is<List<NotificationOrder>>(list => list.Count == 0)),
             Times.Once);
 
         // Verify contact point interactions
-<<<<<<< HEAD
-        contactPointMock.Verify(
-            cp => cp.AddEmailContactPoints(
-            It.Is<List<Recipient>>(r => r.Any(rec => rec.OrganizationNumber == "910150804")),
-=======
         contactPointServiceMock.Verify(
             cp => cp.AddEmailContactPoints(
             It.Is<List<Recipient>>(r => r.Any(rec => rec.OrganizationNumber == "312508729")),
->>>>>>> c91fbec8
             It.Is<string?>(s => s == "urn:altinn:resource:annual-report-2025")),
             Times.Once);
     }
@@ -1215,37 +937,17 @@
         // Setup repository to return an empty list
         var repoMock = new Mock<IOrderRepository>();
         repoMock
-<<<<<<< HEAD
-            .Setup(r => r.Create(
-                It.IsAny<NotificationOrderChainRequest>(),
-                It.IsAny<NotificationOrder>(),
-                It.IsAny<List<NotificationOrder>>()))
-            .ReturnsAsync(new List<NotificationOrder>());
-=======
             .Setup(r => r.Create(It.IsAny<NotificationOrderChainRequest>(), It.IsAny<NotificationOrder>(), It.IsAny<List<NotificationOrder>>()))
             .ReturnsAsync([]);
->>>>>>> c91fbec8
 
         var service = GetTestService(repoMock.Object, null, orderId, currentTime);
 
         // Act & Assert
-<<<<<<< HEAD
-        var exception = await Assert.ThrowsAsync<InvalidOperationException>(
-            async () => await service.RegisterNotificationOrderChain(orderRequest));
-=======
         var exception = await Assert.ThrowsAsync<InvalidOperationException>(async () => await service.RegisterNotificationOrderChain(orderRequest));
->>>>>>> c91fbec8
 
         Assert.Equal("Failed to create notification order chain.", exception.Message);
 
         // Verify the repository was called
-<<<<<<< HEAD
-        repoMock.Verify(
-            r => r.Create(
-                It.IsAny<NotificationOrderChainRequest>(),
-                It.IsAny<NotificationOrder>(),
-                It.IsAny<List<NotificationOrder>>()),
-=======
         repoMock.Verify(r => r.Create(It.IsAny<NotificationOrderChainRequest>(), It.IsAny<NotificationOrder>(), It.IsAny<List<NotificationOrder>>()), Times.Once);
     }
 
@@ -1301,7 +1003,6 @@
             cp => cp.AddEmailContactPoints(
                 It.Is<List<Recipient>>(r => r.Any(rec => rec.NationalIdentityNumber == "16069412345")),
                 It.Is<string?>(s => s == "urn:altinn:resource:test")),
->>>>>>> c91fbec8
             Times.Once);
     }
 
