﻿<Project Sdk="Microsoft.NET.Sdk">

  <PropertyGroup>
    <TargetFramework>net9.0</TargetFramework>
    <ImplicitUsings>enable</ImplicitUsings>
    <Nullable>enable</Nullable>

    <IsPackable>false</IsPackable>
  </PropertyGroup>

  <ItemGroup>
    <PackageReference Include="Microsoft.NET.Test.Sdk" Version="17.12.0" />
<<<<<<< HEAD
    <PackageReference Include="coverlet.collector" Version="6.0.3">
      <PrivateAssets>all</PrivateAssets>
      <IncludeAssets>runtime; build; native; contentfiles; analyzers; buildtransitive</IncludeAssets>
    </PackageReference>
=======
    <PackageReference Include="coverlet.collector" Version="6.0.3" />
>>>>>>> 8b42a220
  </ItemGroup>

  <ItemGroup>
    <ProjectReference Include="..\..\src\Altinn.Notifications.Persistence\Altinn.Notifications.Persistence.csproj" />
    <ProjectReference Include="..\..\src\Altinn.Notifications\Altinn.Notifications.csproj" />
    <ProjectReference Include="..\Altinn.Notifications.Tests\Altinn.Notifications.Tests.csproj" />
  </ItemGroup>

  <ItemGroup Condition="'$(Configuration)'=='Debug'">
    <PackageReference Include="StyleCop.Analyzers" Version="1.2.0-beta.556">
      <PrivateAssets>all</PrivateAssets>
      <IncludeAssets>runtime; build; native; contentfiles; analyzers; buildtransitive</IncludeAssets>
    </PackageReference>
    <AdditionalFiles Include="..\..\stylecop.json">
      <Link>stylecop.json</Link>
    </AdditionalFiles>
  </ItemGroup>

  <ItemGroup>
    <Content Include="appsettings.IntegrationTest.json">
      <CopyToOutputDirectory>Always</CopyToOutputDirectory>
      <ExcludeFromSingleFile>true</ExcludeFromSingleFile>
      <CopyToPublishDirectory>PreserveNewest</CopyToPublishDirectory>
    </Content>
  </ItemGroup>

  <ItemGroup>
    <None Update="xunit.runner.json">
      <CopyToOutputDirectory>PreserveNewest</CopyToOutputDirectory>
    </None>
  </ItemGroup>

  <PropertyGroup>
    <GenerateDocumentationFile>true</GenerateDocumentationFile>
    <NoWarn>$(NoWarn);1591</NoWarn>
  </PropertyGroup>

</Project><|MERGE_RESOLUTION|>--- conflicted
+++ resolved
@@ -10,14 +10,10 @@
 
   <ItemGroup>
     <PackageReference Include="Microsoft.NET.Test.Sdk" Version="17.12.0" />
-<<<<<<< HEAD
-    <PackageReference Include="coverlet.collector" Version="6.0.3">
-      <PrivateAssets>all</PrivateAssets>
-      <IncludeAssets>runtime; build; native; contentfiles; analyzers; buildtransitive</IncludeAssets>
-    </PackageReference>
-=======
-    <PackageReference Include="coverlet.collector" Version="6.0.3" />
->>>>>>> 8b42a220
+	  <PackageReference Include="coverlet.collector" Version="6.0.3">
+		  <PrivateAssets>all</PrivateAssets>
+		  <IncludeAssets>runtime; build; native; contentfiles; analyzers; buildtransitive</IncludeAssets>
+	  </PackageReference>
   </ItemGroup>
 
   <ItemGroup>
