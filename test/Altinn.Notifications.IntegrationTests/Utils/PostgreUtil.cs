--- conflicted
+++ resolved
@@ -327,7 +327,6 @@
 
         await using NpgsqlDataReader reader = await pgcom.ExecuteReaderAsync();
         await reader.ReadAsync();
-<<<<<<< HEAD
 
         if (!reader.HasRows)
         {
@@ -349,9 +348,6 @@
         await using NpgsqlDataReader reader = await pgcom.ExecuteReaderAsync();
         await reader.ReadAsync();
 
-=======
-        
->>>>>>> 91a81e96
         if (!reader.HasRows)
         {
             return null;
