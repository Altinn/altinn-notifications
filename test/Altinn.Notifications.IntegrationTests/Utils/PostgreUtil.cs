--- conflicted
+++ resolved
@@ -428,7 +428,6 @@
 
         return await reader.GetFieldValueAsync<long>(0);
     }
-<<<<<<< HEAD
 
     // Helper to retrieve OrderRepository and EmailNotificationRepository together
     private static (OrderRepository OrderRepo, EmailNotificationRepository EmailNotificationRepo) GetOrderAndEmailNotificationRepositories()
@@ -444,6 +443,4 @@
 
     public static Task<long?> GetDeadDeliveryReportIdFromGatewayReference(string gatewayReference)
         => GetDeadDeliveryReportIdByJsonField("gatewayReference", gatewayReference);
-=======
->>>>>>> d3d2f794
 }