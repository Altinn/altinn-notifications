﻿using Altinn.Notifications.Core.Extensions;
using Altinn.Notifications.Core.Persistence;
using Altinn.Notifications.Integrations.Extensions;
using Altinn.Notifications.Persistence.Configuration;
using Altinn.Notifications.Persistence.Extensions;
using Altinn.Notifications.Persistence.Repository;

using Microsoft.AspNetCore.Builder;
using Microsoft.AspNetCore.Http;
using Microsoft.Extensions.Configuration;
using Microsoft.Extensions.DependencyInjection;

using Npgsql;

namespace Altinn.Notifications.IntegrationTests.Utils;

public static class ServiceUtil
{
    private static readonly object _lock = new();
    private static NpgsqlDataSource? _sharedDataSource;

    private static NpgsqlDataSource GetOrCreateDataSource(IConfiguration config)
    {
<<<<<<< HEAD
        if (_sharedDataSource != null)
        {
            return _sharedDataSource;
        }

=======
>>>>>>> 8227115e
        lock (_lock)
        {
            if (_sharedDataSource != null)
            {
                return _sharedDataSource;
            }

            PostgreSqlSettings? settings = config.GetSection("PostgreSQLSettings")
                .Get<PostgreSqlSettings>()
                ?? throw new ArgumentNullException(nameof(config), "Required PostgreSQLSettings is missing from application configuration");

            string connectionString = string.Format(settings.ConnectionString, settings.NotificationsDbPwd);

            var dataSourceBuilder = new NpgsqlDataSourceBuilder(connectionString);
            dataSourceBuilder.EnableParameterLogging(settings.LogParameters);
            dataSourceBuilder.EnableDynamicJson();

<<<<<<< HEAD
=======
            // Note: Tracing configuration (ConfigureTracing) is intentionally omitted in tests
            // to reduce noise and overhead. Tests focus on functional correctness rather than observability.
>>>>>>> 8227115e
            _sharedDataSource = dataSourceBuilder.Build();

            return _sharedDataSource;
        }
    }

<<<<<<< HEAD
=======
    public static void DisposeSharedDataSource()
    {
        lock (_lock)
        {
            _sharedDataSource?.Dispose();
            _sharedDataSource = null;
        }
    }

>>>>>>> 8227115e
    public static List<object> GetServices(List<Type> interfaceTypes, Dictionary<string, string>? envVariables = null)
    {
        if (envVariables != null)
        {
            foreach (var item in envVariables)
            {
                Environment.SetEnvironmentVariable(item.Key, item.Value);
            }
        }

        var builder = new ConfigurationBuilder()
            .AddJsonFile($"appsettings.json")
            .AddJsonFile("appsettings.IntegrationTest.json")
            .AddEnvironmentVariables();

        var config = builder.Build();

        WebApplication.CreateBuilder()
                       .Build()
                       .SetUpPostgreSql(true, config);

        IServiceCollection services = new ServiceCollection();

        services.AddSingleton<IHttpContextAccessor, HttpContextAccessor>();
        services.AddLogging();

        // Register the shared data source as a singleton
        var sharedDataSource = GetOrCreateDataSource(config);
        services.AddSingleton(sharedDataSource);

        // Register all repository implementations using the shared data source
        RegisterRepositories(services);

        services.AddCoreServices(config);
        services.AddKafkaServices(config);
        services.AddAltinnClients(config);
        services.AddAuthorizationService(config);

        var serviceProvider = services.BuildServiceProvider();
        List<object> outputServices = new();

        foreach (Type interfaceType in interfaceTypes)
        {
            var outputServiceObject = serviceProvider.GetServices(interfaceType)!;
            outputServices.AddRange(outputServiceObject!);
        }

        return outputServices;
    }

    private static void RegisterRepositories(IServiceCollection services)
    {
<<<<<<< HEAD
        // Get all repository interface types from Core.Persistence
        var coreAssembly = typeof(IOrderRepository).Assembly;
        var repositoryInterfaces = coreAssembly.GetTypes()
            .Where(t => t.IsInterface && t.Namespace == "Altinn.Notifications.Core.Persistence");

        // Get all implementation types from the Persistence assembly
        var persistenceAssembly = typeof(OrderRepository).Assembly;
        var implementationTypes = persistenceAssembly.GetTypes()
            .Where(t => t.IsClass && !t.IsAbstract);

        // Register each interface with its implementation
        foreach (var interfaceType in repositoryInterfaces)
        {
            var implementationType = implementationTypes
                .FirstOrDefault(t => interfaceType.IsAssignableFrom(t));

            if (implementationType != null)
            {
                services.AddSingleton(interfaceType, implementationType);
            }
        }
=======
        // Explicitly register repositories to match production configuration.
        // This provides compile-time safety and avoids fragility of reflection-based registration.
        services.AddSingleton<IOrderRepository, OrderRepository>();
        services.AddSingleton<IMetricsRepository, MetricsRepository>();
        services.AddSingleton<IStatusFeedRepository, StatusFeedRepository>();
        services.AddSingleton<IResourceLimitRepository, ResourceLimitRepository>();
        services.AddSingleton<ISmsNotificationRepository, SmsNotificationRepository>();
        services.AddSingleton<IEmailNotificationRepository, EmailNotificationRepository>();
        services.AddSingleton<INotificationSummaryRepository, NotificationSummaryRepository>();
        services.AddSingleton<INotificationDeliveryManifestRepository, NotificationDeliveryManifestRepository>();
        services.AddSingleton<IDeadDeliveryReportRepository, DeadDeliveryReportRepository>();
>>>>>>> 8227115e
    }
}<|MERGE_RESOLUTION|>--- conflicted
+++ resolved
@@ -21,14 +21,6 @@
 
     private static NpgsqlDataSource GetOrCreateDataSource(IConfiguration config)
     {
-<<<<<<< HEAD
-        if (_sharedDataSource != null)
-        {
-            return _sharedDataSource;
-        }
-
-=======
->>>>>>> 8227115e
         lock (_lock)
         {
             if (_sharedDataSource != null)
@@ -46,19 +38,14 @@
             dataSourceBuilder.EnableParameterLogging(settings.LogParameters);
             dataSourceBuilder.EnableDynamicJson();
 
-<<<<<<< HEAD
-=======
             // Note: Tracing configuration (ConfigureTracing) is intentionally omitted in tests
             // to reduce noise and overhead. Tests focus on functional correctness rather than observability.
->>>>>>> 8227115e
             _sharedDataSource = dataSourceBuilder.Build();
 
             return _sharedDataSource;
         }
     }
 
-<<<<<<< HEAD
-=======
     public static void DisposeSharedDataSource()
     {
         lock (_lock)
@@ -68,7 +55,6 @@
         }
     }
 
->>>>>>> 8227115e
     public static List<object> GetServices(List<Type> interfaceTypes, Dictionary<string, string>? envVariables = null)
     {
         if (envVariables != null)
@@ -121,29 +107,6 @@
 
     private static void RegisterRepositories(IServiceCollection services)
     {
-<<<<<<< HEAD
-        // Get all repository interface types from Core.Persistence
-        var coreAssembly = typeof(IOrderRepository).Assembly;
-        var repositoryInterfaces = coreAssembly.GetTypes()
-            .Where(t => t.IsInterface && t.Namespace == "Altinn.Notifications.Core.Persistence");
-
-        // Get all implementation types from the Persistence assembly
-        var persistenceAssembly = typeof(OrderRepository).Assembly;
-        var implementationTypes = persistenceAssembly.GetTypes()
-            .Where(t => t.IsClass && !t.IsAbstract);
-
-        // Register each interface with its implementation
-        foreach (var interfaceType in repositoryInterfaces)
-        {
-            var implementationType = implementationTypes
-                .FirstOrDefault(t => interfaceType.IsAssignableFrom(t));
-
-            if (implementationType != null)
-            {
-                services.AddSingleton(interfaceType, implementationType);
-            }
-        }
-=======
         // Explicitly register repositories to match production configuration.
         // This provides compile-time safety and avoids fragility of reflection-based registration.
         services.AddSingleton<IOrderRepository, OrderRepository>();
@@ -155,6 +118,5 @@
         services.AddSingleton<INotificationSummaryRepository, NotificationSummaryRepository>();
         services.AddSingleton<INotificationDeliveryManifestRepository, NotificationDeliveryManifestRepository>();
         services.AddSingleton<IDeadDeliveryReportRepository, DeadDeliveryReportRepository>();
->>>>>>> 8227115e
     }
 }