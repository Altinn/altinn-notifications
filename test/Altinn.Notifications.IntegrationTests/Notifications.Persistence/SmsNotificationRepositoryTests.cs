﻿using Altinn.Notifications.Core.Models;
using Altinn.Notifications.Core.Models.Notification;
using Altinn.Notifications.Core.Models.Orders;
using Altinn.Notifications.Core.Models.Recipients;
using Altinn.Notifications.Core.Persistence;
using Altinn.Notifications.IntegrationTests.Utils;
using Altinn.Notifications.Persistence.Repository;

using Xunit;

namespace Altinn.Notifications.IntegrationTests.Notifications.Persistence;

public class SmsNotificationRepositoryTests : IAsyncLifetime
{
    private readonly List<Guid> orderIdsToDelete;

    public SmsNotificationRepositoryTests()
    {
        orderIdsToDelete = [];
    }

    public async Task InitializeAsync()
    {
        await Task.CompletedTask;
    }

    public async Task DisposeAsync()
    {
        string deleteSql = $@"DELETE from notifications.orders o where o.alternateid in ('{string.Join("','", orderIdsToDelete)}')";
        await PostgreUtil.RunSql(deleteSql);
    }

    [Fact]
    public async Task AddNotification()
    {
        // Arrange
        Guid orderId = await PostgreUtil.PopulateDBWithOrderAndReturnId();
        orderIdsToDelete.Add(orderId);

        // Arrange
        SmsNotificationRepository repo = (SmsNotificationRepository)ServiceUtil
            .GetServices(new List<Type>() { typeof(ISmsNotificationRepository) })
            .First(i => i.GetType() == typeof(SmsNotificationRepository));

        Guid notificationId = Guid.NewGuid();
        SmsNotification smsNotification = new()
        {
            Id = notificationId,
            OrderId = orderId,
            RequestedSendTime = DateTime.UtcNow,
            RecipientId = "12345678",
            RecipientNumber = "999999999",
        };

        await repo.AddNotification(smsNotification, DateTime.UtcNow);

        // Assert
        string sql = $@"SELECT count(1) 
              FROM notifications.smsnotifications o
              WHERE o.alternateid = '{notificationId}'";

        int actualCount = await PostgreUtil.RunSqlReturnOutput<int>(sql);

        Assert.Equal(1, actualCount);
    }

    [Fact]
    public async Task GetNewNotifications()
    {
        // Arrange
        (NotificationOrder order, SmsNotification smsNotification) = await PostgreUtil.PopulateDBWithOrderAndSmsNotification();
        orderIdsToDelete.Add(order.Id);

        SmsNotificationRepository repo = (SmsNotificationRepository)ServiceUtil
          .GetServices(new List<Type>() { typeof(ISmsNotificationRepository) })
          .First(i => i.GetType() == typeof(SmsNotificationRepository));

        // Act
        List<Sms> smsToBeSent = await repo.GetNewNotifications();

        // Assert
        Assert.NotEmpty(smsToBeSent.Where(s => s.NotificationId == smsNotification.Id));
    }

    [Fact]
<<<<<<< HEAD
    public async Task UpdateSendStatus()
    {
        // Arrange
        (NotificationOrder order, SmsNotification smsNotification) = await PostgreUtil.PopulateDBWithOrderAndSmsNotification();
        orderIdsToDelete.Add(order.Id);

        SmsNotificationRepository repo = (SmsNotificationRepository)ServiceUtil
          .GetServices(new List<Type>() { typeof(ISmsNotificationRepository) })
          .First(i => i.GetType() == typeof(SmsNotificationRepository));

        string gatewayReference = Guid.NewGuid().ToString();

        // Act
        await repo.UpdateSendStatus(smsNotification.Id, Core.Enums.SmsNotificationResultType.Accepted, gatewayReference);

        // Assert
        string sql = $@"SELECT count(1) 
              FROM notifications.smsnotifications sms
              WHERE sms.alternateid = '{smsNotification.Id}' 
              AND sms.result  = '{Core.Enums.SmsNotificationResultType.Accepted}' 
              AND sms.gatewayreference = '{gatewayReference}'";

        int actualCount = await PostgreUtil.RunSqlReturnOutput<int>(sql);

        Assert.Equal(1, actualCount);
=======
    public async Task GetRecipients()
    {
        // Arrange
        SmsNotificationRepository repo = (SmsNotificationRepository)ServiceUtil
           .GetServices(new List<Type>() { typeof(ISmsNotificationRepository) })
           .First(i => i.GetType() == typeof(SmsNotificationRepository));

        (NotificationOrder order, SmsNotification smsNotification) = await PostgreUtil.PopulateDBWithOrderAndSmsNotification();
        orderIdsToDelete.Add(order.Id);
        string expectedNumber = smsNotification.RecipientNumber;
        string? expectedRecipientId = smsNotification.RecipientId;

        // Act
        List<SmsRecipient> actual = await repo.GetRecipients(order.Id);

        SmsRecipient actualRecipient = actual[0];

        // Assert
        Assert.Single(actual);
        Assert.Equal(expectedNumber, actualRecipient.MobileNumber);
        Assert.Equal(expectedRecipientId, actualRecipient.RecipientId);
>>>>>>> f26e059a
    }
}<|MERGE_RESOLUTION|>--- conflicted
+++ resolved
@@ -83,7 +83,30 @@
     }
 
     [Fact]
-<<<<<<< HEAD
+    public async Task GetRecipients()
+    {
+        // Arrange
+        SmsNotificationRepository repo = (SmsNotificationRepository)ServiceUtil
+           .GetServices(new List<Type>() { typeof(ISmsNotificationRepository) })
+           .First(i => i.GetType() == typeof(SmsNotificationRepository));
+
+        (NotificationOrder order, SmsNotification smsNotification) = await PostgreUtil.PopulateDBWithOrderAndSmsNotification();
+        orderIdsToDelete.Add(order.Id);
+        string expectedNumber = smsNotification.RecipientNumber;
+        string? expectedRecipientId = smsNotification.RecipientId;
+
+        // Act
+        List<SmsRecipient> actual = await repo.GetRecipients(order.Id);
+
+        SmsRecipient actualRecipient = actual[0];
+
+        // Assert
+        Assert.Single(actual);
+        Assert.Equal(expectedNumber, actualRecipient.MobileNumber);
+        Assert.Equal(expectedRecipientId, actualRecipient.RecipientId);
+    }
+
+    [Fact]
     public async Task UpdateSendStatus()
     {
         // Arrange
@@ -109,28 +132,5 @@
         int actualCount = await PostgreUtil.RunSqlReturnOutput<int>(sql);
 
         Assert.Equal(1, actualCount);
-=======
-    public async Task GetRecipients()
-    {
-        // Arrange
-        SmsNotificationRepository repo = (SmsNotificationRepository)ServiceUtil
-           .GetServices(new List<Type>() { typeof(ISmsNotificationRepository) })
-           .First(i => i.GetType() == typeof(SmsNotificationRepository));
-
-        (NotificationOrder order, SmsNotification smsNotification) = await PostgreUtil.PopulateDBWithOrderAndSmsNotification();
-        orderIdsToDelete.Add(order.Id);
-        string expectedNumber = smsNotification.RecipientNumber;
-        string? expectedRecipientId = smsNotification.RecipientId;
-
-        // Act
-        List<SmsRecipient> actual = await repo.GetRecipients(order.Id);
-
-        SmsRecipient actualRecipient = actual[0];
-
-        // Assert
-        Assert.Single(actual);
-        Assert.Equal(expectedNumber, actualRecipient.MobileNumber);
-        Assert.Equal(expectedRecipientId, actualRecipient.RecipientId);
->>>>>>> f26e059a
     }
 }