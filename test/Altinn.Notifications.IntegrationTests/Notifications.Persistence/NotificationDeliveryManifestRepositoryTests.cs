﻿using Altinn.Notifications.Core.Enums;
using Altinn.Notifications.Core.Models;
using Altinn.Notifications.Core.Models.Address;
using Altinn.Notifications.Core.Models.Delivery;
using Altinn.Notifications.Core.Models.Notification;
using Altinn.Notifications.Core.Models.NotificationTemplate;
using Altinn.Notifications.Core.Models.Orders;
using Altinn.Notifications.Core.Persistence;
using Altinn.Notifications.IntegrationTests.Utils;
using Altinn.Notifications.Persistence.Repository;

using Xunit;

namespace Altinn.Notifications.IntegrationTests.Notifications.Persistence;

public class NotificationDeliveryManifestRepositoryTests : IAsyncLifetime
{
    private const int _notificationExpiryHours = 48;

    private readonly List<Guid> _orderIdentifiers;
    private readonly List<Guid> _ordersChainIdentifiers;

    public NotificationDeliveryManifestRepositoryTests()
    {
        _orderIdentifiers = [];
        _ordersChainIdentifiers = [];
    }

    public async Task DisposeAsync()
    {
        if (_orderIdentifiers.Count != 0)
        {
            string deleteSql = $@"DELETE from notifications.orders o where o.alternateid in ('{string.Join("','", _orderIdentifiers)}')";
            await PostgreUtil.RunSql(deleteSql);
        }

        if (_ordersChainIdentifiers.Count != 0)
        {
            string deleteSql = $@"DELETE from notifications.orderschain oc where oc.orderid in ('{string.Join("','", _ordersChainIdentifiers)}')";
            await PostgreUtil.RunSql(deleteSql);
        }
    }

    public Task InitializeAsync()
    {
        return Task.CompletedTask;
    }

    [Fact]
    public async Task GetDeliveryManifestAsync_WhenOrderDoesntExist_ReturnsNull()
    {
        // Arrange
        string creator = "TEST_ORG";
        Guid nonExistentOrderId = Guid.NewGuid();

        // Act
        NotificationDeliveryManifestRepository deliveryManifestRepository = (NotificationDeliveryManifestRepository)ServiceUtil.GetServices([typeof(INotificationDeliveryManifestRepository)])
            .First(i => i.GetType() == typeof(NotificationDeliveryManifestRepository));

        INotificationDeliveryManifest? deliveryManifest =
            await deliveryManifestRepository.GetDeliveryManifestAsync(nonExistentOrderId, creator, CancellationToken.None);

        // Assert
        Assert.Null(deliveryManifest);
    }

    [Fact]
    public async Task GetDeliveryManifestAsync_WhenCreatorNameDoesntMatch_ReturnsNull()
    {
        // Arrange
        Guid orderId = Guid.NewGuid();
        string creator = "TEST_ORG";
        string wrongCreator = "WRONG_ORG";
        string senderReference = "CREATOR-MISMATCH-REF-DA3D201D8418";

        DateTime creationDateTime = DateTime.UtcNow;
        var requestedSendTime = DateTime.UtcNow.AddMinutes(30);

        _orderIdentifiers.Add(orderId);

        NotificationOrder order = new()
        {
            Id = orderId,
            Creator = new(creator),
            Created = creationDateTime,
            Type = OrderType.Notification,
            SendersReference = senderReference,
            RequestedSendTime = requestedSendTime,
            SendingTimePolicy = SendingTimePolicy.Daytime,
            NotificationChannel = NotificationChannel.Email,
            Templates =
            [
                new EmailTemplate("sender@example.com", "Subject", "Body", EmailContentType.Plain)
            ],
            Recipients = []
        };

        OrderRepository orderRepository = (OrderRepository)ServiceUtil.GetServices([typeof(IOrderRepository)])
            .First(i => i.GetType() == typeof(OrderRepository));
        await orderRepository.Create(order);

        // Act
        NotificationDeliveryManifestRepository deliveryManifestRepository = (NotificationDeliveryManifestRepository)ServiceUtil.GetServices([typeof(INotificationDeliveryManifestRepository)])
            .First(i => i.GetType() == typeof(NotificationDeliveryManifestRepository));

        INotificationDeliveryManifest? deliveryManifest =
            await deliveryManifestRepository.GetDeliveryManifestAsync(orderId, wrongCreator, CancellationToken.None);

        // Assert
        Assert.Null(deliveryManifest);
    }

    [Fact]
    public async Task GetDeliveryManifestAsync_WithCancellation_HonorsCancellationToken()
    {
        // Arrange
        Guid orderId = Guid.NewGuid();
        string creator = "TEST_ORG";

        using var cts = new CancellationTokenSource();

        // Act & Assert
        NotificationDeliveryManifestRepository deliveryManifestRepository = (NotificationDeliveryManifestRepository)ServiceUtil.GetServices([typeof(INotificationDeliveryManifestRepository)])
            .First(i => i.GetType() == typeof(NotificationDeliveryManifestRepository));

        await cts.CancelAsync();

        await Assert.ThrowsAsync<OperationCanceledException>(async () => await deliveryManifestRepository.GetDeliveryManifestAsync(orderId, creator, cts.Token));
    }

    [Fact]
    public async Task GetDeliveryManifestAsync_WithVariousStatuses_MapsStatusesCorrectly()
    {
        // Arrange
        Guid orderId = Guid.NewGuid();
        Guid smsNotificationId = Guid.NewGuid();
        Guid emailNotificationId = Guid.NewGuid();

        string creator = "TEST_ORG";
        string recipientPhone = "+4799999999";
        string recipientEmail = "recipient@example.com";
        string senderReference = "ORDER-STATUS-TEST-REF-D904B29A";

        _orderIdentifiers.Add(orderId);

        NotificationOrder order = new()
        {
            Id = orderId,
            Creator = new(creator),
            Created = DateTime.UtcNow,
            Type = OrderType.Notification,
            SendersReference = senderReference,
            SendingTimePolicy = SendingTimePolicy.Anytime,
            RequestedSendTime = DateTime.UtcNow.AddMinutes(30),
            NotificationChannel = NotificationChannel.SmsPreferred,
            Templates =
            [
                new SmsTemplate("Test Sender", "Test SMS content"),
                new EmailTemplate("sender@example.com", "Test Subject", "Test Body", EmailContentType.Plain)
            ],
            Recipients =
            [
                new Recipient([new SmsAddressPoint(recipientPhone), new EmailAddressPoint(recipientEmail)])
            ]
        };

        // Save the order and set its status.
        OrderRepository orderRepository = (OrderRepository)ServiceUtil.GetServices([typeof(IOrderRepository)]).First(i => i.GetType() == typeof(OrderRepository));
        await orderRepository.Create(order);
        await orderRepository.SetProcessingStatus(orderId, OrderProcessingStatus.Completed);

        // Add an SMS notification to the order, and set its status.
        SmsNotification smsNotification = new()
        {
            OrderId = orderId,
            Id = smsNotificationId,
            RequestedSendTime = DateTime.UtcNow.AddMinutes(30),
            Recipient = new()
            {
                MobileNumber = recipientPhone
            }
        };
        SmsNotificationRepository smsRepository = (SmsNotificationRepository)ServiceUtil.GetServices([typeof(ISmsNotificationRepository)])
            .First(i => i.GetType() == typeof(SmsNotificationRepository));
<<<<<<< HEAD
        await smsRepository.AddNotification(smsNotification, DateTime.UtcNow.AddHours(48), 1);
=======
        await smsRepository.AddNotification(smsNotification, DateTime.UtcNow.AddHours(_notificationExpiryHours), 1);
>>>>>>> 8227115e
        await smsRepository.UpdateSendStatus(smsNotificationId, SmsNotificationResultType.Delivered, "80A55089-025B-48AB-AC5D-FB81E92169A4");

        // Add an Email notification to the order, and set its staus.
        EmailNotification emailNotification = new()
        {
            OrderId = orderId,
            Id = emailNotificationId,
            RequestedSendTime = DateTime.UtcNow.AddMinutes(30),
            Recipient = new()
            {
                ToAddress = recipientEmail
            }
        };

        EmailNotificationRepository emailRepository = (EmailNotificationRepository)ServiceUtil.GetServices([typeof(IEmailNotificationRepository)])
            .First(i => i.GetType() == typeof(EmailNotificationRepository));
<<<<<<< HEAD
        await emailRepository.AddNotification(emailNotification, DateTime.UtcNow.AddHours(48));
=======
        await emailRepository.AddNotification(emailNotification, DateTime.UtcNow.AddHours(_notificationExpiryHours));
>>>>>>> 8227115e
        await emailRepository.UpdateSendStatus(emailNotificationId, EmailNotificationResultType.Failed_RecipientReserved);

        // Act
        NotificationDeliveryManifestRepository deliveryManifestRepository =
            (NotificationDeliveryManifestRepository)ServiceUtil.GetServices([typeof(INotificationDeliveryManifestRepository)]).First(i => i.GetType() == typeof(NotificationDeliveryManifestRepository));

        INotificationDeliveryManifest? deliveryManifest = await deliveryManifestRepository.GetDeliveryManifestAsync(orderId, creator, CancellationToken.None);

        // Assert
        Assert.NotNull(deliveryManifest);

        // Verify order status
        Assert.Equal(senderReference, deliveryManifest.SendersReference);
        Assert.Equal(OrderType.Notification.ToString(), deliveryManifest.Type);
        Assert.Equal(ProcessingLifecycle.Order_Completed, deliveryManifest.Status);

        // Verify recipients collection
        Assert.NotNull(deliveryManifest.Recipients);
        Assert.Equal(2, deliveryManifest.Recipients.Count);

        // Verify SMS recipient
        var smsDeliveries = deliveryManifest.Recipients.Where(r => r is SmsDeliveryManifest).ToList();
        Assert.Single(smsDeliveries);
        var smsDelivery = smsDeliveries[0];
        Assert.Equal(recipientPhone, smsDelivery.Destination);
        Assert.Equal(ProcessingLifecycle.SMS_Delivered, smsDelivery.Status);

        // Verify email recipient
        var emailDeliveries = deliveryManifest.Recipients.Where(r => r is EmailDeliveryManifest).ToList();
        Assert.Single(emailDeliveries);
        var emailDelivery = emailDeliveries[0];
        Assert.Equal(recipientEmail, emailDelivery.Destination);
        Assert.Equal(ProcessingLifecycle.Email_Failed_RecipientReserved, emailDelivery.Status);
    }

    [Fact]
    public async Task GetDeliveryManifestAsync_WhenNoNotificationsExist_ReturnsCorrectDeliveryManifest()
    {
        // Arrange
        Guid orderId = Guid.NewGuid();

        string creator = "TEST_ORG";
        string smsSender = "Test Sender";
        string emailSubject = "Test Email Subject";
        string emailBody = "Test email body content";
        string senderEmailAddress = "sender@example.com";
        string smsMessageBody = "Test SMS message content";
        string conditionEndpoint = "https://vg.no/condition";
        string senderReference = "NO-NOTIFICATIONS-ORDER-REF-30A794B67FE3";

        DateTime creationDateTime = DateTime.UtcNow;
        var requestedSendTime = DateTime.UtcNow.AddMinutes(30);

        _orderIdentifiers.Add(orderId);

        NotificationOrder order = new()
        {
            Id = orderId,
            Creator = new(creator),
            Created = creationDateTime,
            Type = OrderType.Notification,
            SendersReference = senderReference,
            RequestedSendTime = requestedSendTime,
            SendingTimePolicy = SendingTimePolicy.Daytime,
            ConditionEndpoint = new Uri(conditionEndpoint),
            NotificationChannel = NotificationChannel.EmailPreferred,
            Templates =
            [
                new SmsTemplate(smsSender, smsMessageBody),
                new EmailTemplate(senderEmailAddress, emailSubject, emailBody, EmailContentType.Plain)
            ],
            Recipients = []
        };

        OrderRepository orderRepository = (OrderRepository)ServiceUtil.GetServices([typeof(IOrderRepository)])
            .First(i => i.GetType() == typeof(OrderRepository));
        await orderRepository.Create(order);

        // Act
        NotificationDeliveryManifestRepository deliveryManifestRepository = (NotificationDeliveryManifestRepository)ServiceUtil.GetServices([typeof(INotificationDeliveryManifestRepository)])
            .First(i => i.GetType() == typeof(NotificationDeliveryManifestRepository));

        INotificationDeliveryManifest? deliveryManifest =
            await deliveryManifestRepository.GetDeliveryManifestAsync(orderId, creator, CancellationToken.None);

        // Assert
        Assert.NotNull(deliveryManifest);

        Assert.NotNull(deliveryManifest.Type);
        Assert.NotEmpty(deliveryManifest.Type);
        Assert.Equal(orderId, deliveryManifest.ShipmentId);
        Assert.True(deliveryManifest.LastUpdate > DateTime.MinValue);
        Assert.Equal(senderReference, deliveryManifest.SendersReference);
        Assert.Equal(OrderType.Notification.ToString(), deliveryManifest.Type);
        Assert.Equal(ProcessingLifecycle.Order_Registered, deliveryManifest.Status);

        Assert.NotNull(deliveryManifest.Recipients);
        Assert.Empty(deliveryManifest.Recipients);

        var emailDeliveries = deliveryManifest.Recipients.Where(r => r is EmailDeliveryManifest).ToList();
        Assert.Empty(emailDeliveries);

        var smsDeliveries = deliveryManifest.Recipients.Where(r => r is SmsDeliveryManifest).ToList();
        Assert.Empty(smsDeliveries);
    }

    [Fact]
    public async Task GetDeliveryManifestAsync_WhenSingleSmsNotificationExists_ReturnsCorrectDeliveryManifest()
    {
        // Arrange
        Guid orderId = Guid.NewGuid();
        Guid smsNotificationId = Guid.NewGuid();

        string creator = "TEST_ORG";
        string phoneNumber = "+4799999999";
        string senderNumber = "Test Sender";
        string messageBody = "Test SMS message content";
        string conditionEndpoint = "https://vg.no/condition";
        string senderReference = "SMS-ORDER-REF-30A794B67FE2";

        DateTime creationDateTime = DateTime.UtcNow;
        var requestedSendTime = DateTime.UtcNow.AddMinutes(30);

        _orderIdentifiers.Add(orderId);

        NotificationOrder order = new()
        {
            Id = orderId,
            Creator = new(creator),
            Created = creationDateTime,
            Type = OrderType.Notification,
            SendersReference = senderReference,
            RequestedSendTime = requestedSendTime,
            SendingTimePolicy = SendingTimePolicy.Daytime,
            NotificationChannel = NotificationChannel.Sms,
            ConditionEndpoint = new Uri(conditionEndpoint),
            Templates =
            [
                new SmsTemplate(senderNumber, messageBody)
            ],
            Recipients =
            [
                new Recipient([new SmsAddressPoint(phoneNumber)])
            ]
        };

        SmsNotification smsNotification = new()
        {
            OrderId = orderId,
            Id = smsNotificationId,
            RequestedSendTime = requestedSendTime,
            Recipient = new()
            {
                MobileNumber = phoneNumber
            }
        };

        // Save the order and set its status.
        OrderRepository orderRepository = (OrderRepository)ServiceUtil.GetServices([typeof(IOrderRepository)]).First(i => i.GetType() == typeof(OrderRepository));
        await orderRepository.Create(order);
        await orderRepository.SetProcessingStatus(orderId, OrderProcessingStatus.Processed);

        // Add a new SMS notification to the order.
        SmsNotificationRepository smsRepository = (SmsNotificationRepository)ServiceUtil.GetServices([typeof(ISmsNotificationRepository)])
            .First(i => i.GetType() == typeof(SmsNotificationRepository));
<<<<<<< HEAD
        await smsRepository.AddNotification(smsNotification, DateTime.UtcNow.AddHours(48), 1);
=======
        await smsRepository.AddNotification(smsNotification, DateTime.UtcNow.AddHours(_notificationExpiryHours), 1);
>>>>>>> 8227115e

        // Act
        NotificationDeliveryManifestRepository deliveryManifestRepository = (NotificationDeliveryManifestRepository)ServiceUtil.GetServices([typeof(INotificationDeliveryManifestRepository)])
            .First(i => i.GetType() == typeof(NotificationDeliveryManifestRepository));

        INotificationDeliveryManifest? deliveryManifest =
            await deliveryManifestRepository.GetDeliveryManifestAsync(orderId, creator, CancellationToken.None);

        // Assert
        Assert.NotNull(deliveryManifest);

        Assert.NotNull(deliveryManifest.Type);
        Assert.NotEmpty(deliveryManifest.Type);
        Assert.Equal(orderId, deliveryManifest.ShipmentId);
        Assert.True(deliveryManifest.LastUpdate > DateTime.MinValue);
        Assert.Equal(senderReference, deliveryManifest.SendersReference);
        Assert.Equal(OrderType.Notification.ToString(), deliveryManifest.Type);
        Assert.Equal(ProcessingLifecycle.Order_Processed, deliveryManifest.Status);

        Assert.NotNull(deliveryManifest.Recipients);
        Assert.Single(deliveryManifest.Recipients);

        var smsDeliveries = deliveryManifest.Recipients.Where(r => r is SmsDeliveryManifest).ToList();
        Assert.Single(smsDeliveries);

        var smsDelivery = smsDeliveries[0];
        Assert.Equal(phoneNumber, smsDelivery.Destination);
        Assert.True(smsDelivery.LastUpdate > DateTime.MinValue);
        Assert.Equal(ProcessingLifecycle.SMS_New, smsDelivery.Status);

        var emailDeliveries = deliveryManifest.Recipients.Where(r => r is EmailDeliveryManifest).ToList();
        Assert.Empty(emailDeliveries);
    }

    [Fact]
    public async Task GetDeliveryManifestAsync_WhenSingleEmailNotificationExists_ReturnsCorrectDeliveryManifest()
    {
        // Arrange
        Guid orderId = Guid.NewGuid();
        Guid emailNotificationId = Guid.NewGuid();

        string creator = "TEST_ORG";
        string emailSubject = "Test Email Subject";
        string emailBody = "Test email body content";
        string senderEmailAddress = "sender@example.com";
        string conditionEndpoint = "https://vg.no/condition";
        string recipientEmailAddress = "recipient@example.com";
        string senderReference = "EMAIL-ORDER-REF-30A794A67FE1";

        DateTime creationDateTime = DateTime.UtcNow;
        var requestedSendTime = DateTime.UtcNow.AddMinutes(30);

        _orderIdentifiers.Add(orderId);

        NotificationOrder notificationOrder = new()
        {
            Id = orderId,
            Creator = new(creator),
            Created = creationDateTime,
            Type = OrderType.Reminder,
            SendersReference = senderReference,
            RequestedSendTime = requestedSendTime,
            SendingTimePolicy = SendingTimePolicy.Anytime,
            ConditionEndpoint = new Uri(conditionEndpoint),
            NotificationChannel = NotificationChannel.Email,
            Templates =
            [
                new EmailTemplate(senderEmailAddress, emailSubject, emailBody, EmailContentType.Plain)
            ],
            Recipients =
            [
                new Recipient([new EmailAddressPoint(recipientEmailAddress)])
            ]
        };

        EmailNotification emailNotification = new()
        {
            OrderId = orderId,
            Id = emailNotificationId,
            RequestedSendTime = requestedSendTime,
            Recipient = new()
            {
                ToAddress = recipientEmailAddress
            }
        };

        // Save the order and set its status.
        OrderRepository orderRepository = (OrderRepository)ServiceUtil.GetServices([typeof(IOrderRepository)])
            .First(i => i.GetType() == typeof(OrderRepository));
        await orderRepository.Create(notificationOrder);
        await orderRepository.SetProcessingStatus(orderId, OrderProcessingStatus.Processed);

        // Add a new Email notification to the order.
        EmailNotificationRepository emailRepository = (EmailNotificationRepository)ServiceUtil.GetServices([typeof(IEmailNotificationRepository)])
            .First(i => i.GetType() == typeof(EmailNotificationRepository));
<<<<<<< HEAD
        await emailRepository.AddNotification(emailNotification, DateTime.UtcNow.AddHours(48));
=======
        await emailRepository.AddNotification(emailNotification, DateTime.UtcNow.AddHours(_notificationExpiryHours));
>>>>>>> 8227115e

        // Act
        NotificationDeliveryManifestRepository deliveryManifestRepository = (NotificationDeliveryManifestRepository)ServiceUtil.GetServices([typeof(INotificationDeliveryManifestRepository)])
            .First(i => i.GetType() == typeof(NotificationDeliveryManifestRepository));

        INotificationDeliveryManifest? deliveryManifest = await deliveryManifestRepository.GetDeliveryManifestAsync(orderId, creator, CancellationToken.None);

        // Assert
        Assert.NotNull(deliveryManifest);

        Assert.NotNull(deliveryManifest.Type);
        Assert.NotEmpty(deliveryManifest.Type);
        Assert.Equal(orderId, deliveryManifest.ShipmentId);
        Assert.True(deliveryManifest.LastUpdate > DateTime.MinValue);
        Assert.Equal(senderReference, deliveryManifest.SendersReference);
        Assert.Equal(OrderType.Reminder.ToString(), deliveryManifest.Type);
        Assert.Equal(ProcessingLifecycle.Order_Processed, deliveryManifest.Status);

        Assert.NotNull(deliveryManifest.Recipients);
        Assert.Single(deliveryManifest.Recipients);

        var emailDeliveries = deliveryManifest.Recipients.Where(r => r is EmailDeliveryManifest).ToList();
        Assert.Single(emailDeliveries);

        var emailDelivery = emailDeliveries[0];

        Assert.True(emailDelivery.LastUpdate > DateTime.MinValue);
        Assert.Equal(recipientEmailAddress, emailDelivery.Destination);
        Assert.Equal(ProcessingLifecycle.Email_New, emailDelivery.Status);

        var smsDeliveries = deliveryManifest.Recipients.Where(r => r is SmsDeliveryManifest).ToList();
        Assert.Empty(smsDeliveries);
    }

    [Fact]
    public async Task GetDeliveryManifestAsync_WithAlternatePhoneNumberFormats_CorrectlyIdentifiesSmsNotifications()
    {
        // Arrange
        Guid orderId = Guid.NewGuid();
        Guid smsNotificationId = Guid.NewGuid();

        string creator = "TEST_ORG";
        string phoneNumber = "004799999999";
        string senderReference = "PHONE-FORMAT-TEST-REF-20938FD4";

        _orderIdentifiers.Add(orderId);

        NotificationOrder order = new()
        {
            Id = orderId,
            Creator = new(creator),
            Created = DateTime.UtcNow,
            SendersReference = senderReference,
            SendingTimePolicy = SendingTimePolicy.Anytime,
            NotificationChannel = NotificationChannel.Sms,
            RequestedSendTime = DateTime.UtcNow.AddMinutes(30),
            Templates =
            [
                new SmsTemplate("Test Sender", "Test SMS message content")
            ],
            Recipients =
            [
                new Recipient([new SmsAddressPoint(phoneNumber)])
            ]
        };

        SmsNotification smsNotification = new()
        {
            OrderId = orderId,
            Id = smsNotificationId,
            RequestedSendTime = DateTime.UtcNow.AddMinutes(30),
            Recipient = new()
            {
                MobileNumber = phoneNumber
            }
        };

        // Save the order and set its status.
        OrderRepository orderRepository = (OrderRepository)ServiceUtil.GetServices([typeof(IOrderRepository)])
            .First(i => i.GetType() == typeof(OrderRepository));
        await orderRepository.Create(order);
        await orderRepository.SetProcessingStatus(orderId, OrderProcessingStatus.Processed);

        // Add a new SMS notification to the order.
        SmsNotificationRepository smsRepository = (SmsNotificationRepository)ServiceUtil.GetServices([typeof(ISmsNotificationRepository)])
            .First(i => i.GetType() == typeof(SmsNotificationRepository));
<<<<<<< HEAD
        await smsRepository.AddNotification(smsNotification, DateTime.UtcNow.AddHours(48), 1);
=======
        await smsRepository.AddNotification(smsNotification, DateTime.UtcNow.AddHours(_notificationExpiryHours), 1);
>>>>>>> 8227115e

        // Act
        NotificationDeliveryManifestRepository deliveryManifestRepository = (NotificationDeliveryManifestRepository)ServiceUtil.GetServices([typeof(INotificationDeliveryManifestRepository)])
            .First(i => i.GetType() == typeof(NotificationDeliveryManifestRepository));

        INotificationDeliveryManifest? deliveryManifest =
            await deliveryManifestRepository.GetDeliveryManifestAsync(orderId, creator, CancellationToken.None);

        // Assert
        Assert.NotNull(deliveryManifest);

        Assert.NotEmpty(deliveryManifest.Recipients);

        var smsDeliveries = deliveryManifest.Recipients.Where(r => r is SmsDeliveryManifest).ToList();
        Assert.Single(smsDeliveries);

        var smsDelivery = smsDeliveries[0];
        Assert.Equal(phoneNumber, smsDelivery.Destination);
    }

    [Fact]
    public async Task GetDeliveryManifestAsync_WhenBothEmailAndSmsNotificationsExist_ReturnsCorrectDeliveryManifest()
    {
        // Arrange
        Guid orderId = Guid.NewGuid();
        Guid smsNotificationId = Guid.NewGuid();
        Guid emailNotificationId = Guid.NewGuid();

        string creator = "TEST_ORG";

        string smsSender = "Test Sender";
        string recipientPhoneNumber = "+4799999999";
        string smsMessageBody = "Test SMS message content";

        string emailSubject = "Test Email Subject";
        string emailBody = "Test email body content";
        string senderEmailAddress = "sender@example.com";
        string recipientEmailAddress = "recipient@example.com";

        string conditionEndpoint = "https://vg.no/condition";
        string senderReference = "COMBINED-ORDER-REF-DEDBD8C568F6";

        DateTime creationDateTime = DateTime.UtcNow;
        var requestedSendTime = DateTime.UtcNow.AddMinutes(30);

        _orderIdentifiers.Add(orderId);

        NotificationOrder order = new()
        {
            Id = orderId,
            Creator = new(creator),
            Created = creationDateTime,
            Type = OrderType.Reminder,
            SendersReference = senderReference,
            RequestedSendTime = requestedSendTime,
            SendingTimePolicy = SendingTimePolicy.Daytime,
            ConditionEndpoint = new Uri(conditionEndpoint),
            NotificationChannel = NotificationChannel.EmailPreferred,
            Templates =
            [
                new SmsTemplate(smsSender, smsMessageBody),
                new EmailTemplate(senderEmailAddress, emailSubject, emailBody, EmailContentType.Plain)
            ],
            Recipients =
            [
                new Recipient(
                [
                    new SmsAddressPoint(recipientPhoneNumber),
                    new EmailAddressPoint(recipientEmailAddress)
                ])
            ]
        };

        EmailNotification emailNotification = new()
        {
            OrderId = orderId,
            Id = emailNotificationId,
            RequestedSendTime = requestedSendTime,
            Recipient = new()
            {
                ToAddress = recipientEmailAddress
            }
        };

        SmsNotification smsNotification = new()
        {
            OrderId = orderId,
            Id = smsNotificationId,
            RequestedSendTime = requestedSendTime,
            Recipient = new()
            {
                MobileNumber = recipientPhoneNumber
            }
        };

        // Save the order and set its status.
        OrderRepository orderRepository = (OrderRepository)ServiceUtil.GetServices([typeof(IOrderRepository)])
            .First(i => i.GetType() == typeof(OrderRepository));
        await orderRepository.Create(order);
        await orderRepository.SetProcessingStatus(orderId, OrderProcessingStatus.Completed);

        // Add an Email notification to the order, and set its staus.
        EmailNotificationRepository emailRepository = (EmailNotificationRepository)ServiceUtil.GetServices([typeof(IEmailNotificationRepository)])
            .First(i => i.GetType() == typeof(EmailNotificationRepository));
<<<<<<< HEAD
        await emailRepository.AddNotification(emailNotification, DateTime.UtcNow.AddHours(48));
=======
        await emailRepository.AddNotification(emailNotification, DateTime.UtcNow.AddHours(_notificationExpiryHours));
>>>>>>> 8227115e
        await emailRepository.UpdateSendStatus(emailNotificationId, EmailNotificationResultType.Delivered);

        // Add an SMS notification to the order, and set its status.
        SmsNotificationRepository smsRepository = (SmsNotificationRepository)ServiceUtil.GetServices([typeof(ISmsNotificationRepository)])
            .First(i => i.GetType() == typeof(SmsNotificationRepository));
<<<<<<< HEAD
        await smsRepository.AddNotification(smsNotification, DateTime.UtcNow.AddHours(48), 1);
=======
        await smsRepository.AddNotification(smsNotification, DateTime.UtcNow.AddHours(_notificationExpiryHours), 1);
>>>>>>> 8227115e
        await smsRepository.UpdateSendStatus(smsNotificationId, SmsNotificationResultType.Delivered, "FEF0E7BF-686A-4A6A-A9A1-11B788AD7A95");

        // Act
        NotificationDeliveryManifestRepository deliveryManifestRepository = (NotificationDeliveryManifestRepository)ServiceUtil.GetServices([typeof(INotificationDeliveryManifestRepository)])
            .First(i => i.GetType() == typeof(NotificationDeliveryManifestRepository));

        INotificationDeliveryManifest? deliveryManifest =
            await deliveryManifestRepository.GetDeliveryManifestAsync(orderId, creator, CancellationToken.None);

        // Assert
        Assert.NotNull(deliveryManifest);

        Assert.NotNull(deliveryManifest.Type);
        Assert.NotEmpty(deliveryManifest.Type);
        Assert.Equal(orderId, deliveryManifest.ShipmentId);
        Assert.True(deliveryManifest.LastUpdate > DateTime.MinValue);
        Assert.Equal(senderReference, deliveryManifest.SendersReference);
        Assert.Equal(OrderType.Reminder.ToString(), deliveryManifest.Type);
        Assert.Equal(ProcessingLifecycle.Order_Completed, deliveryManifest.Status);

        Assert.NotNull(deliveryManifest.Recipients);
        Assert.Equal(2, deliveryManifest.Recipients.Count);

        // Check Email notification
        var emailDeliveries = deliveryManifest.Recipients.Where(r => r is EmailDeliveryManifest).ToList();
        Assert.Single(emailDeliveries);

        var emailDelivery = emailDeliveries[0];
        Assert.True(emailDelivery.LastUpdate > DateTime.MinValue);
        Assert.Equal(recipientEmailAddress, emailDelivery.Destination);
        Assert.Equal(ProcessingLifecycle.Email_Delivered, emailDelivery.Status);

        // Check SMS notification
        var smsDeliveries = deliveryManifest.Recipients.Where(r => r is SmsDeliveryManifest).ToList();
        Assert.Single(smsDeliveries);

        var smsDelivery = smsDeliveries[0];
        Assert.True(smsDelivery.LastUpdate > DateTime.MinValue);
        Assert.Equal(recipientPhoneNumber, smsDelivery.Destination);
        Assert.Equal(ProcessingLifecycle.SMS_Delivered, smsDelivery.Status);
    }
}<|MERGE_RESOLUTION|>--- conflicted
+++ resolved
@@ -182,11 +182,7 @@
         };
         SmsNotificationRepository smsRepository = (SmsNotificationRepository)ServiceUtil.GetServices([typeof(ISmsNotificationRepository)])
             .First(i => i.GetType() == typeof(SmsNotificationRepository));
-<<<<<<< HEAD
-        await smsRepository.AddNotification(smsNotification, DateTime.UtcNow.AddHours(48), 1);
-=======
         await smsRepository.AddNotification(smsNotification, DateTime.UtcNow.AddHours(_notificationExpiryHours), 1);
->>>>>>> 8227115e
         await smsRepository.UpdateSendStatus(smsNotificationId, SmsNotificationResultType.Delivered, "80A55089-025B-48AB-AC5D-FB81E92169A4");
 
         // Add an Email notification to the order, and set its staus.
@@ -203,11 +199,7 @@
 
         EmailNotificationRepository emailRepository = (EmailNotificationRepository)ServiceUtil.GetServices([typeof(IEmailNotificationRepository)])
             .First(i => i.GetType() == typeof(EmailNotificationRepository));
-<<<<<<< HEAD
-        await emailRepository.AddNotification(emailNotification, DateTime.UtcNow.AddHours(48));
-=======
         await emailRepository.AddNotification(emailNotification, DateTime.UtcNow.AddHours(_notificationExpiryHours));
->>>>>>> 8227115e
         await emailRepository.UpdateSendStatus(emailNotificationId, EmailNotificationResultType.Failed_RecipientReserved);
 
         // Act
@@ -373,11 +365,7 @@
         // Add a new SMS notification to the order.
         SmsNotificationRepository smsRepository = (SmsNotificationRepository)ServiceUtil.GetServices([typeof(ISmsNotificationRepository)])
             .First(i => i.GetType() == typeof(SmsNotificationRepository));
-<<<<<<< HEAD
-        await smsRepository.AddNotification(smsNotification, DateTime.UtcNow.AddHours(48), 1);
-=======
         await smsRepository.AddNotification(smsNotification, DateTime.UtcNow.AddHours(_notificationExpiryHours), 1);
->>>>>>> 8227115e
 
         // Act
         NotificationDeliveryManifestRepository deliveryManifestRepository = (NotificationDeliveryManifestRepository)ServiceUtil.GetServices([typeof(INotificationDeliveryManifestRepository)])
@@ -473,11 +461,7 @@
         // Add a new Email notification to the order.
         EmailNotificationRepository emailRepository = (EmailNotificationRepository)ServiceUtil.GetServices([typeof(IEmailNotificationRepository)])
             .First(i => i.GetType() == typeof(EmailNotificationRepository));
-<<<<<<< HEAD
-        await emailRepository.AddNotification(emailNotification, DateTime.UtcNow.AddHours(48));
-=======
         await emailRepository.AddNotification(emailNotification, DateTime.UtcNow.AddHours(_notificationExpiryHours));
->>>>>>> 8227115e
 
         // Act
         NotificationDeliveryManifestRepository deliveryManifestRepository = (NotificationDeliveryManifestRepository)ServiceUtil.GetServices([typeof(INotificationDeliveryManifestRepository)])
@@ -564,11 +548,7 @@
         // Add a new SMS notification to the order.
         SmsNotificationRepository smsRepository = (SmsNotificationRepository)ServiceUtil.GetServices([typeof(ISmsNotificationRepository)])
             .First(i => i.GetType() == typeof(SmsNotificationRepository));
-<<<<<<< HEAD
-        await smsRepository.AddNotification(smsNotification, DateTime.UtcNow.AddHours(48), 1);
-=======
         await smsRepository.AddNotification(smsNotification, DateTime.UtcNow.AddHours(_notificationExpiryHours), 1);
->>>>>>> 8227115e
 
         // Act
         NotificationDeliveryManifestRepository deliveryManifestRepository = (NotificationDeliveryManifestRepository)ServiceUtil.GetServices([typeof(INotificationDeliveryManifestRepository)])
@@ -673,21 +653,13 @@
         // Add an Email notification to the order, and set its staus.
         EmailNotificationRepository emailRepository = (EmailNotificationRepository)ServiceUtil.GetServices([typeof(IEmailNotificationRepository)])
             .First(i => i.GetType() == typeof(EmailNotificationRepository));
-<<<<<<< HEAD
-        await emailRepository.AddNotification(emailNotification, DateTime.UtcNow.AddHours(48));
-=======
         await emailRepository.AddNotification(emailNotification, DateTime.UtcNow.AddHours(_notificationExpiryHours));
->>>>>>> 8227115e
         await emailRepository.UpdateSendStatus(emailNotificationId, EmailNotificationResultType.Delivered);
 
         // Add an SMS notification to the order, and set its status.
         SmsNotificationRepository smsRepository = (SmsNotificationRepository)ServiceUtil.GetServices([typeof(ISmsNotificationRepository)])
             .First(i => i.GetType() == typeof(SmsNotificationRepository));
-<<<<<<< HEAD
-        await smsRepository.AddNotification(smsNotification, DateTime.UtcNow.AddHours(48), 1);
-=======
         await smsRepository.AddNotification(smsNotification, DateTime.UtcNow.AddHours(_notificationExpiryHours), 1);
->>>>>>> 8227115e
         await smsRepository.UpdateSendStatus(smsNotificationId, SmsNotificationResultType.Delivered, "FEF0E7BF-686A-4A6A-A9A1-11B788AD7A95");
 
         // Act
