--- conflicted
+++ resolved
@@ -130,16 +130,12 @@
             .GetServices(new List<Type>() { typeof(IOrderRepository) })
             .First(i => i.GetType() == typeof(OrderRepository));
 
-<<<<<<< HEAD
-            foreach (OrderProcessingStatus statusType in Enum.GetValues<OrderProcessingStatus>())
-=======
         NotificationOrder order = new()
         {
             Id = Guid.NewGuid(),
             Created = DateTime.UtcNow,
             Creator = new("test"),
             Templates = new List<INotificationTemplate>()
->>>>>>> 869b8d00
             {
                 new EmailTemplate("noreply@altinn.no", "Subject", "Body", EmailContentType.Plain),
                 new SmsTemplate("Altinn", "This is the body")
@@ -181,7 +177,7 @@
         _orderIdsToDelete.Add(order.Id);
         await repo.Create(order);
 
-        foreach (OrderProcessingStatus statusType in Enum.GetValues(typeof(OrderProcessingStatus)))
+        foreach (OrderProcessingStatus statusType in Enum.GetValues<OrderProcessingStatus>())
         {
             // Act
             await repo.SetProcessingStatus(order.Id, statusType);
