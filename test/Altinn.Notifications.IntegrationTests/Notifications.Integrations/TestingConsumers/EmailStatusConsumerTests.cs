﻿using System.Text.Json;

using Altinn.Notifications.Core;
using Altinn.Notifications.Core.Enums;
using Altinn.Notifications.Core.Exceptions;
using Altinn.Notifications.Core.Integrations;
using Altinn.Notifications.Core.Models;
using Altinn.Notifications.Core.Models.Notification;
using Altinn.Notifications.Core.Models.Orders;
using Altinn.Notifications.Core.Services.Interfaces;
using Altinn.Notifications.Integrations.Configuration;
using Altinn.Notifications.Integrations.Kafka.Consumers;
using Altinn.Notifications.IntegrationTests.Utils;

using Microsoft.Extensions.Hosting;
using Microsoft.Extensions.Logging.Abstractions;
using Microsoft.Extensions.Options;
<<<<<<< HEAD
using Moq;
=======

using Moq;

>>>>>>> 91a81e96
using Xunit;

namespace Altinn.Notifications.IntegrationTests.Notifications.Integrations.TestingConsumers;

public class EmailStatusConsumerTests : IAsyncLifetime
{
    private readonly string _sendersRef = $"ref-{Guid.NewGuid()}";
    private readonly string _statusUpdatedTopicName = Guid.NewGuid().ToString();
    private readonly string _statusUpdatedRetryTopicName = Guid.NewGuid().ToString();

    [Fact]
    public async Task ConsumeInvalidMessage_ShouldNotUpdateStatus()
    {
        // Arrange
        Dictionary<string, string> kafkaSettings = new()
        {
            { "KafkaSettings__EmailStatusUpdatedTopicName", _statusUpdatedTopicName },
            { "KafkaSettings__Admin__TopicList", $"[\"{_statusUpdatedTopicName}\"]" }
        };

        using EmailStatusConsumer emailStatusConsumer = ServiceUtil
            .GetServices([typeof(IHostedService)], kafkaSettings)
            .OfType<EmailStatusConsumer>()
            .First();

        (_, EmailNotification emailNotification) =
            await PostgreUtil.PopulateDBWithOrderAndEmailNotification(_sendersRef, simulateCronJob: true, simulateConsumers: true);

        // Act
        await emailStatusConsumer.StartAsync(CancellationToken.None);
        await KafkaUtil.PublishMessageOnTopic(_statusUpdatedTopicName, "Invalid-Delivery-Report");

        long processedOrderCount = -1;
        string observedEmailStatus = string.Empty;

<<<<<<< HEAD
        int statusFeedCount = -1;
=======
>>>>>>> 91a81e96
        await IntegrationTestUtil.EventuallyAsync(
            async () =>
            {
                if (observedEmailStatus != EmailNotificationResultType.New.ToString())
                {
                    observedEmailStatus = await GetEmailNotificationStatus(emailNotification.Id);
                }

                if (processedOrderCount != 1)
                {
                    processedOrderCount = await CountOrdersWithStatus(emailNotification.Id, OrderProcessingStatus.Processed);
                }

                return observedEmailStatus == EmailNotificationResultType.New.ToString() && processedOrderCount == 1;
            },
            TimeSpan.FromSeconds(15),
            TimeSpan.FromMilliseconds(100));

        await emailStatusConsumer.StopAsync(CancellationToken.None);

        // Assert
        Assert.Equal(1, processedOrderCount);
        Assert.Equal(EmailNotificationResultType.New.ToString(), observedEmailStatus);
    }

    [Fact]
    public async Task ConsumeDeliveredStatus_ShouldMarkOrderCompleted_WithStatusFeedEntry()
    {
        // Arrange
        Dictionary<string, string> kafkaSettings = new()
        {
            { "KafkaSettings__EmailStatusUpdatedTopicName", _statusUpdatedTopicName },
            { "KafkaSettings__Admin__TopicList", $"[\"{_statusUpdatedTopicName}\"]" }
        };

        using EmailStatusConsumer emailStatusConsumer = ServiceUtil
            .GetServices([typeof(IHostedService)], kafkaSettings)
            .OfType<EmailStatusConsumer>()
            .First();

        (NotificationOrder notificationOrder, EmailNotification emailNotification) =
            await PostgreUtil.PopulateDBWithOrderAndEmailNotification(_sendersRef, simulateCronJob: true);

        EmailSendOperationResult deliveryReport = new()
        {
            NotificationId = emailNotification.Id,
            OperationId = Guid.NewGuid().ToString(),
            SendResult = EmailNotificationResultType.Delivered
        };

        // Act
        await emailStatusConsumer.StartAsync(CancellationToken.None);
<<<<<<< HEAD
        await Task.Delay(250);

        await KafkaUtil.PublishMessageOnTopic(_statusUpdatedTopicName, sendOperationResult.Serialize());

        // Wait for notification status to become Succeeded
        string? observedEmailStatus = null;
        await IntegrationTestUtil.EventuallyAsync(
            async () =>
            {
                observedEmailStatus = await SelectEmailNotificationStatus(notification.Id);
                return string.Equals(observedEmailStatus, EmailNotificationResultType.Succeeded.ToString(), StringComparison.Ordinal);
            },
            TimeSpan.FromSeconds(15),
            TimeSpan.FromMilliseconds(1000));

        // Then wait for order processing status to reach Processed
        long processedOrderCount = -1;
=======
        await KafkaUtil.PublishMessageOnTopic(_statusUpdatedTopicName, deliveryReport.Serialize());

        int statusFeedCount = -1;
        long completedOrderCount = -1;
        string observedEmailStatus = string.Empty;
>>>>>>> 91a81e96
        await IntegrationTestUtil.EventuallyAsync(
            async () =>
            {
                if (observedEmailStatus != EmailNotificationResultType.Delivered.ToString())
                {
                    observedEmailStatus = await GetEmailNotificationStatus(emailNotification.Id);
                }

                if (statusFeedCount != 1)
                {
                    statusFeedCount = await PostgreUtil.SelectStatusFeedEntryCount(notificationOrder.Id);
                }

                if (completedOrderCount != 1)
                {
                    completedOrderCount = await CountOrdersWithStatus(emailNotification.Id, OrderProcessingStatus.Completed);
                }

                return observedEmailStatus == EmailNotificationResultType.Delivered.ToString() && statusFeedCount == 1 && completedOrderCount == 1;
            },
            TimeSpan.FromSeconds(15),
            TimeSpan.FromMilliseconds(100));

        await emailStatusConsumer.StopAsync(CancellationToken.None);

        // Assert
        Assert.Equal(1, statusFeedCount);
        Assert.Equal(1, completedOrderCount);
        Assert.Equal(EmailNotificationResultType.Delivered.ToString(), observedEmailStatus);
    }

    [Fact]
    public async Task ConsumeSucceededStatus_ShouldMarkOrderProcessed_WithoutStatusFeedEntry()
    {
        // Arrange
        Dictionary<string, string> kafkaSettings = new()
        {
            { "KafkaSettings__EmailStatusUpdatedTopicName", _statusUpdatedTopicName },
            { "KafkaSettings__Admin__TopicList", $"[\"{_statusUpdatedTopicName}\"]" }
        };

        using EmailStatusConsumer emailStatusConsumer = ServiceUtil
            .GetServices([typeof(IHostedService)], kafkaSettings)
            .OfType<EmailStatusConsumer>()
            .First();

        (NotificationOrder notificationOrder, EmailNotification emailNotification) =
            await PostgreUtil.PopulateDBWithOrderAndEmailNotification(_sendersRef, simulateCronJob: true);

        EmailSendOperationResult deliveryReport = new()
        {
            NotificationId = emailNotification.Id,
            OperationId = Guid.NewGuid().ToString(),
            SendResult = EmailNotificationResultType.Succeeded
        };

        // Act
        await emailStatusConsumer.StartAsync(CancellationToken.None);
        await KafkaUtil.PublishMessageOnTopic(_statusUpdatedTopicName, deliveryReport.Serialize());

        int statusFeedCount = -1;
<<<<<<< HEAD
=======
        long processedOrderCount = -1;
        string observedEmailStatus = string.Empty;
>>>>>>> 91a81e96
        await IntegrationTestUtil.EventuallyAsync(
            async () =>
            {
                if (observedEmailStatus != EmailNotificationResultType.Succeeded.ToString())
                {
                    observedEmailStatus = await GetEmailNotificationStatus(emailNotification.Id);
                }

                if (statusFeedCount != 0)
                {
                    statusFeedCount = await PostgreUtil.SelectStatusFeedEntryCount(notificationOrder.Id);
                }

                if (processedOrderCount != 1)
                {
                    processedOrderCount = await CountOrdersWithStatus(emailNotification.Id, OrderProcessingStatus.Processed);
                }

                return observedEmailStatus == EmailNotificationResultType.Succeeded.ToString() && statusFeedCount == 0 && processedOrderCount == 1;
            },
            TimeSpan.FromSeconds(15),
            TimeSpan.FromMilliseconds(100));

        await emailStatusConsumer.StopAsync(CancellationToken.None);

        // Assert using captured values
        Assert.Equal(0, statusFeedCount);
        Assert.Equal(1, processedOrderCount);
        Assert.Equal(EmailNotificationResultType.Succeeded.ToString(), observedEmailStatus);
    }

    [Theory]
    [InlineData(SendStatusIdentifierType.OperationId)]
    [InlineData(SendStatusIdentifierType.NotificationId)]
    public async Task ConsumeDeliveredStatus_ServiceThrows_ShouldPublishRetryMessage(SendStatusIdentifierType identifierType)
    {
        // Arrange
        var kafkaOptions = Options.Create(new KafkaSettings
        {
            BrokerAddress = "localhost:9092",
            Producer = new ProducerSettings(),
            EmailStatusUpdatedTopicName = _statusUpdatedTopicName,
            EmailStatusUpdatedRetryTopicName = _statusUpdatedRetryTopicName,
            Consumer = new ConsumerSettings { GroupId = $"altinn-notifications-{Guid.NewGuid():N}" }
        });

        var producerMock = new Mock<IKafkaProducer>(MockBehavior.Loose);
        var emailServiceMock = new Mock<IEmailNotificationService>();
        emailServiceMock
            .Setup(e => e.UpdateSendStatus(It.IsAny<EmailSendOperationResult>()))
            .ThrowsAsync(new SendStatusUpdateException(NotificationChannel.Email, Guid.NewGuid().ToString(), identifierType));

        EmailSendOperationResult deliveryReport = identifierType == SendStatusIdentifierType.NotificationId
            ? new EmailSendOperationResult { NotificationId = Guid.NewGuid(), SendResult = EmailNotificationResultType.Delivered }
            : new EmailSendOperationResult { OperationId = Guid.NewGuid().ToString(), SendResult = EmailNotificationResultType.Delivered };

        string serializedDeliveryReport = deliveryReport.Serialize();

        using EmailStatusConsumer emailStatusConsumer =
            new(producerMock.Object, NullLogger<EmailStatusConsumer>.Instance, kafkaOptions, emailServiceMock.Object);

        // Act
        await emailStatusConsumer.StartAsync(CancellationToken.None);
        await KafkaUtil.PublishMessageOnTopic(_statusUpdatedTopicName, serializedDeliveryReport);

        bool messagePublishedToRetryTopic = false;
        await IntegrationTestUtil.EventuallyAsync(
            () =>
            {
                try
                {
                    producerMock.Verify(e => e.ProduceAsync(_statusUpdatedRetryTopicName, It.Is<string>(e => IsExpectedRetryMessage(e, serializedDeliveryReport))), Times.Once);

                    messagePublishedToRetryTopic = true;

                    return messagePublishedToRetryTopic;
                }
                catch (Exception)
                {
                    return false;
                }
            },
            TimeSpan.FromSeconds(15),
            TimeSpan.FromMilliseconds(100));

        await emailStatusConsumer.StopAsync(CancellationToken.None);

        // Assert
        Assert.True(messagePublishedToRetryTopic);
    }

    [Theory]
    [InlineData(EmailNotificationResultType.Failed)]
    [InlineData(EmailNotificationResultType.Failed_Bounced)]
    [InlineData(EmailNotificationResultType.Failed_Quarantined)]
    [InlineData(EmailNotificationResultType.Failed_FilteredSpam)]
    [InlineData(EmailNotificationResultType.Failed_RecipientReserved)]
    [InlineData(EmailNotificationResultType.Failed_InvalidEmailFormat)]
    [InlineData(EmailNotificationResultType.Failed_SupressedRecipient)]
    [InlineData(EmailNotificationResultType.Failed_RecipientNotIdentified)]
    public async Task ConsumeFailedStatus_ShouldMarkOrderCompleted_WithStatusFeedEntry(EmailNotificationResultType resultType)
    {
        // Arrange
        Dictionary<string, string> kafkaSettings = new()
        {
            { "KafkaSettings__EmailStatusUpdatedTopicName", _statusUpdatedTopicName },
            { "KafkaSettings__Admin__TopicList", $"[\"{_statusUpdatedTopicName}\"]" }
        };

        using EmailStatusConsumer emailStatusConsumer = ServiceUtil
            .GetServices([typeof(IHostedService)], kafkaSettings)
            .OfType<EmailStatusConsumer>()
            .First();

        (_, EmailNotification notification) =
            await PostgreUtil.PopulateDBWithOrderAndEmailNotification(_sendersRef, simulateCronJob: true);

        EmailSendOperationResult deliveryReport = new()
        {
            SendResult = resultType,
            NotificationId = notification.Id,
            OperationId = Guid.NewGuid().ToString()
        };

        // Act
        await emailStatusConsumer.StartAsync(CancellationToken.None);
        await KafkaUtil.PublishMessageOnTopic(_statusUpdatedTopicName, deliveryReport.Serialize());

<<<<<<< HEAD
        // Wait for email notification status to be updated
        string? observedEmailStatus = null;
=======
        long completedOrdersCount = -1;
        string observedEmailStatus = string.Empty;
>>>>>>> 91a81e96
        await IntegrationTestUtil.EventuallyAsync(
            async () =>
            {
                if (observedEmailStatus != resultType.ToString())
                {
                    observedEmailStatus = await GetEmailNotificationStatus(notification.Id);
                }

<<<<<<< HEAD
        // Then wait for order processing status to reach Completed
        long completedCount = -1;
        await IntegrationTestUtil.EventuallyAsync(
            async () =>
            {
                completedCount = await SelectProcessingStatusOrderCount(notification.Id, OrderProcessingStatus.Completed);
                return completedCount == 1;
=======
                if (completedOrdersCount != 1)
                {
                    completedOrdersCount = await CountOrdersWithStatus(notification.Id, OrderProcessingStatus.Completed);
                }

                return observedEmailStatus == resultType.ToString() && completedOrdersCount == 1;
>>>>>>> 91a81e96
            },
            TimeSpan.FromSeconds(15),
            TimeSpan.FromMilliseconds(100));

        await emailStatusConsumer.StopAsync(CancellationToken.None);

        // Assert
        Assert.Equal(1, completedOrdersCount);
        Assert.Equal(resultType.ToString(), observedEmailStatus);
    }

    [Theory]
    [InlineData(SendStatusIdentifierType.OperationId)]
    [InlineData(SendStatusIdentifierType.NotificationId)]
    public async Task ProcessStatus_ServiceThrowsSendStatusUpdateException_ShouldPublishToRetryTopic(SendStatusIdentifierType type)
    {
        // Arrange
        string retryTopicName = Guid.NewGuid().ToString();
        var producer = new Mock<IKafkaProducer>(MockBehavior.Loose);
        var kafkaSettings = BuildKafkaSettings(_statusUpdatedTopicName, retryTopicName);
        EmailSendOperationResult? emailSendOperationResult = null;

        var mockEmailService = new Mock<IEmailNotificationService>();
        mockEmailService
            .Setup(x => x.UpdateSendStatus(It.IsAny<EmailSendOperationResult>()))
            .ThrowsAsync(new SendStatusUpdateException(NotificationChannel.Email, Guid.NewGuid().ToString(), type));

        using EmailStatusConsumer emailStatusConsumer = new(producer.Object, kafkaSettings, NullLogger<EmailStatusConsumer>.Instance, mockEmailService.Object);

        if (type is SendStatusIdentifierType.OperationId)
        {
            emailSendOperationResult = new EmailSendOperationResult
            {
                OperationId = Guid.NewGuid().ToString(),
                SendResult = EmailNotificationResultType.Delivered
            };
        }
        else
        {
            emailSendOperationResult = new EmailSendOperationResult
            {
                NotificationId = Guid.NewGuid(),
                SendResult = EmailNotificationResultType.Delivered
            };
        }

        string serializedSendOperationResult = emailSendOperationResult.Serialize();

        // Act
        await emailStatusConsumer.StartAsync(CancellationToken.None);
        await Task.Delay(250);

        await KafkaUtil.PublishMessageOnTopic(_statusUpdatedTopicName, serializedSendOperationResult);

        await IntegrationTestUtil.EventuallyAsync(
           () => producer.Invocations.Any(i => i.Method.Name == nameof(IKafkaProducer.ProduceAsync) &&
                                               i.Arguments[0] is string topic && topic == kafkaSettings.Value.EmailStatusUpdatedRetryTopicName &&
                                               i.Arguments[1] is string message && !string.IsNullOrWhiteSpace(message) && JsonSerializer.Deserialize<UpdateStatusRetryMessage>(message, JsonSerializerOptionsProvider.Options)?.SendResult == serializedSendOperationResult),
           TimeSpan.FromSeconds(15), 
           TimeSpan.FromMilliseconds(1000));
        await emailStatusConsumer.StopAsync(CancellationToken.None);
    }

    public Task InitializeAsync()
    {
        return Task.CompletedTask;
    }

    public async Task DisposeAsync()
    {
        await Dispose(true);
    }

    protected virtual async Task Dispose(bool disposing)
    {
        await PostgreUtil.DeleteStatusFeedFromDb(_sendersRef);
        await PostgreUtil.DeleteOrderFromDb(_sendersRef);
        await KafkaUtil.DeleteTopicAsync(_statusUpdatedTopicName);
        await KafkaUtil.DeleteTopicAsync(_statusUpdatedRetryTopicName);
    }

<<<<<<< HEAD
    /// <summary>
    /// Creates Kafka settings.
    /// </summary>
    /// <returns>
    /// An <see cref="IOptions{KafkaSettings}"/> instance with minimal configuration needed for running the notification consumer tests.
    /// </returns>
    /// <remarks>
    /// Provides a standard configuration with localhost broker address and unit-tests group ID.
    /// </remarks>
    private static IOptions<KafkaSettings> BuildKafkaSettings(string statusUpdatedTopicName, string statusUpdatedRetryTopicName)
    {
        return Options.Create(new KafkaSettings
        {
            BrokerAddress = "localhost:9092",
            EmailStatusUpdatedTopicName = statusUpdatedTopicName,
            EmailStatusUpdatedRetryTopicName = statusUpdatedRetryTopicName,
            Producer = new ProducerSettings(),
            Consumer = new ConsumerSettings { GroupId = $"altinn-notifications-{Guid.NewGuid():N}" }
        });
=======
    private static bool IsExpectedRetryMessage(string message, string expectedSendOperationResult)
    {
        if (string.IsNullOrWhiteSpace(message))
        {
            return false;
        }

        try
        {
            var retry = JsonSerializer.Deserialize<UpdateStatusRetryMessage>(message, JsonSerializerOptionsProvider.Options);
            return retry?.SendOperationResult == expectedSendOperationResult;
        }
        catch
        {
            return false;
        }
>>>>>>> 91a81e96
    }

    private static async Task<string> GetEmailNotificationStatus(Guid emailNotificationAlternateid)
    {
        string sql = $"select result from notifications.emailnotifications where alternateid = '{emailNotificationAlternateid}'";
        return await PostgreUtil.RunSqlReturnOutput<string>(sql);
    }

    private static async Task<long> CountOrdersWithStatus(Guid orderAlternateid, OrderProcessingStatus orderProcessingStatus)
    {
        string sql = $"SELECT count (1) FROM notifications.orders o join notifications.emailnotifications e on e._orderid = o._id where e.alternateid = '{orderAlternateid}' and o.processedstatus = '{orderProcessingStatus}'";
        return await PostgreUtil.RunSqlReturnOutput<long>(sql);
    }
}<|MERGE_RESOLUTION|>--- conflicted
+++ resolved
@@ -15,13 +15,9 @@
 using Microsoft.Extensions.Hosting;
 using Microsoft.Extensions.Logging.Abstractions;
 using Microsoft.Extensions.Options;
-<<<<<<< HEAD
+
 using Moq;
-=======
-
-using Moq;
-
->>>>>>> 91a81e96
+
 using Xunit;
 
 namespace Altinn.Notifications.IntegrationTests.Notifications.Integrations.TestingConsumers;
@@ -57,10 +53,6 @@
         long processedOrderCount = -1;
         string observedEmailStatus = string.Empty;
 
-<<<<<<< HEAD
-        int statusFeedCount = -1;
-=======
->>>>>>> 91a81e96
         await IntegrationTestUtil.EventuallyAsync(
             async () =>
             {
@@ -113,31 +105,11 @@
 
         // Act
         await emailStatusConsumer.StartAsync(CancellationToken.None);
-<<<<<<< HEAD
-        await Task.Delay(250);
-
-        await KafkaUtil.PublishMessageOnTopic(_statusUpdatedTopicName, sendOperationResult.Serialize());
-
-        // Wait for notification status to become Succeeded
-        string? observedEmailStatus = null;
-        await IntegrationTestUtil.EventuallyAsync(
-            async () =>
-            {
-                observedEmailStatus = await SelectEmailNotificationStatus(notification.Id);
-                return string.Equals(observedEmailStatus, EmailNotificationResultType.Succeeded.ToString(), StringComparison.Ordinal);
-            },
-            TimeSpan.FromSeconds(15),
-            TimeSpan.FromMilliseconds(1000));
-
-        // Then wait for order processing status to reach Processed
-        long processedOrderCount = -1;
-=======
         await KafkaUtil.PublishMessageOnTopic(_statusUpdatedTopicName, deliveryReport.Serialize());
 
         int statusFeedCount = -1;
         long completedOrderCount = -1;
         string observedEmailStatus = string.Empty;
->>>>>>> 91a81e96
         await IntegrationTestUtil.EventuallyAsync(
             async () =>
             {
@@ -199,11 +171,8 @@
         await KafkaUtil.PublishMessageOnTopic(_statusUpdatedTopicName, deliveryReport.Serialize());
 
         int statusFeedCount = -1;
-<<<<<<< HEAD
-=======
         long processedOrderCount = -1;
         string observedEmailStatus = string.Empty;
->>>>>>> 91a81e96
         await IntegrationTestUtil.EventuallyAsync(
             async () =>
             {
@@ -332,13 +301,8 @@
         await emailStatusConsumer.StartAsync(CancellationToken.None);
         await KafkaUtil.PublishMessageOnTopic(_statusUpdatedTopicName, deliveryReport.Serialize());
 
-<<<<<<< HEAD
-        // Wait for email notification status to be updated
-        string? observedEmailStatus = null;
-=======
         long completedOrdersCount = -1;
         string observedEmailStatus = string.Empty;
->>>>>>> 91a81e96
         await IntegrationTestUtil.EventuallyAsync(
             async () =>
             {
@@ -347,22 +311,12 @@
                     observedEmailStatus = await GetEmailNotificationStatus(notification.Id);
                 }
 
-<<<<<<< HEAD
-        // Then wait for order processing status to reach Completed
-        long completedCount = -1;
-        await IntegrationTestUtil.EventuallyAsync(
-            async () =>
-            {
-                completedCount = await SelectProcessingStatusOrderCount(notification.Id, OrderProcessingStatus.Completed);
-                return completedCount == 1;
-=======
                 if (completedOrdersCount != 1)
                 {
                     completedOrdersCount = await CountOrdersWithStatus(notification.Id, OrderProcessingStatus.Completed);
                 }
 
                 return observedEmailStatus == resultType.ToString() && completedOrdersCount == 1;
->>>>>>> 91a81e96
             },
             TimeSpan.FromSeconds(15),
             TimeSpan.FromMilliseconds(100));
@@ -372,58 +326,6 @@
         // Assert
         Assert.Equal(1, completedOrdersCount);
         Assert.Equal(resultType.ToString(), observedEmailStatus);
-    }
-
-    [Theory]
-    [InlineData(SendStatusIdentifierType.OperationId)]
-    [InlineData(SendStatusIdentifierType.NotificationId)]
-    public async Task ProcessStatus_ServiceThrowsSendStatusUpdateException_ShouldPublishToRetryTopic(SendStatusIdentifierType type)
-    {
-        // Arrange
-        string retryTopicName = Guid.NewGuid().ToString();
-        var producer = new Mock<IKafkaProducer>(MockBehavior.Loose);
-        var kafkaSettings = BuildKafkaSettings(_statusUpdatedTopicName, retryTopicName);
-        EmailSendOperationResult? emailSendOperationResult = null;
-
-        var mockEmailService = new Mock<IEmailNotificationService>();
-        mockEmailService
-            .Setup(x => x.UpdateSendStatus(It.IsAny<EmailSendOperationResult>()))
-            .ThrowsAsync(new SendStatusUpdateException(NotificationChannel.Email, Guid.NewGuid().ToString(), type));
-
-        using EmailStatusConsumer emailStatusConsumer = new(producer.Object, kafkaSettings, NullLogger<EmailStatusConsumer>.Instance, mockEmailService.Object);
-
-        if (type is SendStatusIdentifierType.OperationId)
-        {
-            emailSendOperationResult = new EmailSendOperationResult
-            {
-                OperationId = Guid.NewGuid().ToString(),
-                SendResult = EmailNotificationResultType.Delivered
-            };
-        }
-        else
-        {
-            emailSendOperationResult = new EmailSendOperationResult
-            {
-                NotificationId = Guid.NewGuid(),
-                SendResult = EmailNotificationResultType.Delivered
-            };
-        }
-
-        string serializedSendOperationResult = emailSendOperationResult.Serialize();
-
-        // Act
-        await emailStatusConsumer.StartAsync(CancellationToken.None);
-        await Task.Delay(250);
-
-        await KafkaUtil.PublishMessageOnTopic(_statusUpdatedTopicName, serializedSendOperationResult);
-
-        await IntegrationTestUtil.EventuallyAsync(
-           () => producer.Invocations.Any(i => i.Method.Name == nameof(IKafkaProducer.ProduceAsync) &&
-                                               i.Arguments[0] is string topic && topic == kafkaSettings.Value.EmailStatusUpdatedRetryTopicName &&
-                                               i.Arguments[1] is string message && !string.IsNullOrWhiteSpace(message) && JsonSerializer.Deserialize<UpdateStatusRetryMessage>(message, JsonSerializerOptionsProvider.Options)?.SendResult == serializedSendOperationResult),
-           TimeSpan.FromSeconds(15), 
-           TimeSpan.FromMilliseconds(1000));
-        await emailStatusConsumer.StopAsync(CancellationToken.None);
     }
 
     public Task InitializeAsync()
@@ -444,27 +346,6 @@
         await KafkaUtil.DeleteTopicAsync(_statusUpdatedRetryTopicName);
     }
 
-<<<<<<< HEAD
-    /// <summary>
-    /// Creates Kafka settings.
-    /// </summary>
-    /// <returns>
-    /// An <see cref="IOptions{KafkaSettings}"/> instance with minimal configuration needed for running the notification consumer tests.
-    /// </returns>
-    /// <remarks>
-    /// Provides a standard configuration with localhost broker address and unit-tests group ID.
-    /// </remarks>
-    private static IOptions<KafkaSettings> BuildKafkaSettings(string statusUpdatedTopicName, string statusUpdatedRetryTopicName)
-    {
-        return Options.Create(new KafkaSettings
-        {
-            BrokerAddress = "localhost:9092",
-            EmailStatusUpdatedTopicName = statusUpdatedTopicName,
-            EmailStatusUpdatedRetryTopicName = statusUpdatedRetryTopicName,
-            Producer = new ProducerSettings(),
-            Consumer = new ConsumerSettings { GroupId = $"altinn-notifications-{Guid.NewGuid():N}" }
-        });
-=======
     private static bool IsExpectedRetryMessage(string message, string expectedSendOperationResult)
     {
         if (string.IsNullOrWhiteSpace(message))
@@ -481,7 +362,6 @@
         {
             return false;
         }
->>>>>>> 91a81e96
     }
 
     private static async Task<string> GetEmailNotificationStatus(Guid emailNotificationAlternateid)
