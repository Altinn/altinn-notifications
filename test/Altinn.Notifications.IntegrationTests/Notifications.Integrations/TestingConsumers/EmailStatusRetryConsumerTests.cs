﻿using System.Text.Json;

using Altinn.Notifications.Core;
using Altinn.Notifications.Core.Enums;
using Altinn.Notifications.Core.Exceptions;
using Altinn.Notifications.Core.Integrations;
using Altinn.Notifications.Core.Models;
using Altinn.Notifications.Core.Models.Notification;
using Altinn.Notifications.Core.Persistence;
using Altinn.Notifications.Core.Services.Interfaces;
using Altinn.Notifications.Integrations.Configuration;
using Altinn.Notifications.Integrations.Kafka.Consumers;
using Altinn.Notifications.IntegrationTests.Utils;

using Microsoft.Extensions.Hosting;
using Microsoft.Extensions.Logging;
using Microsoft.Extensions.Options;

using Moq;

using Npgsql;

using Xunit;

namespace Altinn.Notifications.IntegrationTests.Notifications.Integrations.TestingConsumers
{
    public class EmailStatusRetryConsumerTests
    {
        [Collection("EmailStatusRetryConsumer-Test1")]
        public class MessageOnRetryTopic_IsPersisted_Tests
        {
            [Fact]
            public async Task MessageOnRetryTopic_IsPersisted_WhenThresholdTimeHasElapsed()
            {
                // Arrange
                var statusUpdatedRetryTopicName = Guid.NewGuid().ToString();
                long? deadDeliveryReportIdentifier = null;

                try
                {
                    await KafkaUtil.CreateTopicAsync(statusUpdatedRetryTopicName);

                    Dictionary<string, string> kafkaSettings = new()
                    {
                        { "KafkaSettings__EmailStatusUpdatedRetryTopicName", statusUpdatedRetryTopicName },
                        { "KafkaSettings__Admin__TopicList", $"[\"{statusUpdatedRetryTopicName}\"]" }
                    };

                    using EmailStatusRetryConsumer emailStatusRetryConsumer = ServiceUtil
                        .GetServices([typeof(IHostedService)], kafkaSettings)
                        .OfType<EmailStatusRetryConsumer>()
                        .First();

                    var emailSendOperationResult = new EmailSendOperationResult
                    {
                        OperationId = Guid.NewGuid().ToString(),
                        SendResult = EmailNotificationResultType.Delivered
                    };

                    var retryMessage = new UpdateStatusRetryMessage
                    {
                        Attempts = 15,
                        FirstSeen = DateTime.UtcNow.AddSeconds(-600),
                        LastAttempt = DateTime.UtcNow.AddSeconds(-15),
                        SendOperationResult = emailSendOperationResult.Serialize()
                    };

                    // Act
                    await KafkaUtil.PublishMessageOnTopic(statusUpdatedRetryTopicName, retryMessage.Serialize());
                    await emailStatusRetryConsumer.StartAsync(CancellationToken.None);

                    await IntegrationTestUtil.EventuallyAsync(
                        async () =>
                        {
                            deadDeliveryReportIdentifier = await PostgreUtil.GetDeadDeliveryReportIdFromOperationId(emailSendOperationResult.OperationId);

                            return deadDeliveryReportIdentifier != null;
                        },
                        TimeSpan.FromSeconds(10),
                        TimeSpan.FromMilliseconds(100));

                    await emailStatusRetryConsumer.StopAsync(CancellationToken.None);

                    // Assert
                    Assert.NotNull(deadDeliveryReportIdentifier);
                    Assert.True(deadDeliveryReportIdentifier > 0);
                }
                finally
                {
                    await KafkaUtil.DeleteTopicAsync(statusUpdatedRetryTopicName);

                    if (deadDeliveryReportIdentifier.HasValue)
                    {
                        await CleanupDeadDeliveryReportAsync(deadDeliveryReportIdentifier.Value);
                    }
                }
            }

            private static async Task CleanupDeadDeliveryReportAsync(long deadDeliveryReportId)
            {
                string deleteSql = $@"DELETE from notifications.deaddeliveryreports where id = @id";

                NpgsqlParameter[] parameters =
                [
                    new("id", deadDeliveryReportId)
                ];

                await PostgreUtil.RunSql(deleteSql, parameters);
            }
        }

        [Collection("EmailStatusRetryConsumer-Test2")]
        public class ProcessMessage_InvalidJson_Tests
        {
            [Fact]
            public async Task ProcessMessage_InvalidJson_IgnoresMessage_NoRetry_NoPersistence()
            {
                // Arrange
                var statusUpdatedRetryTopicName = Guid.NewGuid().ToString();

                try
                {
                    await KafkaUtil.CreateTopicAsync(statusUpdatedRetryTopicName);

                    var errorIsLogged = false;
                    var emailService = new Mock<IEmailNotificationService>();
                    var logger = new Mock<ILogger<EmailStatusRetryConsumer>>();
                    var kafkaProducer = new Mock<IKafkaProducer>(MockBehavior.Loose);
                    var kafkaSettings = BuildKafkaSettings(statusUpdatedRetryTopicName);
                    var deadDeliveryReportService = new Mock<IDeadDeliveryReportService>();

                    using EmailStatusRetryConsumer emailStatusRetryConsumer = new(
                        kafkaProducer.Object,
                        logger.Object,
                        kafkaSettings,
                        emailService.Object,
                        deadDeliveryReportService.Object);

                    string invalidPayload = "not-a-json";

                    // Act
                    await KafkaUtil.PublishMessageOnTopic(statusUpdatedRetryTopicName, invalidPayload);
                    await emailStatusRetryConsumer.StartAsync(CancellationToken.None);

                    await IntegrationTestUtil.EventuallyAsync(
                    () =>
                    {
                        try
                        {
                            logger.Verify(
                                e => e.Log(
                                    LogLevel.Error,
                                    It.IsAny<EventId>(),
                                    It.IsAny<It.IsAnyType>(),
                                    It.IsAny<Exception?>(),
                                    It.IsAny<Func<It.IsAnyType, Exception?, string>>()),
                                Times.Once);

                            errorIsLogged = true;

                            return errorIsLogged;
                        }
                        catch
                        {
                            return false;
                        }
                    },
                    TimeSpan.FromSeconds(10),
                    TimeSpan.FromMilliseconds(100));

                    await emailStatusRetryConsumer.StopAsync(CancellationToken.None);

                    // Assert
                    Assert.True(errorIsLogged);
                    kafkaProducer.Verify(e => e.ProduceAsync(It.IsAny<string>(), It.IsAny<string>()), Times.Never);
                    emailService.Verify(e => e.UpdateSendStatus(It.IsAny<EmailSendOperationResult>()), Times.Never);
                    deadDeliveryReportService.Verify(e => e.InsertAsync(It.IsAny<DeadDeliveryReport>(), It.IsAny<CancellationToken>()), Times.Never);
                }
                finally
                {
                    await KafkaUtil.DeleteTopicAsync(statusUpdatedRetryTopicName);
                }
            }

            private static IOptions<KafkaSettings> BuildKafkaSettings(string statusUpdatedRetryTopicName)
            {
                return Options.Create(new KafkaSettings
                {
                    BrokerAddress = "localhost:9092",
                    Producer = new ProducerSettings(),
                    StatusUpdatedRetryThresholdSeconds = 50,
                    EmailStatusUpdatedRetryTopicName = statusUpdatedRetryTopicName,
                    Consumer = new ConsumerSettings { GroupId = $"altinn-notifications-{Guid.NewGuid():N}" }
                });
            }
        }

        [Collection("EmailStatusRetryConsumer-Test3")]
        public class ProcessMessage_EmptySendOperationResult_Tests
        {
            [Fact]
            public async Task ProcessMessage_EmptySendOperationResult_LogsErrorAndIgnoresMessage()
            {
                // Arrange
                var statusUpdatedRetryTopicName = Guid.NewGuid().ToString();

                try
                {
                    await KafkaUtil.CreateTopicAsync(statusUpdatedRetryTopicName);

                    var errorIsLogged = false;
                    var logger = new Mock<ILogger<EmailStatusRetryConsumer>>();
                    var kafkaProducer = new Mock<IKafkaProducer>(MockBehavior.Loose);
                    var kafkaSettings = BuildKafkaSettings(statusUpdatedRetryTopicName);
                    var emailNotificationService = new Mock<IEmailNotificationService>();
                    var deadDeliveryReportService = new Mock<IDeadDeliveryReportService>();

                    using EmailStatusRetryConsumer emailStatusRetryConsumer = new(
                        kafkaProducer.Object,
                        logger.Object,
                        kafkaSettings,
                        emailNotificationService.Object,
                        deadDeliveryReportService.Object);

                    var updateStatusRetryMessage = new UpdateStatusRetryMessage
                    {
                        Attempts = 1,
                        SendOperationResult = string.Empty,
                        FirstSeen = DateTime.UtcNow.AddSeconds(-10),
                        LastAttempt = DateTime.UtcNow.AddSeconds(-5)
                    };

                    var updateStatusRetryMessageSerialized = updateStatusRetryMessage.Serialize();

                    // Act
                    await KafkaUtil.PublishMessageOnTopic(statusUpdatedRetryTopicName, updateStatusRetryMessageSerialized);
                    await emailStatusRetryConsumer.StartAsync(CancellationToken.None);

                    await IntegrationTestUtil.EventuallyAsync(
                        () =>
                        {
                            try
                            {
                                logger.Verify(
                                    e => e.Log(
                                        LogLevel.Error,
                                        It.IsAny<EventId>(),
                                        It.IsAny<It.IsAnyType>(),
                                        It.IsAny<Exception?>(),
                                        It.IsAny<Func<It.IsAnyType, Exception?, string>>()),
                                    Times.Once);

                                errorIsLogged = true;

                                return errorIsLogged;
                            }
                            catch
                            {
                                return false;
                            }
                        },
                        TimeSpan.FromSeconds(15),
                        TimeSpan.FromMilliseconds(100));

                    await emailStatusRetryConsumer.StopAsync(CancellationToken.None);

                    // Assert
                    Assert.True(errorIsLogged);
                    kafkaProducer.Verify(e => e.ProduceAsync(It.IsAny<string>(), It.IsAny<string>()), Times.Never);
                    emailNotificationService.Verify(e => e.UpdateSendStatus(It.IsAny<EmailSendOperationResult>()), Times.Never);
                    deadDeliveryReportService.Verify(e => e.InsertAsync(It.IsAny<DeadDeliveryReport>(), It.IsAny<CancellationToken>()), Times.Never);
                }
                finally
                {
                    await KafkaUtil.DeleteTopicAsync(statusUpdatedRetryTopicName);
                }
            }

            private static IOptions<KafkaSettings> BuildKafkaSettings(string statusUpdatedRetryTopicName)
            {
                return Options.Create(new KafkaSettings
                {
                    BrokerAddress = "localhost:9092",
                    Producer = new ProducerSettings(),
                    StatusUpdatedRetryThresholdSeconds = 50,
                    EmailStatusUpdatedRetryTopicName = statusUpdatedRetryTopicName,
                    Consumer = new ConsumerSettings { GroupId = $"altinn-notifications-{Guid.NewGuid():N}" }
                });
            }
        }

        [Collection("EmailStatusRetryConsumer-Test4")]
        public class ProcessMessage_AttemptsToUpdateStatus_Tests
        {
            [Fact]
            public async Task ProcessMessage_AttemptsToUpdateStatus_WhenThresholdTimeHasNotElapsed()
            {
                // Arrange
                var statusUpdatedRetryTopicName = Guid.NewGuid().ToString();

                try
                {
                    await KafkaUtil.CreateTopicAsync(statusUpdatedRetryTopicName);

                    var logger = new Mock<ILogger<EmailStatusRetryConsumer>>();
                    var producer = new Mock<IKafkaProducer>(MockBehavior.Loose);
                    var kafkaSettings = BuildKafkaSettings(statusUpdatedRetryTopicName);
                    var emailNotificationServiceMock = new Mock<IEmailNotificationService>();

                    var emailSendOperationResult = new EmailSendOperationResult
                    {
                        NotificationId = Guid.NewGuid(),
                        OperationId = Guid.NewGuid().ToString(),
                        SendResult = EmailNotificationResultType.Delivered
                    };

                    emailNotificationServiceMock
                        .Setup(e => e.UpdateSendStatus(It.IsAny<EmailSendOperationResult>()))
                        .Returns(Task.CompletedTask);

                    var deadDeliveryReportServiceMock = new Mock<IDeadDeliveryReportService>();
                    using EmailStatusRetryConsumer emailStatusRetryConsumer = new(
                        producer.Object,
                        logger.Object,
                        kafkaSettings,
                        emailNotificationServiceMock.Object,
                        deadDeliveryReportServiceMock.Object);

                    var retryMessage = new UpdateStatusRetryMessage
                    {
                        Attempts = 1,
                        LastAttempt = DateTime.UtcNow,
                        FirstSeen = DateTime.UtcNow.AddSeconds(-30),
                        SendOperationResult = emailSendOperationResult.Serialize()
                    };

                    // Act
                    await KafkaUtil.PublishMessageOnTopic(statusUpdatedRetryTopicName, retryMessage.Serialize());
                    await emailStatusRetryConsumer.StartAsync(CancellationToken.None);

                    var statusUpdateSucceeded = false;
                    await IntegrationTestUtil.EventuallyAsync(
                        () =>
                        {
                            try
                            {
                                emailNotificationServiceMock.Verify(
                                    e => e.UpdateSendStatus(
                                        It.Is<EmailSendOperationResult>(result => result.OperationId == emailSendOperationResult.OperationId && result.SendResult == emailSendOperationResult.SendResult)),
                                    Times.Once);

                                statusUpdateSucceeded = true;

                                return statusUpdateSucceeded;
                            }
                            catch (Exception)
                            {
                                return false;
                            }
                        },
                        TimeSpan.FromSeconds(10),
                        TimeSpan.FromMilliseconds(1000));

                    await emailStatusRetryConsumer.StopAsync(CancellationToken.None);

                    // Assert
                    Assert.True(statusUpdateSucceeded);

                    logger.Verify(
                        e => e.Log(
                            LogLevel.Error,
                            It.IsAny<EventId>(),
                            It.Is<It.IsAnyType>((v, t) => true),
                            It.IsAny<Exception?>(),
                            It.Is<Func<It.IsAnyType, Exception?, string>>((_, __) => true)),
                        Times.Never);

                    producer.Verify(e => e.ProduceAsync(It.IsAny<string>(), It.IsAny<string>()), Times.Never);
                    deadDeliveryReportServiceMock.Verify(e => e.InsertAsync(It.IsAny<DeadDeliveryReport>(), It.IsAny<CancellationToken>()), Times.Never);
                }
                finally
                {
                    await KafkaUtil.DeleteTopicAsync(statusUpdatedRetryTopicName);
                }
            }

            private static IOptions<KafkaSettings> BuildKafkaSettings(string statusUpdatedRetryTopicName)
            {
                return Options.Create(new KafkaSettings
                {
                    BrokerAddress = "localhost:9092",
                    Producer = new ProducerSettings(),
                    StatusUpdatedRetryThresholdSeconds = 50,
                    EmailStatusUpdatedRetryTopicName = statusUpdatedRetryTopicName,
                    Consumer = new ConsumerSettings { GroupId = $"altinn-notifications-{Guid.NewGuid():N}" }
                });
            }
        }

        [Collection("EmailStatusRetryConsumer-Test5")]
        public class ProcessMessage_IncrementsAttemptsAndPublishesRetry_Tests
        {
            [Fact]
            public async Task ProcessMessage_IncrementsAttemptsAndPublishesRetry_WhenUpdateFailsBeforeThreshold()
            {
                // Arrange
                var statusUpdatedRetryTopicName = Guid.NewGuid().ToString();

                try
                {
                    await KafkaUtil.CreateTopicAsync(statusUpdatedRetryTopicName);

                    var logger = new Mock<ILogger<EmailStatusRetryConsumer>>();
                    var kafkaProducer = new Mock<IKafkaProducer>(MockBehavior.Loose);
                    var kafkaSettings = BuildKafkaSettings(statusUpdatedRetryTopicName);
                    var emailNotificationService = new Mock<IEmailNotificationService>();
                    UpdateStatusRetryMessage? republishedUpdateStatusRetryMessage = null;
                    var deadDeliveryReportService = new Mock<IDeadDeliveryReportService>();

                    var emailSendOperationResult = new EmailSendOperationResult
                    {
                        NotificationId = Guid.NewGuid(),
                        OperationId = Guid.NewGuid().ToString(),
                        SendResult = EmailNotificationResultType.Delivered
                    };

                    var originalUpdateStatusRetryMessage = new UpdateStatusRetryMessage
                    {
                        Attempts = 3,
                        FirstSeen = DateTime.UtcNow.AddSeconds(-25),
                        LastAttempt = DateTime.UtcNow.AddSeconds(-5),
                        SendOperationResult = emailSendOperationResult.Serialize()
                    };

                    emailNotificationService
                        .Setup(s => s.UpdateSendStatus(It.IsAny<EmailSendOperationResult>()))
                        .ThrowsAsync(new Exception());

                    kafkaProducer
                        .Setup(e => e.ProduceAsync(kafkaSettings.Value.EmailStatusUpdatedRetryTopicName, It.IsAny<string>()))
                        .Callback<string, string>((statusUpdatedRetryTopicName, payload) =>
                        {
                            republishedUpdateStatusRetryMessage = JsonSerializer.Deserialize<UpdateStatusRetryMessage>(payload, JsonSerializerOptionsProvider.Options);
                        })
                        .ReturnsAsync(true);

                    using EmailStatusRetryConsumer emailStatusRetryConsumer = new(
                        kafkaProducer.Object,
                        logger.Object,
                        kafkaSettings,
                        emailNotificationService.Object,
                        deadDeliveryReportService.Object);

                    // Act
                    await KafkaUtil.PublishMessageOnTopic(statusUpdatedRetryTopicName, originalUpdateStatusRetryMessage.Serialize());
                    await emailStatusRetryConsumer.StartAsync(CancellationToken.None);

                    await IntegrationTestUtil.EventuallyAsync(
                        () =>
                        {
                            return republishedUpdateStatusRetryMessage is not null;
                        },
                        TimeSpan.FromSeconds(8),
                        TimeSpan.FromMilliseconds(150));

                    await emailStatusRetryConsumer.StopAsync(CancellationToken.None);

                    // Assert
                    Assert.NotNull(republishedUpdateStatusRetryMessage);
                    Assert.Equal(originalUpdateStatusRetryMessage.FirstSeen, republishedUpdateStatusRetryMessage.FirstSeen);
                    Assert.Equal(originalUpdateStatusRetryMessage.Attempts + 1, republishedUpdateStatusRetryMessage!.Attempts);
                    Assert.True(republishedUpdateStatusRetryMessage.LastAttempt > originalUpdateStatusRetryMessage.LastAttempt);
                    Assert.Equal(originalUpdateStatusRetryMessage.SendOperationResult, republishedUpdateStatusRetryMessage.SendOperationResult);

                    emailNotificationService.Verify(e => e.UpdateSendStatus(It.IsAny<EmailSendOperationResult>()), Times.Once);

                    kafkaProducer.Verify(e => e.ProduceAsync(kafkaSettings.Value.EmailStatusUpdatedRetryTopicName, It.IsAny<string>()), Times.Once);

                    deadDeliveryReportService.Verify(e => e.InsertAsync(It.IsAny<DeadDeliveryReport>(), It.IsAny<CancellationToken>()), Times.Never);
                }
                finally
                {
                    await KafkaUtil.DeleteTopicAsync(statusUpdatedRetryTopicName);
                }
            }

            private static IOptions<KafkaSettings> BuildKafkaSettings(string statusUpdatedRetryTopicName)
            {
                return Options.Create(new KafkaSettings
                {
                    BrokerAddress = "localhost:9092",
                    Producer = new ProducerSettings(),
                    StatusUpdatedRetryThresholdSeconds = 50,
                    EmailStatusUpdatedRetryTopicName = statusUpdatedRetryTopicName,
                    Consumer = new ConsumerSettings { GroupId = $"altinn-notifications-{Guid.NewGuid():N}" }
                });
            }
        }

<<<<<<< HEAD
        [Collection("EmailStatusRetryConsumer-Test6")]
        public class ProcessMessage_NullDeserializedEmailSendOperationResult_Tests
=======
        [Theory]
        [InlineData(SendStatusIdentifierType.OperationId)]
        [InlineData(SendStatusIdentifierType.NotificationId)]
        public async Task ProcessMessage_WhenNotificationExpired_SavesDeadDeliveryReportAndDoesNotRetry(SendStatusIdentifierType identifierType)
        {
            // Arrange
            var logger = new Mock<ILogger<EmailStatusRetryConsumer>>();
            var kafkaProducer = new Mock<IKafkaProducer>(MockBehavior.Loose);
            var kafkaSettings = BuildKafkaSettings(_statusUpdatedRetryTopicName);
            var emailNotificationService = new Mock<IEmailNotificationService>();
            var deadDeliveryReportService = new Mock<IDeadDeliveryReportService>();

            var emailSendOperationResult = new EmailSendOperationResult
            {
                NotificationId = Guid.NewGuid(),
                OperationId = Guid.NewGuid().ToString(),
                SendResult = EmailNotificationResultType.Delivered
            };

            var originalUpdateStatusRetryMessage = new UpdateStatusRetryMessage
            {
                Attempts = 5,
                FirstSeen = DateTime.UtcNow.AddSeconds(-30),
                LastAttempt = DateTime.UtcNow.AddSeconds(-5),
                SendOperationResult = emailSendOperationResult.Serialize()
            };

            string identifierValue = identifierType == SendStatusIdentifierType.NotificationId
                ? emailSendOperationResult.NotificationId.ToString()!
                : emailSendOperationResult.OperationId ?? string.Empty;

            emailNotificationService
                .Setup(s => s.UpdateSendStatus(It.IsAny<EmailSendOperationResult>()))
                .ThrowsAsync(new NotificationExpiredException(NotificationChannel.Email, identifierValue, identifierType));

            DeadDeliveryReport? capturedDeadDeliveryReport = null;
            deadDeliveryReportService
                .Setup(d => d.InsertAsync(It.IsAny<DeadDeliveryReport>(), It.IsAny<CancellationToken>()))
                .Callback<DeadDeliveryReport, CancellationToken>((report, _) => capturedDeadDeliveryReport = report)
                .ReturnsAsync(1L);

            using EmailStatusRetryConsumer emailStatusRetryConsumer = new(
                kafkaProducer.Object,
                logger.Object,
                kafkaSettings,
                emailNotificationService.Object,
                deadDeliveryReportService.Object);

            // Act
            await KafkaUtil.PublishMessageOnTopic(_statusUpdatedRetryTopicName, originalUpdateStatusRetryMessage.Serialize());
            await emailStatusRetryConsumer.StartAsync(CancellationToken.None);

            await IntegrationTestUtil.EventuallyAsync(
                () =>
                {
                    return capturedDeadDeliveryReport != null;
                },
                TimeSpan.FromSeconds(10),
                TimeSpan.FromMilliseconds(100));

            await emailStatusRetryConsumer.StopAsync(CancellationToken.None);

            // Assert
            Assert.NotNull(capturedDeadDeliveryReport);
            Assert.Equal(DeliveryReportChannel.AzureCommunicationServices, capturedDeadDeliveryReport!.Channel);
            Assert.Equal(originalUpdateStatusRetryMessage.FirstSeen, capturedDeadDeliveryReport.FirstSeen);
            Assert.Equal(originalUpdateStatusRetryMessage.Attempts, capturedDeadDeliveryReport.AttemptCount);
            Assert.False(capturedDeadDeliveryReport.Resolved);
            Assert.Equal("NOTIFICATION_EXPIRED", capturedDeadDeliveryReport.Reason);
            Assert.Equal("Notification expiry time has passed", capturedDeadDeliveryReport.Message);
            Assert.Contains(emailSendOperationResult.NotificationId.ToString()!, capturedDeadDeliveryReport.DeliveryReport);
            Assert.Contains(emailSendOperationResult.OperationId!, capturedDeadDeliveryReport.DeliveryReport);

            // Verify update was attempted
            emailNotificationService.Verify(e => e.UpdateSendStatus(It.IsAny<EmailSendOperationResult>()), Times.Once);

            // Verify no retry was published
            kafkaProducer.Verify(e => e.ProduceAsync(kafkaSettings.Value.EmailStatusUpdatedRetryTopicName, It.IsAny<string>()), Times.Never);

            // Verify dead delivery report was saved
            deadDeliveryReportService.Verify(d => d.InsertAsync(It.IsAny<DeadDeliveryReport>(), It.IsAny<CancellationToken>()), Times.Once);
        }

        public async Task DisposeAsync()
>>>>>>> 52c03b5f
        {
            [Fact]
            public async Task ProcessMessage_NullDeserializedEmailSendOperationResult_LogsErrorAndIgnoresMessage()
            {
                // Arrange
                var statusUpdatedRetryTopicName = Guid.NewGuid().ToString();

                try
                {
                    await KafkaUtil.CreateTopicAsync(statusUpdatedRetryTopicName);

                    var logger = new Mock<ILogger<EmailStatusRetryConsumer>>();
                    var kafkaProducer = new Mock<IKafkaProducer>(MockBehavior.Loose);
                    var kafkaSettings = BuildKafkaSettings(statusUpdatedRetryTopicName);
                    var emailNotificationService = new Mock<IEmailNotificationService>();
                    var deadDeliveryReportService = new Mock<IDeadDeliveryReportService>();

                    var retryMessage = new UpdateStatusRetryMessage
                    {
                        Attempts = 1,
                        FirstSeen = DateTime.UtcNow.AddSeconds(-5),
                        LastAttempt = DateTime.UtcNow.AddSeconds(-2),
                        SendOperationResult = "null"
                    };

                    using EmailStatusRetryConsumer emailStatusRetryConsumer = new(
                        kafkaProducer.Object,
                        logger.Object,
                        kafkaSettings,
                        emailNotificationService.Object,
                        deadDeliveryReportService.Object);

                    // Act
                    await KafkaUtil.PublishMessageOnTopic(statusUpdatedRetryTopicName, retryMessage.Serialize());
                    await emailStatusRetryConsumer.StartAsync(CancellationToken.None);

                    var logVerified = false;
                    await IntegrationTestUtil.EventuallyAsync(
                        () =>
                        {
                            try
                            {
                                logger.Verify(
                                    e => e.Log(
                                        LogLevel.Error,
                                        It.IsAny<EventId>(),
                                        It.Is<It.IsAnyType>((v, t) => v.ToString()!.Contains("EmailSendOperationResult deserialization returned null")),
                                        It.IsAny<Exception?>(),
                                        It.IsAny<Func<It.IsAnyType, Exception?, string>>()),
                                    Times.Once);

                                logVerified = true;

                                return logVerified;
                            }
                            catch
                            {
                                return false;
                            }
                        },
                        TimeSpan.FromSeconds(10),
                        TimeSpan.FromMilliseconds(100));

                    await emailStatusRetryConsumer.StopAsync(CancellationToken.None);

                    // Assert
                    Assert.True(logVerified);
                    emailNotificationService.Verify(s => s.UpdateSendStatus(It.IsAny<EmailSendOperationResult>()), Times.Never);
                    kafkaProducer.Verify(p => p.ProduceAsync(It.IsAny<string>(), It.IsAny<string>()), Times.Never);
                    deadDeliveryReportService.Verify(d => d.InsertAsync(It.IsAny<DeadDeliveryReport>(), It.IsAny<CancellationToken>()), Times.Never);
                }
                finally
                {
                    await KafkaUtil.DeleteTopicAsync(statusUpdatedRetryTopicName);
                }
            }

            private static IOptions<KafkaSettings> BuildKafkaSettings(string statusUpdatedRetryTopicName)
            {
                return Options.Create(new KafkaSettings
                {
                    BrokerAddress = "localhost:9092",
                    Producer = new ProducerSettings(),
                    StatusUpdatedRetryThresholdSeconds = 50,
                    EmailStatusUpdatedRetryTopicName = statusUpdatedRetryTopicName,
                    Consumer = new ConsumerSettings { GroupId = $"altinn-notifications-{Guid.NewGuid():N}" }
                });
            }
        }

        [Collection("EmailStatusRetryConsumer-Test7")]
        public class ProcessMessage_MalformedJson_Tests
        {
            [Fact]
            public async Task ProcessMessage_MalformedJson_LogsErrorAndDoesNotRetry()
            {
                // Arrange
                var statusUpdatedRetryTopicName = Guid.NewGuid().ToString();

                try
                {
                    await KafkaUtil.CreateTopicAsync(statusUpdatedRetryTopicName);

                    var logVerified = false;
                    var logger = new Mock<ILogger<EmailStatusRetryConsumer>>();
                    var kafkaProducer = new Mock<IKafkaProducer>(MockBehavior.Loose);
                    var kafkaSettings = BuildKafkaSettings(statusUpdatedRetryTopicName);
                    var emailNotificationService = new Mock<IEmailNotificationService>();
                    var deadDeliveryReportService = new Mock<IDeadDeliveryReportService>();

                    var retryMessage = new UpdateStatusRetryMessage
                    {
                        Attempts = 1,
                        FirstSeen = DateTime.UtcNow.AddSeconds(-5),
                        LastAttempt = DateTime.UtcNow.AddSeconds(-2),
                        SendOperationResult = "{\"invalid\": json syntax}"
                    };

                    using EmailStatusRetryConsumer emailStatusRetryConsumer = new(
                        kafkaProducer.Object,
                        logger.Object,
                        kafkaSettings,
                        emailNotificationService.Object,
                        deadDeliveryReportService.Object);

                    // Act
                    await KafkaUtil.PublishMessageOnTopic(statusUpdatedRetryTopicName, retryMessage.Serialize());
                    await emailStatusRetryConsumer.StartAsync(CancellationToken.None);

                    await IntegrationTestUtil.EventuallyAsync(
                        () =>
                        {
                            try
                            {
                                logger.Verify(
                                    e => e.Log(
                                        LogLevel.Error,
                                        It.IsAny<EventId>(),
                                        It.Is<It.IsAnyType>((v, t) => v.ToString()!.Contains("EmailSendOperationResult deserialization failed")),
                                        It.IsAny<JsonException>(),
                                        It.IsAny<Func<It.IsAnyType, Exception?, string>>()),
                                    Times.Once);

                                logVerified = true;

                                return logVerified;
                            }
                            catch
                            {
                                return false;
                            }
                        },
                        TimeSpan.FromSeconds(10),
                        TimeSpan.FromMilliseconds(100));

                    await emailStatusRetryConsumer.StopAsync(CancellationToken.None);

                    // Assert
                    Assert.True(logVerified);
                    emailNotificationService.Verify(s => s.UpdateSendStatus(It.IsAny<EmailSendOperationResult>()), Times.Never);
                    kafkaProducer.Verify(p => p.ProduceAsync(It.IsAny<string>(), It.IsAny<string>()), Times.Never);
                    deadDeliveryReportService.Verify(d => d.InsertAsync(It.IsAny<DeadDeliveryReport>(), It.IsAny<CancellationToken>()), Times.Never);
                }
                finally
                {
                    await KafkaUtil.DeleteTopicAsync(statusUpdatedRetryTopicName);
                }
            }

            private static IOptions<KafkaSettings> BuildKafkaSettings(string statusUpdatedRetryTopicName)
            {
                return Options.Create(new KafkaSettings
                {
                    BrokerAddress = "localhost:9092",
                    Producer = new ProducerSettings(),
                    StatusUpdatedRetryThresholdSeconds = 50,
                    EmailStatusUpdatedRetryTopicName = statusUpdatedRetryTopicName,
                    Consumer = new ConsumerSettings { GroupId = $"altinn-notifications-{Guid.NewGuid():N}" }
                });
            }
        }
    }
}<|MERGE_RESOLUTION|>--- conflicted
+++ resolved
@@ -24,483 +24,479 @@
 
 namespace Altinn.Notifications.IntegrationTests.Notifications.Integrations.TestingConsumers
 {
-    public class EmailStatusRetryConsumerTests
+    public class EmailStatusRetryConsumerTests : IAsyncLifetime
     {
-        [Collection("EmailStatusRetryConsumer-Test1")]
-        public class MessageOnRetryTopic_IsPersisted_Tests
-        {
-            [Fact]
-            public async Task MessageOnRetryTopic_IsPersisted_WhenThresholdTimeHasElapsed()
-            {
-                // Arrange
-                var statusUpdatedRetryTopicName = Guid.NewGuid().ToString();
-                long? deadDeliveryReportIdentifier = null;
-
+        private readonly List<long> _deadDeliveryReportIds = [];
+        private readonly string _statusUpdatedRetryTopicName = Guid.NewGuid().ToString();
+
+        [Fact]
+        public async Task MessageOnRetryTopic_IsPersisted_WhenThresholdTimeHasElapsed()
+        {
+            // Arrange
+            long? deadDeliveryReportIdentifier = null;
+
+            Dictionary<string, string> kafkaSettings = new()
+            {
+                { "KafkaSettings__EmailStatusUpdatedRetryTopicName", _statusUpdatedRetryTopicName },
+                { "KafkaSettings__Admin__TopicList", $"[\"{_statusUpdatedRetryTopicName}\"]" }
+            };
+
+            using EmailStatusRetryConsumer emailStatusRetryConsumer = ServiceUtil
+                .GetServices([typeof(IHostedService)], kafkaSettings)
+                .OfType<EmailStatusRetryConsumer>()
+                .First();
+
+            var emailSendOperationResult = new EmailSendOperationResult
+            {
+                OperationId = Guid.NewGuid().ToString(),
+                SendResult = EmailNotificationResultType.Delivered
+            };
+
+            var retryMessage = new UpdateStatusRetryMessage
+            {
+                Attempts = 15,
+                FirstSeen = DateTime.UtcNow.AddSeconds(-600),
+                LastAttempt = DateTime.UtcNow.AddSeconds(-15),
+                SendOperationResult = emailSendOperationResult.Serialize()
+            };
+
+            // Act
+            await KafkaUtil.PublishMessageOnTopic(_statusUpdatedRetryTopicName, retryMessage.Serialize());
+            await emailStatusRetryConsumer.StartAsync(CancellationToken.None);
+
+            await IntegrationTestUtil.EventuallyAsync(
+                async () =>
+                {
+                    deadDeliveryReportIdentifier = await PostgreUtil.GetDeadDeliveryReportIdFromOperationId(emailSendOperationResult.OperationId);
+
+                    return deadDeliveryReportIdentifier != null;
+                },
+                TimeSpan.FromSeconds(10),
+                TimeSpan.FromMilliseconds(100));
+
+            await emailStatusRetryConsumer.StopAsync(CancellationToken.None);
+
+            // Assert
+            Assert.NotNull(deadDeliveryReportIdentifier);
+            Assert.True(deadDeliveryReportIdentifier > 0);
+
+            // Clean up
+            if (deadDeliveryReportIdentifier.HasValue)
+            {
+                _deadDeliveryReportIds.Add(deadDeliveryReportIdentifier.Value);
+            }
+        }
+
+        [Fact]
+        public async Task ProcessMessage_InvalidJson_IgnoresMessage_NoRetry_NoPersistence()
+        {
+            // Arrange
+            var errorIsLogged = false;
+            var emailService = new Mock<IEmailNotificationService>();
+            var logger = new Mock<ILogger<EmailStatusRetryConsumer>>();
+            var kafkaProducer = new Mock<IKafkaProducer>(MockBehavior.Loose);
+            var kafkaSettings = BuildKafkaSettings(_statusUpdatedRetryTopicName);
+            var deadDeliveryReportService = new Mock<IDeadDeliveryReportService>();
+
+            using EmailStatusRetryConsumer emailStatusRetryConsumer = new(
+                kafkaProducer.Object,
+                logger.Object,
+                kafkaSettings,
+                emailService.Object,
+                deadDeliveryReportService.Object);
+
+            string invalidPayload = "not-a-json";
+
+            // Act
+            await KafkaUtil.PublishMessageOnTopic(_statusUpdatedRetryTopicName, invalidPayload);
+            await emailStatusRetryConsumer.StartAsync(CancellationToken.None);
+
+            await IntegrationTestUtil.EventuallyAsync(
+            () =>
+            {
                 try
                 {
-                    await KafkaUtil.CreateTopicAsync(statusUpdatedRetryTopicName);
-
-                    Dictionary<string, string> kafkaSettings = new()
-                    {
-                        { "KafkaSettings__EmailStatusUpdatedRetryTopicName", statusUpdatedRetryTopicName },
-                        { "KafkaSettings__Admin__TopicList", $"[\"{statusUpdatedRetryTopicName}\"]" }
-                    };
-
-                    using EmailStatusRetryConsumer emailStatusRetryConsumer = ServiceUtil
-                        .GetServices([typeof(IHostedService)], kafkaSettings)
-                        .OfType<EmailStatusRetryConsumer>()
-                        .First();
-
-                    var emailSendOperationResult = new EmailSendOperationResult
-                    {
-                        OperationId = Guid.NewGuid().ToString(),
-                        SendResult = EmailNotificationResultType.Delivered
-                    };
-
-                    var retryMessage = new UpdateStatusRetryMessage
-                    {
-                        Attempts = 15,
-                        FirstSeen = DateTime.UtcNow.AddSeconds(-600),
-                        LastAttempt = DateTime.UtcNow.AddSeconds(-15),
-                        SendOperationResult = emailSendOperationResult.Serialize()
-                    };
-
-                    // Act
-                    await KafkaUtil.PublishMessageOnTopic(statusUpdatedRetryTopicName, retryMessage.Serialize());
-                    await emailStatusRetryConsumer.StartAsync(CancellationToken.None);
-
-                    await IntegrationTestUtil.EventuallyAsync(
-                        async () =>
-                        {
-                            deadDeliveryReportIdentifier = await PostgreUtil.GetDeadDeliveryReportIdFromOperationId(emailSendOperationResult.OperationId);
-
-                            return deadDeliveryReportIdentifier != null;
-                        },
-                        TimeSpan.FromSeconds(10),
-                        TimeSpan.FromMilliseconds(100));
-
-                    await emailStatusRetryConsumer.StopAsync(CancellationToken.None);
-
-                    // Assert
-                    Assert.NotNull(deadDeliveryReportIdentifier);
-                    Assert.True(deadDeliveryReportIdentifier > 0);
-                }
-                finally
-                {
-                    await KafkaUtil.DeleteTopicAsync(statusUpdatedRetryTopicName);
-
-                    if (deadDeliveryReportIdentifier.HasValue)
-                    {
-                        await CleanupDeadDeliveryReportAsync(deadDeliveryReportIdentifier.Value);
-                    }
-                }
-            }
-
-            private static async Task CleanupDeadDeliveryReportAsync(long deadDeliveryReportId)
-            {
-                string deleteSql = $@"DELETE from notifications.deaddeliveryreports where id = @id";
-
-                NpgsqlParameter[] parameters =
-                [
-                    new("id", deadDeliveryReportId)
-                ];
-
-                await PostgreUtil.RunSql(deleteSql, parameters);
-            }
-        }
-
-        [Collection("EmailStatusRetryConsumer-Test2")]
-        public class ProcessMessage_InvalidJson_Tests
-        {
-            [Fact]
-            public async Task ProcessMessage_InvalidJson_IgnoresMessage_NoRetry_NoPersistence()
-            {
-                // Arrange
-                var statusUpdatedRetryTopicName = Guid.NewGuid().ToString();
-
-                try
-                {
-                    await KafkaUtil.CreateTopicAsync(statusUpdatedRetryTopicName);
-
-                    var errorIsLogged = false;
-                    var emailService = new Mock<IEmailNotificationService>();
-                    var logger = new Mock<ILogger<EmailStatusRetryConsumer>>();
-                    var kafkaProducer = new Mock<IKafkaProducer>(MockBehavior.Loose);
-                    var kafkaSettings = BuildKafkaSettings(statusUpdatedRetryTopicName);
-                    var deadDeliveryReportService = new Mock<IDeadDeliveryReportService>();
-
-                    using EmailStatusRetryConsumer emailStatusRetryConsumer = new(
-                        kafkaProducer.Object,
-                        logger.Object,
-                        kafkaSettings,
-                        emailService.Object,
-                        deadDeliveryReportService.Object);
-
-                    string invalidPayload = "not-a-json";
-
-                    // Act
-                    await KafkaUtil.PublishMessageOnTopic(statusUpdatedRetryTopicName, invalidPayload);
-                    await emailStatusRetryConsumer.StartAsync(CancellationToken.None);
-
-                    await IntegrationTestUtil.EventuallyAsync(
-                    () =>
-                    {
-                        try
-                        {
-                            logger.Verify(
-                                e => e.Log(
-                                    LogLevel.Error,
-                                    It.IsAny<EventId>(),
-                                    It.IsAny<It.IsAnyType>(),
-                                    It.IsAny<Exception?>(),
-                                    It.IsAny<Func<It.IsAnyType, Exception?, string>>()),
-                                Times.Once);
-
-                            errorIsLogged = true;
-
-                            return errorIsLogged;
-                        }
-                        catch
-                        {
-                            return false;
-                        }
-                    },
-                    TimeSpan.FromSeconds(10),
-                    TimeSpan.FromMilliseconds(100));
-
-                    await emailStatusRetryConsumer.StopAsync(CancellationToken.None);
-
-                    // Assert
-                    Assert.True(errorIsLogged);
-                    kafkaProducer.Verify(e => e.ProduceAsync(It.IsAny<string>(), It.IsAny<string>()), Times.Never);
-                    emailService.Verify(e => e.UpdateSendStatus(It.IsAny<EmailSendOperationResult>()), Times.Never);
-                    deadDeliveryReportService.Verify(e => e.InsertAsync(It.IsAny<DeadDeliveryReport>(), It.IsAny<CancellationToken>()), Times.Never);
-                }
-                finally
-                {
-                    await KafkaUtil.DeleteTopicAsync(statusUpdatedRetryTopicName);
-                }
-            }
-
-            private static IOptions<KafkaSettings> BuildKafkaSettings(string statusUpdatedRetryTopicName)
-            {
-                return Options.Create(new KafkaSettings
-                {
-                    BrokerAddress = "localhost:9092",
-                    Producer = new ProducerSettings(),
-                    StatusUpdatedRetryThresholdSeconds = 50,
-                    EmailStatusUpdatedRetryTopicName = statusUpdatedRetryTopicName,
-                    Consumer = new ConsumerSettings { GroupId = $"altinn-notifications-{Guid.NewGuid():N}" }
-                });
-            }
-        }
-
-        [Collection("EmailStatusRetryConsumer-Test3")]
-        public class ProcessMessage_EmptySendOperationResult_Tests
-        {
-            [Fact]
-            public async Task ProcessMessage_EmptySendOperationResult_LogsErrorAndIgnoresMessage()
-            {
-                // Arrange
-                var statusUpdatedRetryTopicName = Guid.NewGuid().ToString();
-
-                try
-                {
-                    await KafkaUtil.CreateTopicAsync(statusUpdatedRetryTopicName);
-
-                    var errorIsLogged = false;
-                    var logger = new Mock<ILogger<EmailStatusRetryConsumer>>();
-                    var kafkaProducer = new Mock<IKafkaProducer>(MockBehavior.Loose);
-                    var kafkaSettings = BuildKafkaSettings(statusUpdatedRetryTopicName);
-                    var emailNotificationService = new Mock<IEmailNotificationService>();
-                    var deadDeliveryReportService = new Mock<IDeadDeliveryReportService>();
-
-                    using EmailStatusRetryConsumer emailStatusRetryConsumer = new(
-                        kafkaProducer.Object,
-                        logger.Object,
-                        kafkaSettings,
-                        emailNotificationService.Object,
-                        deadDeliveryReportService.Object);
-
-                    var updateStatusRetryMessage = new UpdateStatusRetryMessage
-                    {
-                        Attempts = 1,
-                        SendOperationResult = string.Empty,
-                        FirstSeen = DateTime.UtcNow.AddSeconds(-10),
-                        LastAttempt = DateTime.UtcNow.AddSeconds(-5)
-                    };
-
-                    var updateStatusRetryMessageSerialized = updateStatusRetryMessage.Serialize();
-
-                    // Act
-                    await KafkaUtil.PublishMessageOnTopic(statusUpdatedRetryTopicName, updateStatusRetryMessageSerialized);
-                    await emailStatusRetryConsumer.StartAsync(CancellationToken.None);
-
-                    await IntegrationTestUtil.EventuallyAsync(
-                        () =>
-                        {
-                            try
-                            {
-                                logger.Verify(
-                                    e => e.Log(
-                                        LogLevel.Error,
-                                        It.IsAny<EventId>(),
-                                        It.IsAny<It.IsAnyType>(),
-                                        It.IsAny<Exception?>(),
-                                        It.IsAny<Func<It.IsAnyType, Exception?, string>>()),
-                                    Times.Once);
-
-                                errorIsLogged = true;
-
-                                return errorIsLogged;
-                            }
-                            catch
-                            {
-                                return false;
-                            }
-                        },
-                        TimeSpan.FromSeconds(15),
-                        TimeSpan.FromMilliseconds(100));
-
-                    await emailStatusRetryConsumer.StopAsync(CancellationToken.None);
-
-                    // Assert
-                    Assert.True(errorIsLogged);
-                    kafkaProducer.Verify(e => e.ProduceAsync(It.IsAny<string>(), It.IsAny<string>()), Times.Never);
-                    emailNotificationService.Verify(e => e.UpdateSendStatus(It.IsAny<EmailSendOperationResult>()), Times.Never);
-                    deadDeliveryReportService.Verify(e => e.InsertAsync(It.IsAny<DeadDeliveryReport>(), It.IsAny<CancellationToken>()), Times.Never);
-                }
-                finally
-                {
-                    await KafkaUtil.DeleteTopicAsync(statusUpdatedRetryTopicName);
-                }
-            }
-
-            private static IOptions<KafkaSettings> BuildKafkaSettings(string statusUpdatedRetryTopicName)
-            {
-                return Options.Create(new KafkaSettings
-                {
-                    BrokerAddress = "localhost:9092",
-                    Producer = new ProducerSettings(),
-                    StatusUpdatedRetryThresholdSeconds = 50,
-                    EmailStatusUpdatedRetryTopicName = statusUpdatedRetryTopicName,
-                    Consumer = new ConsumerSettings { GroupId = $"altinn-notifications-{Guid.NewGuid():N}" }
-                });
-            }
-        }
-
-        [Collection("EmailStatusRetryConsumer-Test4")]
-        public class ProcessMessage_AttemptsToUpdateStatus_Tests
-        {
-            [Fact]
-            public async Task ProcessMessage_AttemptsToUpdateStatus_WhenThresholdTimeHasNotElapsed()
-            {
-                // Arrange
-                var statusUpdatedRetryTopicName = Guid.NewGuid().ToString();
-
-                try
-                {
-                    await KafkaUtil.CreateTopicAsync(statusUpdatedRetryTopicName);
-
-                    var logger = new Mock<ILogger<EmailStatusRetryConsumer>>();
-                    var producer = new Mock<IKafkaProducer>(MockBehavior.Loose);
-                    var kafkaSettings = BuildKafkaSettings(statusUpdatedRetryTopicName);
-                    var emailNotificationServiceMock = new Mock<IEmailNotificationService>();
-
-                    var emailSendOperationResult = new EmailSendOperationResult
-                    {
-                        NotificationId = Guid.NewGuid(),
-                        OperationId = Guid.NewGuid().ToString(),
-                        SendResult = EmailNotificationResultType.Delivered
-                    };
-
-                    emailNotificationServiceMock
-                        .Setup(e => e.UpdateSendStatus(It.IsAny<EmailSendOperationResult>()))
-                        .Returns(Task.CompletedTask);
-
-                    var deadDeliveryReportServiceMock = new Mock<IDeadDeliveryReportService>();
-                    using EmailStatusRetryConsumer emailStatusRetryConsumer = new(
-                        producer.Object,
-                        logger.Object,
-                        kafkaSettings,
-                        emailNotificationServiceMock.Object,
-                        deadDeliveryReportServiceMock.Object);
-
-                    var retryMessage = new UpdateStatusRetryMessage
-                    {
-                        Attempts = 1,
-                        LastAttempt = DateTime.UtcNow,
-                        FirstSeen = DateTime.UtcNow.AddSeconds(-30),
-                        SendOperationResult = emailSendOperationResult.Serialize()
-                    };
-
-                    // Act
-                    await KafkaUtil.PublishMessageOnTopic(statusUpdatedRetryTopicName, retryMessage.Serialize());
-                    await emailStatusRetryConsumer.StartAsync(CancellationToken.None);
-
-                    var statusUpdateSucceeded = false;
-                    await IntegrationTestUtil.EventuallyAsync(
-                        () =>
-                        {
-                            try
-                            {
-                                emailNotificationServiceMock.Verify(
-                                    e => e.UpdateSendStatus(
-                                        It.Is<EmailSendOperationResult>(result => result.OperationId == emailSendOperationResult.OperationId && result.SendResult == emailSendOperationResult.SendResult)),
-                                    Times.Once);
-
-                                statusUpdateSucceeded = true;
-
-                                return statusUpdateSucceeded;
-                            }
-                            catch (Exception)
-                            {
-                                return false;
-                            }
-                        },
-                        TimeSpan.FromSeconds(10),
-                        TimeSpan.FromMilliseconds(1000));
-
-                    await emailStatusRetryConsumer.StopAsync(CancellationToken.None);
-
-                    // Assert
-                    Assert.True(statusUpdateSucceeded);
-
                     logger.Verify(
                         e => e.Log(
                             LogLevel.Error,
                             It.IsAny<EventId>(),
-                            It.Is<It.IsAnyType>((v, t) => true),
+                            It.IsAny<It.IsAnyType>(),
                             It.IsAny<Exception?>(),
-                            It.Is<Func<It.IsAnyType, Exception?, string>>((_, __) => true)),
-                        Times.Never);
-
-                    producer.Verify(e => e.ProduceAsync(It.IsAny<string>(), It.IsAny<string>()), Times.Never);
-                    deadDeliveryReportServiceMock.Verify(e => e.InsertAsync(It.IsAny<DeadDeliveryReport>(), It.IsAny<CancellationToken>()), Times.Never);
+                            It.IsAny<Func<It.IsAnyType, Exception?, string>>()),
+                        Times.Once);
+
+                    errorIsLogged = true;
+
+                    return errorIsLogged;
                 }
-                finally
-                {
-                    await KafkaUtil.DeleteTopicAsync(statusUpdatedRetryTopicName);
+                catch
+                {
+                    return false;
                 }
-            }
-
-            private static IOptions<KafkaSettings> BuildKafkaSettings(string statusUpdatedRetryTopicName)
-            {
-                return Options.Create(new KafkaSettings
-                {
-                    BrokerAddress = "localhost:9092",
-                    Producer = new ProducerSettings(),
-                    StatusUpdatedRetryThresholdSeconds = 50,
-                    EmailStatusUpdatedRetryTopicName = statusUpdatedRetryTopicName,
-                    Consumer = new ConsumerSettings { GroupId = $"altinn-notifications-{Guid.NewGuid():N}" }
-                });
-            }
-        }
-
-        [Collection("EmailStatusRetryConsumer-Test5")]
-        public class ProcessMessage_IncrementsAttemptsAndPublishesRetry_Tests
-        {
-            [Fact]
-            public async Task ProcessMessage_IncrementsAttemptsAndPublishesRetry_WhenUpdateFailsBeforeThreshold()
-            {
-                // Arrange
-                var statusUpdatedRetryTopicName = Guid.NewGuid().ToString();
-
-                try
-                {
-                    await KafkaUtil.CreateTopicAsync(statusUpdatedRetryTopicName);
-
-                    var logger = new Mock<ILogger<EmailStatusRetryConsumer>>();
-                    var kafkaProducer = new Mock<IKafkaProducer>(MockBehavior.Loose);
-                    var kafkaSettings = BuildKafkaSettings(statusUpdatedRetryTopicName);
-                    var emailNotificationService = new Mock<IEmailNotificationService>();
-                    UpdateStatusRetryMessage? republishedUpdateStatusRetryMessage = null;
-                    var deadDeliveryReportService = new Mock<IDeadDeliveryReportService>();
-
-                    var emailSendOperationResult = new EmailSendOperationResult
-                    {
-                        NotificationId = Guid.NewGuid(),
-                        OperationId = Guid.NewGuid().ToString(),
-                        SendResult = EmailNotificationResultType.Delivered
-                    };
-
-                    var originalUpdateStatusRetryMessage = new UpdateStatusRetryMessage
-                    {
-                        Attempts = 3,
-                        FirstSeen = DateTime.UtcNow.AddSeconds(-25),
-                        LastAttempt = DateTime.UtcNow.AddSeconds(-5),
-                        SendOperationResult = emailSendOperationResult.Serialize()
-                    };
-
-                    emailNotificationService
-                        .Setup(s => s.UpdateSendStatus(It.IsAny<EmailSendOperationResult>()))
-                        .ThrowsAsync(new Exception());
-
-                    kafkaProducer
-                        .Setup(e => e.ProduceAsync(kafkaSettings.Value.EmailStatusUpdatedRetryTopicName, It.IsAny<string>()))
-                        .Callback<string, string>((statusUpdatedRetryTopicName, payload) =>
-                        {
-                            republishedUpdateStatusRetryMessage = JsonSerializer.Deserialize<UpdateStatusRetryMessage>(payload, JsonSerializerOptionsProvider.Options);
-                        })
-                        .ReturnsAsync(true);
-
-                    using EmailStatusRetryConsumer emailStatusRetryConsumer = new(
-                        kafkaProducer.Object,
-                        logger.Object,
-                        kafkaSettings,
-                        emailNotificationService.Object,
-                        deadDeliveryReportService.Object);
-
-                    // Act
-                    await KafkaUtil.PublishMessageOnTopic(statusUpdatedRetryTopicName, originalUpdateStatusRetryMessage.Serialize());
-                    await emailStatusRetryConsumer.StartAsync(CancellationToken.None);
-
-                    await IntegrationTestUtil.EventuallyAsync(
-                        () =>
-                        {
-                            return republishedUpdateStatusRetryMessage is not null;
-                        },
-                        TimeSpan.FromSeconds(8),
-                        TimeSpan.FromMilliseconds(150));
-
-                    await emailStatusRetryConsumer.StopAsync(CancellationToken.None);
-
-                    // Assert
-                    Assert.NotNull(republishedUpdateStatusRetryMessage);
-                    Assert.Equal(originalUpdateStatusRetryMessage.FirstSeen, republishedUpdateStatusRetryMessage.FirstSeen);
-                    Assert.Equal(originalUpdateStatusRetryMessage.Attempts + 1, republishedUpdateStatusRetryMessage!.Attempts);
-                    Assert.True(republishedUpdateStatusRetryMessage.LastAttempt > originalUpdateStatusRetryMessage.LastAttempt);
-                    Assert.Equal(originalUpdateStatusRetryMessage.SendOperationResult, republishedUpdateStatusRetryMessage.SendOperationResult);
-
-                    emailNotificationService.Verify(e => e.UpdateSendStatus(It.IsAny<EmailSendOperationResult>()), Times.Once);
-
-                    kafkaProducer.Verify(e => e.ProduceAsync(kafkaSettings.Value.EmailStatusUpdatedRetryTopicName, It.IsAny<string>()), Times.Once);
-
-                    deadDeliveryReportService.Verify(e => e.InsertAsync(It.IsAny<DeadDeliveryReport>(), It.IsAny<CancellationToken>()), Times.Never);
-                }
-                finally
-                {
-                    await KafkaUtil.DeleteTopicAsync(statusUpdatedRetryTopicName);
-                }
-            }
-
-            private static IOptions<KafkaSettings> BuildKafkaSettings(string statusUpdatedRetryTopicName)
-            {
-                return Options.Create(new KafkaSettings
-                {
-                    BrokerAddress = "localhost:9092",
-                    Producer = new ProducerSettings(),
-                    StatusUpdatedRetryThresholdSeconds = 50,
-                    EmailStatusUpdatedRetryTopicName = statusUpdatedRetryTopicName,
-                    Consumer = new ConsumerSettings { GroupId = $"altinn-notifications-{Guid.NewGuid():N}" }
-                });
-            }
-        }
-
-<<<<<<< HEAD
-        [Collection("EmailStatusRetryConsumer-Test6")]
-        public class ProcessMessage_NullDeserializedEmailSendOperationResult_Tests
-=======
+            },
+            TimeSpan.FromSeconds(10),
+            TimeSpan.FromMilliseconds(100));
+
+            await emailStatusRetryConsumer.StopAsync(CancellationToken.None);
+
+            // Assert
+            Assert.True(errorIsLogged);
+            kafkaProducer.Verify(e => e.ProduceAsync(It.IsAny<string>(), It.IsAny<string>()), Times.Never);
+            emailService.Verify(e => e.UpdateSendStatus(It.IsAny<EmailSendOperationResult>()), Times.Never);
+            deadDeliveryReportService.Verify(e => e.InsertAsync(It.IsAny<DeadDeliveryReport>(), It.IsAny<CancellationToken>()), Times.Never);
+        }
+
+        [Fact]
+        public async Task ProcessMessage_EmptySendOperationResult_LogsErrorAndIgnoresMessage()
+        {
+            // Arrange
+            var errorIsLogged = false;
+            var logger = new Mock<ILogger<EmailStatusRetryConsumer>>();
+            var kafkaProducer = new Mock<IKafkaProducer>(MockBehavior.Loose);
+            var kafkaSettings = BuildKafkaSettings(_statusUpdatedRetryTopicName);
+            var emailNotificationService = new Mock<IEmailNotificationService>();
+            var deadDeliveryReportService = new Mock<IDeadDeliveryReportService>();
+
+            using EmailStatusRetryConsumer emailStatusRetryConsumer = new(
+                kafkaProducer.Object,
+                logger.Object,
+                kafkaSettings,
+                emailNotificationService.Object,
+                deadDeliveryReportService.Object);
+
+            var updateStatusRetryMessage = new UpdateStatusRetryMessage
+            {
+                Attempts = 1,
+                SendOperationResult = string.Empty,
+                FirstSeen = DateTime.UtcNow.AddSeconds(-10),
+                LastAttempt = DateTime.UtcNow.AddSeconds(-5)
+            };
+
+            var updateStatusRetryMessageSerialized = updateStatusRetryMessage.Serialize();
+
+            // Act
+            await KafkaUtil.PublishMessageOnTopic(_statusUpdatedRetryTopicName, updateStatusRetryMessageSerialized);
+            await emailStatusRetryConsumer.StartAsync(CancellationToken.None);
+
+            await IntegrationTestUtil.EventuallyAsync(
+                () =>
+                {
+                    try
+                    {
+                        logger.Verify(
+                            e => e.Log(
+                                LogLevel.Error,
+                                It.IsAny<EventId>(),
+                                It.IsAny<It.IsAnyType>(),
+                                It.IsAny<Exception?>(),
+                                It.IsAny<Func<It.IsAnyType, Exception?, string>>()),
+                            Times.Once);
+
+                        errorIsLogged = true;
+
+                        return errorIsLogged;
+                    }
+                    catch
+                    {
+                        return false;
+                    }
+                },
+                TimeSpan.FromSeconds(15),
+                TimeSpan.FromMilliseconds(100));
+
+            await emailStatusRetryConsumer.StopAsync(CancellationToken.None);
+
+            // Assert
+            Assert.True(errorIsLogged);
+            kafkaProducer.Verify(e => e.ProduceAsync(It.IsAny<string>(), It.IsAny<string>()), Times.Never);
+            emailNotificationService.Verify(e => e.UpdateSendStatus(It.IsAny<EmailSendOperationResult>()), Times.Never);
+            deadDeliveryReportService.Verify(e => e.InsertAsync(It.IsAny<DeadDeliveryReport>(), It.IsAny<CancellationToken>()), Times.Never);
+        }
+
+        [Fact]
+        public async Task ProcessMessage_AttemptsToUpdateStatus_WhenThresholdTimeHasNotElapsed()
+        {
+            // Arrange
+            var logger = new Mock<ILogger<EmailStatusRetryConsumer>>();
+            var producer = new Mock<IKafkaProducer>(MockBehavior.Loose);
+            var kafkaSettings = BuildKafkaSettings(_statusUpdatedRetryTopicName);
+            var emailNotificationServiceMock = new Mock<IEmailNotificationService>();
+
+            var emailSendOperationResult = new EmailSendOperationResult
+            {
+                NotificationId = Guid.NewGuid(),
+                OperationId = Guid.NewGuid().ToString(),
+                SendResult = EmailNotificationResultType.Delivered
+            };
+
+            emailNotificationServiceMock
+                .Setup(e => e.UpdateSendStatus(It.IsAny<EmailSendOperationResult>()))
+                .Returns(Task.CompletedTask);
+
+            var deadDeliveryReportServiceMock = new Mock<IDeadDeliveryReportService>();
+            using EmailStatusRetryConsumer emailStatusRetryConsumer = new(
+                producer.Object,
+                logger.Object,
+                kafkaSettings,
+                emailNotificationServiceMock.Object,
+                deadDeliveryReportServiceMock.Object);
+
+            var retryMessage = new UpdateStatusRetryMessage
+            {
+                Attempts = 1,
+                LastAttempt = DateTime.UtcNow,
+                FirstSeen = DateTime.UtcNow.AddSeconds(-30),
+                SendOperationResult = emailSendOperationResult.Serialize()
+            };
+
+            // Act
+            await KafkaUtil.PublishMessageOnTopic(_statusUpdatedRetryTopicName, retryMessage.Serialize());
+            await emailStatusRetryConsumer.StartAsync(CancellationToken.None);
+
+            var statusUpdateSucceeded = false;
+            await IntegrationTestUtil.EventuallyAsync(
+                () =>
+                {
+                    try
+                    {
+                        emailNotificationServiceMock.Verify(
+                            e => e.UpdateSendStatus(
+                                It.Is<EmailSendOperationResult>(result => result.OperationId == emailSendOperationResult.OperationId && result.SendResult == emailSendOperationResult.SendResult)),
+                            Times.Once);
+
+                        statusUpdateSucceeded = true;
+
+                        return statusUpdateSucceeded;
+                    }
+                    catch (Exception)
+                    {
+                        return false;
+                    }
+                },
+                TimeSpan.FromSeconds(10),
+                TimeSpan.FromMilliseconds(1000));
+
+            await emailStatusRetryConsumer.StopAsync(CancellationToken.None);
+
+            // Assert
+            Assert.True(statusUpdateSucceeded);
+
+            logger.Verify(
+                e => e.Log(
+                    LogLevel.Error,
+                    It.IsAny<EventId>(),
+                    It.Is<It.IsAnyType>((v, t) => true),
+                    It.IsAny<Exception?>(),
+                    It.Is<Func<It.IsAnyType, Exception?, string>>((_, __) => true)),
+                Times.Never);
+
+            producer.Verify(e => e.ProduceAsync(It.IsAny<string>(), It.IsAny<string>()), Times.Never);
+            deadDeliveryReportServiceMock.Verify(e => e.InsertAsync(It.IsAny<DeadDeliveryReport>(), It.IsAny<CancellationToken>()), Times.Never);
+        }
+
+        [Fact]
+        public async Task ProcessMessage_IncrementsAttemptsAndPublishesRetry_WhenUpdateFailsBeforeThreshold()
+        {
+            // Arrange
+            var logger = new Mock<ILogger<EmailStatusRetryConsumer>>();
+            var kafkaProducer = new Mock<IKafkaProducer>(MockBehavior.Loose);
+            var kafkaSettings = BuildKafkaSettings(_statusUpdatedRetryTopicName);
+            var emailNotificationService = new Mock<IEmailNotificationService>();
+            UpdateStatusRetryMessage? republishedUpdateStatusRetryMessage = null;
+            var deadDeliveryReportService = new Mock<IDeadDeliveryReportService>();
+
+            var emailSendOperationResult = new EmailSendOperationResult
+            {
+                NotificationId = Guid.NewGuid(),
+                OperationId = Guid.NewGuid().ToString(),
+                SendResult = EmailNotificationResultType.Delivered
+            };
+
+            var originalUpdateStatusRetryMessage = new UpdateStatusRetryMessage
+            {
+                Attempts = 3,
+                FirstSeen = DateTime.UtcNow.AddSeconds(-25),
+                LastAttempt = DateTime.UtcNow.AddSeconds(-5),
+                SendOperationResult = emailSendOperationResult.Serialize()
+            };
+
+            emailNotificationService
+                .Setup(s => s.UpdateSendStatus(It.IsAny<EmailSendOperationResult>()))
+                .ThrowsAsync(new Exception());
+
+            kafkaProducer
+                .Setup(e => e.ProduceAsync(kafkaSettings.Value.EmailStatusUpdatedRetryTopicName, It.IsAny<string>()))
+                .Callback<string, string>((statusUpdatedRetryTopicName, payload) =>
+                {
+                    republishedUpdateStatusRetryMessage = JsonSerializer.Deserialize<UpdateStatusRetryMessage>(payload, JsonSerializerOptionsProvider.Options);
+                })
+                .ReturnsAsync(true);
+
+            using EmailStatusRetryConsumer emailStatusRetryConsumer = new(
+                kafkaProducer.Object,
+                logger.Object,
+                kafkaSettings,
+                emailNotificationService.Object,
+                deadDeliveryReportService.Object);
+
+            // Act
+            await KafkaUtil.PublishMessageOnTopic(_statusUpdatedRetryTopicName, originalUpdateStatusRetryMessage.Serialize());
+            await emailStatusRetryConsumer.StartAsync(CancellationToken.None);
+
+            await IntegrationTestUtil.EventuallyAsync(
+                () =>
+                {
+                    return republishedUpdateStatusRetryMessage is not null;
+                },
+                TimeSpan.FromSeconds(8),
+                TimeSpan.FromMilliseconds(150));
+
+            await emailStatusRetryConsumer.StopAsync(CancellationToken.None);
+
+            // Assert
+            Assert.NotNull(republishedUpdateStatusRetryMessage);
+            Assert.Equal(originalUpdateStatusRetryMessage.FirstSeen, republishedUpdateStatusRetryMessage.FirstSeen);
+            Assert.Equal(originalUpdateStatusRetryMessage.Attempts + 1, republishedUpdateStatusRetryMessage!.Attempts);
+            Assert.True(republishedUpdateStatusRetryMessage.LastAttempt > originalUpdateStatusRetryMessage.LastAttempt);
+            Assert.Equal(originalUpdateStatusRetryMessage.SendOperationResult, republishedUpdateStatusRetryMessage.SendOperationResult);
+
+            emailNotificationService.Verify(e => e.UpdateSendStatus(It.IsAny<EmailSendOperationResult>()), Times.Once);
+
+            kafkaProducer.Verify(e => e.ProduceAsync(kafkaSettings.Value.EmailStatusUpdatedRetryTopicName, It.IsAny<string>()), Times.Once);
+
+            deadDeliveryReportService.Verify(e => e.InsertAsync(It.IsAny<DeadDeliveryReport>(), It.IsAny<CancellationToken>()), Times.Never);
+        }
+
+        [Fact]
+        public async Task ProcessMessage_NullDeserializedEmailSendOperationResult_LogsErrorAndIgnoresMessage()
+        {
+            // Arrange
+            var logger = new Mock<ILogger<EmailStatusRetryConsumer>>();
+            var kafkaProducer = new Mock<IKafkaProducer>(MockBehavior.Loose);
+            var kafkaSettings = BuildKafkaSettings(_statusUpdatedRetryTopicName);
+            var emailNotificationService = new Mock<IEmailNotificationService>();
+            var deadDeliveryReportService = new Mock<IDeadDeliveryReportService>();
+
+            var retryMessage = new UpdateStatusRetryMessage
+            {
+                Attempts = 1,
+                FirstSeen = DateTime.UtcNow.AddSeconds(-5),
+                LastAttempt = DateTime.UtcNow.AddSeconds(-2),
+                SendOperationResult = "null"
+            };
+
+            using EmailStatusRetryConsumer emailStatusRetryConsumer = new(
+                kafkaProducer.Object,
+                logger.Object,
+                kafkaSettings,
+                emailNotificationService.Object,
+                deadDeliveryReportService.Object);
+
+            // Act
+            await KafkaUtil.PublishMessageOnTopic(_statusUpdatedRetryTopicName, retryMessage.Serialize());
+            await emailStatusRetryConsumer.StartAsync(CancellationToken.None);
+
+            var logVerified = false;
+            await IntegrationTestUtil.EventuallyAsync(
+                () =>
+                {
+                    try
+                    {
+                        logger.Verify(
+                            e => e.Log(
+                                LogLevel.Error,
+                                It.IsAny<EventId>(),
+                                It.Is<It.IsAnyType>((v, t) => v.ToString()!.Contains("EmailSendOperationResult deserialization returned null")),
+                                It.IsAny<Exception?>(),
+                                It.IsAny<Func<It.IsAnyType, Exception?, string>>()),
+                            Times.Once);
+
+                        logVerified = true;
+
+                        return logVerified;
+                    }
+                    catch
+                    {
+                        return false;
+                    }
+                },
+                TimeSpan.FromSeconds(10),
+                TimeSpan.FromMilliseconds(100));
+
+            await emailStatusRetryConsumer.StopAsync(CancellationToken.None);
+
+            // Assert
+            Assert.True(logVerified);
+            emailNotificationService.Verify(s => s.UpdateSendStatus(It.IsAny<EmailSendOperationResult>()), Times.Never);
+            kafkaProducer.Verify(p => p.ProduceAsync(It.IsAny<string>(), It.IsAny<string>()), Times.Never);
+            deadDeliveryReportService.Verify(d => d.InsertAsync(It.IsAny<DeadDeliveryReport>(), It.IsAny<CancellationToken>()), Times.Never);
+        }
+
+        [Fact]
+        public async Task ProcessMessage_MalformedJson_LogsErrorAndDoesNotRetry()
+        {
+            // Arrange
+            var logVerified = false;
+            var logger = new Mock<ILogger<EmailStatusRetryConsumer>>();
+            var kafkaProducer = new Mock<IKafkaProducer>(MockBehavior.Loose);
+            var kafkaSettings = BuildKafkaSettings(_statusUpdatedRetryTopicName);
+            var emailNotificationService = new Mock<IEmailNotificationService>();
+            var deadDeliveryReportService = new Mock<IDeadDeliveryReportService>();
+
+            var retryMessage = new UpdateStatusRetryMessage
+            {
+                Attempts = 1,
+                FirstSeen = DateTime.UtcNow.AddSeconds(-5),
+                LastAttempt = DateTime.UtcNow.AddSeconds(-2),
+                SendOperationResult = "{\"invalid\": json syntax}"
+            };
+
+            using EmailStatusRetryConsumer emailStatusRetryConsumer = new(
+                kafkaProducer.Object,
+                logger.Object,
+                kafkaSettings,
+                emailNotificationService.Object,
+                deadDeliveryReportService.Object);
+
+            // Act
+            await KafkaUtil.PublishMessageOnTopic(_statusUpdatedRetryTopicName, retryMessage.Serialize());
+            await emailStatusRetryConsumer.StartAsync(CancellationToken.None);
+
+            await IntegrationTestUtil.EventuallyAsync(
+                () =>
+                {
+                    try
+                    {
+                        logger.Verify(
+                            e => e.Log(
+                                LogLevel.Error,
+                                It.IsAny<EventId>(),
+                                It.Is<It.IsAnyType>((v, t) => v.ToString()!.Contains("EmailSendOperationResult deserialization failed")),
+                                It.IsAny<JsonException>(),
+                                It.IsAny<Func<It.IsAnyType, Exception?, string>>()),
+                            Times.Once);
+
+                        logVerified = true;
+
+                        return logVerified;
+                    }
+                    catch
+                    {
+                        return false;
+                    }
+                },
+                TimeSpan.FromSeconds(10),
+                TimeSpan.FromMilliseconds(100));
+
+            await emailStatusRetryConsumer.StopAsync(CancellationToken.None);
+
+            // Assert
+            Assert.True(logVerified);
+            emailNotificationService.Verify(s => s.UpdateSendStatus(It.IsAny<EmailSendOperationResult>()), Times.Never);
+            kafkaProducer.Verify(p => p.ProduceAsync(It.IsAny<string>(), It.IsAny<string>()), Times.Never);
+            deadDeliveryReportService.Verify(d => d.InsertAsync(It.IsAny<DeadDeliveryReport>(), It.IsAny<CancellationToken>()), Times.Never);
+        }
+
         [Theory]
         [InlineData(SendStatusIdentifierType.OperationId)]
         [InlineData(SendStatusIdentifierType.NotificationId)]
@@ -585,187 +581,47 @@
         }
 
         public async Task DisposeAsync()
->>>>>>> 52c03b5f
-        {
-            [Fact]
-            public async Task ProcessMessage_NullDeserializedEmailSendOperationResult_LogsErrorAndIgnoresMessage()
-            {
-                // Arrange
-                var statusUpdatedRetryTopicName = Guid.NewGuid().ToString();
-
-                try
-                {
-                    await KafkaUtil.CreateTopicAsync(statusUpdatedRetryTopicName);
-
-                    var logger = new Mock<ILogger<EmailStatusRetryConsumer>>();
-                    var kafkaProducer = new Mock<IKafkaProducer>(MockBehavior.Loose);
-                    var kafkaSettings = BuildKafkaSettings(statusUpdatedRetryTopicName);
-                    var emailNotificationService = new Mock<IEmailNotificationService>();
-                    var deadDeliveryReportService = new Mock<IDeadDeliveryReportService>();
-
-                    var retryMessage = new UpdateStatusRetryMessage
-                    {
-                        Attempts = 1,
-                        FirstSeen = DateTime.UtcNow.AddSeconds(-5),
-                        LastAttempt = DateTime.UtcNow.AddSeconds(-2),
-                        SendOperationResult = "null"
-                    };
-
-                    using EmailStatusRetryConsumer emailStatusRetryConsumer = new(
-                        kafkaProducer.Object,
-                        logger.Object,
-                        kafkaSettings,
-                        emailNotificationService.Object,
-                        deadDeliveryReportService.Object);
-
-                    // Act
-                    await KafkaUtil.PublishMessageOnTopic(statusUpdatedRetryTopicName, retryMessage.Serialize());
-                    await emailStatusRetryConsumer.StartAsync(CancellationToken.None);
-
-                    var logVerified = false;
-                    await IntegrationTestUtil.EventuallyAsync(
-                        () =>
-                        {
-                            try
-                            {
-                                logger.Verify(
-                                    e => e.Log(
-                                        LogLevel.Error,
-                                        It.IsAny<EventId>(),
-                                        It.Is<It.IsAnyType>((v, t) => v.ToString()!.Contains("EmailSendOperationResult deserialization returned null")),
-                                        It.IsAny<Exception?>(),
-                                        It.IsAny<Func<It.IsAnyType, Exception?, string>>()),
-                                    Times.Once);
-
-                                logVerified = true;
-
-                                return logVerified;
-                            }
-                            catch
-                            {
-                                return false;
-                            }
-                        },
-                        TimeSpan.FromSeconds(10),
-                        TimeSpan.FromMilliseconds(100));
-
-                    await emailStatusRetryConsumer.StopAsync(CancellationToken.None);
-
-                    // Assert
-                    Assert.True(logVerified);
-                    emailNotificationService.Verify(s => s.UpdateSendStatus(It.IsAny<EmailSendOperationResult>()), Times.Never);
-                    kafkaProducer.Verify(p => p.ProduceAsync(It.IsAny<string>(), It.IsAny<string>()), Times.Never);
-                    deadDeliveryReportService.Verify(d => d.InsertAsync(It.IsAny<DeadDeliveryReport>(), It.IsAny<CancellationToken>()), Times.Never);
-                }
-                finally
-                {
-                    await KafkaUtil.DeleteTopicAsync(statusUpdatedRetryTopicName);
-                }
+        {
+            await Dispose(true);
+        }
+
+        public async Task InitializeAsync()
+        {
+            await KafkaUtil.CreateTopicAsync(_statusUpdatedRetryTopicName);
+        }
+
+        protected virtual async Task Dispose(bool disposing)
+        {
+            await KafkaUtil.DeleteTopicAsync(_statusUpdatedRetryTopicName);
+
+            await CleanupDeadDeliveryReportsAsync();
+        }
+
+        private async Task CleanupDeadDeliveryReportsAsync()
+        {
+            if (_deadDeliveryReportIds.Count != 0)
+            {
+                string deleteSql = $@"DELETE from notifications.deaddeliveryreports where id = ANY(@ids)";
+
+                NpgsqlParameter[] parameters =
+                [
+                    new("ids", _deadDeliveryReportIds.ToArray())
+                ];
+
+                await PostgreUtil.RunSql(deleteSql, parameters);
             }
-
-            private static IOptions<KafkaSettings> BuildKafkaSettings(string statusUpdatedRetryTopicName)
-            {
-                return Options.Create(new KafkaSettings
-                {
-                    BrokerAddress = "localhost:9092",
-                    Producer = new ProducerSettings(),
-                    StatusUpdatedRetryThresholdSeconds = 50,
-                    EmailStatusUpdatedRetryTopicName = statusUpdatedRetryTopicName,
-                    Consumer = new ConsumerSettings { GroupId = $"altinn-notifications-{Guid.NewGuid():N}" }
-                });
-            }
-        }
-
-        [Collection("EmailStatusRetryConsumer-Test7")]
-        public class ProcessMessage_MalformedJson_Tests
-        {
-            [Fact]
-            public async Task ProcessMessage_MalformedJson_LogsErrorAndDoesNotRetry()
-            {
-                // Arrange
-                var statusUpdatedRetryTopicName = Guid.NewGuid().ToString();
-
-                try
-                {
-                    await KafkaUtil.CreateTopicAsync(statusUpdatedRetryTopicName);
-
-                    var logVerified = false;
-                    var logger = new Mock<ILogger<EmailStatusRetryConsumer>>();
-                    var kafkaProducer = new Mock<IKafkaProducer>(MockBehavior.Loose);
-                    var kafkaSettings = BuildKafkaSettings(statusUpdatedRetryTopicName);
-                    var emailNotificationService = new Mock<IEmailNotificationService>();
-                    var deadDeliveryReportService = new Mock<IDeadDeliveryReportService>();
-
-                    var retryMessage = new UpdateStatusRetryMessage
-                    {
-                        Attempts = 1,
-                        FirstSeen = DateTime.UtcNow.AddSeconds(-5),
-                        LastAttempt = DateTime.UtcNow.AddSeconds(-2),
-                        SendOperationResult = "{\"invalid\": json syntax}"
-                    };
-
-                    using EmailStatusRetryConsumer emailStatusRetryConsumer = new(
-                        kafkaProducer.Object,
-                        logger.Object,
-                        kafkaSettings,
-                        emailNotificationService.Object,
-                        deadDeliveryReportService.Object);
-
-                    // Act
-                    await KafkaUtil.PublishMessageOnTopic(statusUpdatedRetryTopicName, retryMessage.Serialize());
-                    await emailStatusRetryConsumer.StartAsync(CancellationToken.None);
-
-                    await IntegrationTestUtil.EventuallyAsync(
-                        () =>
-                        {
-                            try
-                            {
-                                logger.Verify(
-                                    e => e.Log(
-                                        LogLevel.Error,
-                                        It.IsAny<EventId>(),
-                                        It.Is<It.IsAnyType>((v, t) => v.ToString()!.Contains("EmailSendOperationResult deserialization failed")),
-                                        It.IsAny<JsonException>(),
-                                        It.IsAny<Func<It.IsAnyType, Exception?, string>>()),
-                                    Times.Once);
-
-                                logVerified = true;
-
-                                return logVerified;
-                            }
-                            catch
-                            {
-                                return false;
-                            }
-                        },
-                        TimeSpan.FromSeconds(10),
-                        TimeSpan.FromMilliseconds(100));
-
-                    await emailStatusRetryConsumer.StopAsync(CancellationToken.None);
-
-                    // Assert
-                    Assert.True(logVerified);
-                    emailNotificationService.Verify(s => s.UpdateSendStatus(It.IsAny<EmailSendOperationResult>()), Times.Never);
-                    kafkaProducer.Verify(p => p.ProduceAsync(It.IsAny<string>(), It.IsAny<string>()), Times.Never);
-                    deadDeliveryReportService.Verify(d => d.InsertAsync(It.IsAny<DeadDeliveryReport>(), It.IsAny<CancellationToken>()), Times.Never);
-                }
-                finally
-                {
-                    await KafkaUtil.DeleteTopicAsync(statusUpdatedRetryTopicName);
-                }
-            }
-
-            private static IOptions<KafkaSettings> BuildKafkaSettings(string statusUpdatedRetryTopicName)
-            {
-                return Options.Create(new KafkaSettings
-                {
-                    BrokerAddress = "localhost:9092",
-                    Producer = new ProducerSettings(),
-                    StatusUpdatedRetryThresholdSeconds = 50,
-                    EmailStatusUpdatedRetryTopicName = statusUpdatedRetryTopicName,
-                    Consumer = new ConsumerSettings { GroupId = $"altinn-notifications-{Guid.NewGuid():N}" }
-                });
-            }
+        }
+
+        private static IOptions<KafkaSettings> BuildKafkaSettings(string statusUpdatedRetryTopicName)
+        {
+            return Options.Create(new KafkaSettings
+            {
+                BrokerAddress = "localhost:9092",
+                Producer = new ProducerSettings(),
+                StatusUpdatedRetryThresholdSeconds = 50,
+                EmailStatusUpdatedRetryTopicName = statusUpdatedRetryTopicName,
+                Consumer = new ConsumerSettings { GroupId = $"altinn-notifications-{Guid.NewGuid():N}" }
+            });
         }
     }
 }