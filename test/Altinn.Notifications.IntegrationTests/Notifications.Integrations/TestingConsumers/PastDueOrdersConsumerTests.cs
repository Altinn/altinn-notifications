--- conflicted
+++ resolved
@@ -32,18 +32,12 @@
             {"KafkaSettings__TopicList", $"[\"{_pastDueOrdersTopicName}\"]" }
         };
 
-<<<<<<< HEAD
-            NotificationOrder persistedOrder = await PostgreUtil.PopulateDBWithOrder(sendersReference: _sendersRef);
-            await KafkaUtil.PublishMessageOnTopic(_pastDueOrdersTopicName, persistedOrder.Serialize());
-            Guid orderId = persistedOrder.Id;
-=======
         using PastDueOrdersConsumer consumerService = (PastDueOrdersConsumer)ServiceUtil
                                                     .GetServices(new List<Type>() { typeof(IHostedService) }, vars)
                                                     .First(s => s.GetType() == typeof(PastDueOrdersConsumer))!;
 
         NotificationOrder persistedOrder = await PostgreUtil.PopulateDBWithOrder(sendersReference: _sendersRef);
         await KafkaUtil.PublishMessageOnTopic(_pastDueOrdersTopicName, persistedOrder.Serialize());
->>>>>>> 9f15a335
 
             using PastDueOrdersConsumer consumerService = (PastDueOrdersConsumer)ServiceUtil
                             .GetServices(new List<Type>() { typeof(IHostedService) }, vars)
