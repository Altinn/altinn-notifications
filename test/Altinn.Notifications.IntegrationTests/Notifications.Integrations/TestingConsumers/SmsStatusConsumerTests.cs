﻿using System.Text.Json;

using Altinn.Notifications.Core;
using Altinn.Notifications.Core.Enums;
using Altinn.Notifications.Core.Exceptions;
using Altinn.Notifications.Core.Integrations;
using Altinn.Notifications.Core.Models;
using Altinn.Notifications.Core.Models.Notification;
using Altinn.Notifications.Core.Models.Orders;
using Altinn.Notifications.Core.Services.Interfaces;
using Altinn.Notifications.Integrations.Configuration;
using Altinn.Notifications.Integrations.Kafka.Consumers;
using Altinn.Notifications.IntegrationTests.Utils;

using Microsoft.Extensions.Hosting;
using Microsoft.Extensions.Logging.Abstractions;
using Microsoft.Extensions.Options;

using Moq;

using Xunit;

namespace Altinn.Notifications.IntegrationTests.Notifications.Integrations.TestingConsumers;

public class SmsStatusConsumerTests
{
    [Collection("SmsStatusConsumer-Test1")]
    public class ConsumeInvalidMessage_Tests
    {
        [Fact]
        public async Task ConsumeInvalidMessage_ShouldNotUpdateStatus()
        {
            // Arrange
            string sendersRef = $"ref-{Guid.NewGuid()}";
            string statusUpdatedTopicName = Guid.NewGuid().ToString();

            try
            {
                await KafkaUtil.CreateTopicAsync(statusUpdatedTopicName);

                Dictionary<string, string> kafkaSettings = new()
                {
                    { "KafkaSettings__SmsStatusUpdatedTopicName", statusUpdatedTopicName },
                    { "KafkaSettings__Admin__TopicList", $"[\"{statusUpdatedTopicName}\"]" }
                };

                using SmsStatusConsumer smsStatusConsumer = ServiceUtil
                    .GetServices([typeof(IHostedService)], kafkaSettings)
                    .OfType<SmsStatusConsumer>()
                    .First();

                (_, SmsNotification smsNotification) =
                    await PostgreUtil.PopulateDBWithOrderAndSmsNotification(sendersRef, simulateCronJob: true, simulateConsumers: true);

                // Act
                await smsStatusConsumer.StartAsync(CancellationToken.None);
                await KafkaUtil.PublishMessageOnTopic(statusUpdatedTopicName, "Invalid-Delivery-Report");

                long processedOrderCount = -1;
                string observedSmsStatus = string.Empty;
                await IntegrationTestUtil.EventuallyAsync(
                    async () =>
                    {
                        if (observedSmsStatus != SmsNotificationResultType.New.ToString())
                        {
                            observedSmsStatus = await GetSmsNotificationStatus(smsNotification.Id);
                        }

                        if (processedOrderCount != 1)
                        {
                            processedOrderCount = await CountOrdersByStatus(smsNotification.Id, OrderProcessingStatus.Processed);
                        }

                        return observedSmsStatus == SmsNotificationResultType.New.ToString() && processedOrderCount == 1;
                    },
                    TimeSpan.FromSeconds(15),
                    TimeSpan.FromMilliseconds(100));

                await smsStatusConsumer.StopAsync(CancellationToken.None);

                // Assert
                Assert.Equal(1, processedOrderCount);
                Assert.Equal(SmsNotificationResultType.New.ToString(), observedSmsStatus);
            }
            finally
            {
                await PostgreUtil.DeleteStatusFeedFromDb(sendersRef);
                await PostgreUtil.DeleteOrderFromDb(sendersRef);
                await KafkaUtil.DeleteTopicAsync(statusUpdatedTopicName);
            }
        }
    }

    [Collection("SmsStatusConsumer-Test2")]
    public class ConsumeDeliveredStatus_Tests
    {
        [Fact]
        public async Task ConsumeDeliveredStatus_ShouldMarkOrderCompleted_WithStatusFeedEntry()
        {
            // Arrange
            string sendersRef = $"ref-{Guid.NewGuid()}";
            string statusUpdatedTopicName = Guid.NewGuid().ToString();

            try
            {
                await KafkaUtil.CreateTopicAsync(statusUpdatedTopicName);

                Dictionary<string, string> kafkaSettings = new()
                {
                    { "KafkaSettings__SmsStatusUpdatedTopicName", statusUpdatedTopicName },
                    { "KafkaSettings__Admin__TopicList", $"[\"{statusUpdatedTopicName}\"]" }
                };

                using SmsStatusConsumer smsStatusConsumer = ServiceUtil
                    .GetServices([typeof(IHostedService)], kafkaSettings)
                    .OfType<SmsStatusConsumer>()
                    .First();

                (NotificationOrder order, SmsNotification notification) =
                    await PostgreUtil.PopulateDBWithOrderAndSmsNotification(sendersRef, simulateCronJob: true);

                SmsSendOperationResult sendOperationResult = new()
                {
                    NotificationId = notification.Id,
                    GatewayReference = Guid.NewGuid().ToString(),
                    SendResult = SmsNotificationResultType.Delivered
                };

                // Act
                await smsStatusConsumer.StartAsync(CancellationToken.None);
                await KafkaUtil.PublishMessageOnTopic(statusUpdatedTopicName, sendOperationResult.Serialize());

                int statusFeedCount = -1;
                long completedOrderCount = -1;
                string observedSmsStatus = string.Empty;
                await IntegrationTestUtil.EventuallyAsync(
                    async () =>
                    {
                        if (observedSmsStatus != SmsNotificationResultType.Delivered.ToString())
                        {
                            observedSmsStatus = await GetSmsNotificationStatus(notification.Id);
                        }

                        if (completedOrderCount != 1)
                        {
                            completedOrderCount = await CountOrdersByStatus(notification.Id, OrderProcessingStatus.Completed);
                        }

                        if (statusFeedCount != 1)
                        {
                            statusFeedCount = await PostgreUtil.SelectStatusFeedEntryCount(order.Id);
                        }

                        return observedSmsStatus == SmsNotificationResultType.Delivered.ToString() && completedOrderCount == 1 && statusFeedCount == 1;
                    },
                    TimeSpan.FromSeconds(15),
                    TimeSpan.FromMilliseconds(100));

                await smsStatusConsumer.StopAsync(CancellationToken.None);

                // Assert
                Assert.Equal(1, statusFeedCount);
                Assert.Equal(1, completedOrderCount);
                Assert.Equal(SmsNotificationResultType.Delivered.ToString(), observedSmsStatus);
            }
            finally
            {
                await PostgreUtil.DeleteStatusFeedFromDb(sendersRef);
                await PostgreUtil.DeleteOrderFromDb(sendersRef);
                await KafkaUtil.DeleteTopicAsync(statusUpdatedTopicName);
            }
        }
    }

    [Collection("SmsStatusConsumer-Test3")]
    public class ConsumeAcceptedStatus_Tests
    {
        [Fact]
        public async Task ConsumeAcceptedStatus_ShouldMarkOrderProcessed_WithoutStatusFeedEntry()
        {
            // Arrange
            string sendersRef = $"ref-{Guid.NewGuid()}";
            string statusUpdatedTopicName = Guid.NewGuid().ToString();

            try
            {
                await KafkaUtil.CreateTopicAsync(statusUpdatedTopicName);

                Dictionary<string, string> kafkaSettings = new()
                {
                    { "KafkaSettings__SmsStatusUpdatedTopicName", statusUpdatedTopicName },
                    { "KafkaSettings__Admin__TopicList", $"[\"{statusUpdatedTopicName}\"]" }
                };

                using SmsStatusConsumer smsStatusConsumer = ServiceUtil
                    .GetServices([typeof(IHostedService)], kafkaSettings)
                    .OfType<SmsStatusConsumer>()
                    .First();

                (NotificationOrder notificationOrder, SmsNotification notification) =
                    await PostgreUtil.PopulateDBWithOrderAndSmsNotification(sendersRef, simulateCronJob: true);

                SmsSendOperationResult sendOperationResult = new()
                {
                    NotificationId = notification.Id,
                    GatewayReference = Guid.NewGuid().ToString(),
                    SendResult = SmsNotificationResultType.Accepted
                };

                // Act
                await smsStatusConsumer.StartAsync(CancellationToken.None);
                await KafkaUtil.PublishMessageOnTopic(statusUpdatedTopicName, sendOperationResult.Serialize());

                int statusFeedCount = -1;
                long processedOrderCount = -1;
                string observedSmsStatus = string.Empty;
                await IntegrationTestUtil.EventuallyAsync(
                    async () =>
                    {
                        if (observedSmsStatus != SmsNotificationResultType.Accepted.ToString())
                        {
                            observedSmsStatus = await GetSmsNotificationStatus(notification.Id);
                        }

                        if (processedOrderCount != 1)
                        {
                            processedOrderCount = await CountOrdersByStatus(notification.Id, OrderProcessingStatus.Processed);
                        }

                        if (statusFeedCount != 0)
                        {
                            statusFeedCount = await PostgreUtil.SelectStatusFeedEntryCount(notificationOrder.Id);
                        }

                        return observedSmsStatus == SmsNotificationResultType.Accepted.ToString() && processedOrderCount == 1 && statusFeedCount == 0;
                    },
                    TimeSpan.FromSeconds(15),
                    TimeSpan.FromMilliseconds(100));

                await smsStatusConsumer.StopAsync(CancellationToken.None);

                // Assert
                Assert.Equal(0, statusFeedCount);
                Assert.Equal(1, processedOrderCount);
                Assert.Equal(SmsNotificationResultType.Accepted.ToString(), observedSmsStatus);
            }
            finally
            {
                await PostgreUtil.DeleteStatusFeedFromDb(sendersRef);
                await PostgreUtil.DeleteOrderFromDb(sendersRef);
                await KafkaUtil.DeleteTopicAsync(statusUpdatedTopicName);
            }
        }
    }

    [Collection("SmsStatusConsumer-Test4")]
    public class ConsumeDeliveredStatus_WithNullSendersReference_Tests
    {
        [Fact]
        public async Task ConsumeDeliveredStatus_WithNullSendersReference_ShouldCreateStatusFeedEntry()
        {
            // Arrange
            string statusUpdatedTopicName = Guid.NewGuid().ToString();

            try
            {
                await KafkaUtil.CreateTopicAsync(statusUpdatedTopicName);

                Dictionary<string, string> kafkaSettings = new()
                {
                    { "KafkaSettings__SmsStatusUpdatedTopicName", statusUpdatedTopicName },
                    { "KafkaSettings__Admin__TopicList", $"[\"{statusUpdatedTopicName}\"]" }
                };

                using SmsStatusConsumer smsStatusConsumer = ServiceUtil
                    .GetServices([typeof(IHostedService)], kafkaSettings)
                    .OfType<SmsStatusConsumer>()
                    .First();

                (NotificationOrder order, SmsNotification notification) =
                    await PostgreUtil.PopulateDBWithOrderAndSmsNotification(forceSendersReferenceToBeNull: true, simulateCronJob: true);

                SmsSendOperationResult sendOperationResult = new()
                {
                    NotificationId = notification.Id,
                    GatewayReference = Guid.NewGuid().ToString(),
                    SendResult = SmsNotificationResultType.Delivered
                };

                // Act
                await smsStatusConsumer.StartAsync(CancellationToken.None);
                await KafkaUtil.PublishMessageOnTopic(statusUpdatedTopicName, sendOperationResult.Serialize());

                int statusFeedCount = -1;
                await IntegrationTestUtil.EventuallyAsync(
                    async () =>
                    {
                        if (statusFeedCount != 1)
                        {
                            statusFeedCount = await PostgreUtil.SelectStatusFeedEntryCount(order.Id);
                        }

                        return statusFeedCount == 1;
                    },
                    TimeSpan.FromSeconds(15),
                    TimeSpan.FromMilliseconds(100));

                await smsStatusConsumer.StopAsync(CancellationToken.None);

                // Assert
                Assert.Equal(1, statusFeedCount);
            }
            finally
            {
                await KafkaUtil.DeleteTopicAsync(statusUpdatedTopicName);
            }
        }
    }

    [Collection("SmsStatusConsumer-Test5")]
    public class ConsumeDeliveredStatus_ServiceThrows_Tests
    {
        [Theory]
        [InlineData(SendStatusIdentifierType.NotificationId)]
        [InlineData(SendStatusIdentifierType.GatewayReference)]
        public async Task ConsumeDeliveredStatus_ServiceThrows_ShouldPublishRetryMessage(SendStatusIdentifierType identifierType)
        {
<<<<<<< HEAD
            // Arrange
            string statusUpdatedTopicName = Guid.NewGuid().ToString();
            string statusUpdatedRetryTopicName = Guid.NewGuid().ToString();
=======
            BrokerAddress = "localhost:9092",
            Producer = new ProducerSettings(),
            SmsStatusUpdatedTopicName = _statusUpdatedTopicName,
            SmsStatusUpdatedRetryTopicName = _statusUpdatedRetryTopicName,
            Consumer = new ConsumerSettings { GroupId = $"altinn-notifications-{Guid.NewGuid():N}" }
        });

        var producerMock = new Mock<IKafkaProducer>(MockBehavior.Loose);
        var smsServiceMock = new Mock<ISmsNotificationService>();
        var deadDeliveryReportServiceMock = new Mock<IDeadDeliveryReportService>();
        smsServiceMock
            .Setup(e => e.UpdateSendStatus(It.IsAny<SmsSendOperationResult>()))
            .ThrowsAsync(new NotificationNotFoundException(NotificationChannel.Sms, Guid.NewGuid().ToString(), identifierType));

        SmsSendOperationResult sendOperationResult = identifierType == SendStatusIdentifierType.NotificationId
            ? new SmsSendOperationResult { NotificationId = Guid.NewGuid(), SendResult = SmsNotificationResultType.Delivered }
            : new SmsSendOperationResult { GatewayReference = Guid.NewGuid().ToString(), SendResult = SmsNotificationResultType.Delivered };

        string serializedDeliveryReport = sendOperationResult.Serialize();

        using SmsStatusConsumer smsStatusConsumer =
            new(producerMock.Object, NullLogger<SmsStatusConsumer>.Instance, kafkaOptions, smsServiceMock.Object, deadDeliveryReportServiceMock.Object);

        // Act
        await smsStatusConsumer.StartAsync(CancellationToken.None);
        await KafkaUtil.PublishMessageOnTopic(_statusUpdatedTopicName, serializedDeliveryReport);

        bool messagePublishedToRetryTopic = false;
        await IntegrationTestUtil.EventuallyAsync(
            () =>
            {
                try
                {
                    producerMock.Verify(e => e.ProduceAsync(_statusUpdatedRetryTopicName, It.Is<string>(e => IsExpectedRetryMessage(e, serializedDeliveryReport))), Times.Once);
>>>>>>> 52c03b5f

            try
            {
                await KafkaUtil.CreateTopicAsync(statusUpdatedTopicName);
                await KafkaUtil.CreateTopicAsync(statusUpdatedRetryTopicName);

                var kafkaOptions = Options.Create(new KafkaSettings
                {
                    BrokerAddress = "localhost:9092",
                    Producer = new ProducerSettings(),
                    SmsStatusUpdatedTopicName = statusUpdatedTopicName,
                    SmsStatusUpdatedRetryTopicName = statusUpdatedRetryTopicName,
                    Consumer = new ConsumerSettings { GroupId = $"altinn-notifications-{Guid.NewGuid():N}" }
                });

                var producerMock = new Mock<IKafkaProducer>(MockBehavior.Loose);
                var smsServiceMock = new Mock<ISmsNotificationService>();
                smsServiceMock
                    .Setup(e => e.UpdateSendStatus(It.IsAny<SmsSendOperationResult>()))
                    .ThrowsAsync(new SendStatusUpdateException(NotificationChannel.Sms, Guid.NewGuid().ToString(), identifierType));

                SmsSendOperationResult sendOperationResult = identifierType == SendStatusIdentifierType.NotificationId
                    ? new SmsSendOperationResult { NotificationId = Guid.NewGuid(), SendResult = SmsNotificationResultType.Delivered }
                    : new SmsSendOperationResult { GatewayReference = Guid.NewGuid().ToString(), SendResult = SmsNotificationResultType.Delivered };

                string serializedDeliveryReport = sendOperationResult.Serialize();

                using SmsStatusConsumer smsStatusConsumer =
                    new(producerMock.Object, NullLogger<SmsStatusConsumer>.Instance, kafkaOptions, smsServiceMock.Object);

                // Act
                await smsStatusConsumer.StartAsync(CancellationToken.None);
                await KafkaUtil.PublishMessageOnTopic(statusUpdatedTopicName, serializedDeliveryReport);

                bool messagePublishedToRetryTopic = false;
                await IntegrationTestUtil.EventuallyAsync(
                    () =>
                    {
                        try
                        {
                            producerMock.Verify(e => e.ProduceAsync(statusUpdatedRetryTopicName, It.Is<string>(e => IsExpectedRetryMessage(e, serializedDeliveryReport))), Times.Once);

                            messagePublishedToRetryTopic = true;

                            return messagePublishedToRetryTopic;
                        }
                        catch (Exception)
                        {
                            return false;
                        }
                    },
                    TimeSpan.FromSeconds(15),
                    TimeSpan.FromMilliseconds(100));

                await smsStatusConsumer.StopAsync(CancellationToken.None);

                // Assert
                Assert.True(messagePublishedToRetryTopic);
            }
            finally
            {
                await KafkaUtil.DeleteTopicAsync(statusUpdatedTopicName);
                await KafkaUtil.DeleteTopicAsync(statusUpdatedRetryTopicName);
            }
        }

        private static bool IsExpectedRetryMessage(string message, string expectedSendOperationResult)
        {
            if (string.IsNullOrWhiteSpace(message))
            {
                return false;
            }

            try
            {
                var retry = JsonSerializer.Deserialize<UpdateStatusRetryMessage>(message, JsonSerializerOptionsProvider.Options);
                return retry?.SendOperationResult == expectedSendOperationResult;
            }
            catch
            {
                return false;
            }
        }
    }

    [Collection("SmsStatusConsumer-Test6")]
    public class ConsumeFailedStatus_Tests
    {
        [Theory]
        [InlineData(SmsNotificationResultType.Failed)]
        [InlineData(SmsNotificationResultType.Failed_Deleted)]
        [InlineData(SmsNotificationResultType.Failed_Expired)]
        [InlineData(SmsNotificationResultType.Failed_Rejected)]
        [InlineData(SmsNotificationResultType.Failed_Undelivered)]
        [InlineData(SmsNotificationResultType.Failed_BarredReceiver)]
        [InlineData(SmsNotificationResultType.Failed_InvalidRecipient)]
        [InlineData(SmsNotificationResultType.Failed_RecipientReserved)]
        [InlineData(SmsNotificationResultType.Failed_RecipientNotIdentified)]
        public async Task ConsumeFailedStatus_ShouldMarkOrderCompleted_WithStatusFeedEntry(SmsNotificationResultType resultType)
        {
            // Arrange
            string sendersRef = $"ref-{Guid.NewGuid()}";
            string statusUpdatedTopicName = Guid.NewGuid().ToString();

            try
            {
                await KafkaUtil.CreateTopicAsync(statusUpdatedTopicName);

                Dictionary<string, string> kafkaSettings = new()
                {
                    { "KafkaSettings__SmsStatusUpdatedTopicName", statusUpdatedTopicName },
                    { "KafkaSettings__Admin__TopicList", $"[\"{statusUpdatedTopicName}\"]" }
                };

                using SmsStatusConsumer smsStatusConsumer = ServiceUtil
                    .GetServices([typeof(IHostedService)], kafkaSettings)
                    .OfType<SmsStatusConsumer>()
                    .First();

                (NotificationOrder order, SmsNotification notification) =
                    await PostgreUtil.PopulateDBWithOrderAndSmsNotification(sendersRef, simulateCronJob: true);

                SmsSendOperationResult sendOperationResult = new()
                {
                    NotificationId = notification.Id,
                    GatewayReference = Guid.NewGuid().ToString(),
                    SendResult = resultType
                };

                // Act
                await smsStatusConsumer.StartAsync(CancellationToken.None);
                await KafkaUtil.PublishMessageOnTopic(statusUpdatedTopicName, sendOperationResult.Serialize());

                long completedCount = -1;
                int statusFeedCount = -1;
                string observedSmsStatus = string.Empty;
                await IntegrationTestUtil.EventuallyAsync(
                    async () =>
                    {
                        if (observedSmsStatus != resultType.ToString())
                        {
                            observedSmsStatus = await GetSmsNotificationStatus(notification.Id);
                        }

                        if (completedCount != 1)
                        {
                            completedCount = await CountOrdersByStatus(notification.Id, OrderProcessingStatus.Completed);
                        }

                        if (statusFeedCount != 1)
                        {
                            statusFeedCount = await PostgreUtil.SelectStatusFeedEntryCount(order.Id);
                        }

                        return observedSmsStatus == resultType.ToString() && completedCount == 1 && statusFeedCount == 1;
                    },
                    TimeSpan.FromSeconds(15),
                    TimeSpan.FromMilliseconds(100));

                await smsStatusConsumer.StopAsync(CancellationToken.None);

                // Assert
                Assert.Equal(1, completedCount);
                Assert.Equal(1, statusFeedCount);
                Assert.Equal(resultType.ToString(), observedSmsStatus);
            }
            finally
            {
                await PostgreUtil.DeleteStatusFeedFromDb(sendersRef);
                await PostgreUtil.DeleteOrderFromDb(sendersRef);
                await KafkaUtil.DeleteTopicAsync(statusUpdatedTopicName);
            }
        }
    }

    // Shared helper methods
    private static async Task<string> GetSmsNotificationStatus(Guid notificationId)
    {
        string sql = $"select result from notifications.smsnotifications where alternateid = '{notificationId}'";
        return await PostgreUtil.RunSqlReturnOutput<string>(sql);
    }

    private static async Task<long> CountOrdersByStatus(Guid orderAlternateid, OrderProcessingStatus processingStatus)
    {
        string sql = $"SELECT count (1) FROM notifications.orders o join notifications.smsnotifications e on e._orderid = o._id where e.alternateid = '{orderAlternateid}' and o.processedstatus = '{processingStatus}'";
        return await PostgreUtil.RunSqlReturnOutput<long>(sql);
    }
}<|MERGE_RESOLUTION|>--- conflicted
+++ resolved
@@ -22,314 +22,244 @@
 
 namespace Altinn.Notifications.IntegrationTests.Notifications.Integrations.TestingConsumers;
 
-public class SmsStatusConsumerTests
+public class SmsStatusConsumerTests : IAsyncLifetime
 {
-    [Collection("SmsStatusConsumer-Test1")]
-    public class ConsumeInvalidMessage_Tests
-    {
-        [Fact]
-        public async Task ConsumeInvalidMessage_ShouldNotUpdateStatus()
-        {
-            // Arrange
-            string sendersRef = $"ref-{Guid.NewGuid()}";
-            string statusUpdatedTopicName = Guid.NewGuid().ToString();
-
-            try
-            {
-                await KafkaUtil.CreateTopicAsync(statusUpdatedTopicName);
-
-                Dictionary<string, string> kafkaSettings = new()
-                {
-                    { "KafkaSettings__SmsStatusUpdatedTopicName", statusUpdatedTopicName },
-                    { "KafkaSettings__Admin__TopicList", $"[\"{statusUpdatedTopicName}\"]" }
-                };
-
-                using SmsStatusConsumer smsStatusConsumer = ServiceUtil
-                    .GetServices([typeof(IHostedService)], kafkaSettings)
-                    .OfType<SmsStatusConsumer>()
-                    .First();
-
-                (_, SmsNotification smsNotification) =
-                    await PostgreUtil.PopulateDBWithOrderAndSmsNotification(sendersRef, simulateCronJob: true, simulateConsumers: true);
-
-                // Act
-                await smsStatusConsumer.StartAsync(CancellationToken.None);
-                await KafkaUtil.PublishMessageOnTopic(statusUpdatedTopicName, "Invalid-Delivery-Report");
-
-                long processedOrderCount = -1;
-                string observedSmsStatus = string.Empty;
-                await IntegrationTestUtil.EventuallyAsync(
-                    async () =>
-                    {
-                        if (observedSmsStatus != SmsNotificationResultType.New.ToString())
-                        {
-                            observedSmsStatus = await GetSmsNotificationStatus(smsNotification.Id);
-                        }
-
-                        if (processedOrderCount != 1)
-                        {
-                            processedOrderCount = await CountOrdersByStatus(smsNotification.Id, OrderProcessingStatus.Processed);
-                        }
-
-                        return observedSmsStatus == SmsNotificationResultType.New.ToString() && processedOrderCount == 1;
-                    },
-                    TimeSpan.FromSeconds(15),
-                    TimeSpan.FromMilliseconds(100));
-
-                await smsStatusConsumer.StopAsync(CancellationToken.None);
-
-                // Assert
-                Assert.Equal(1, processedOrderCount);
-                Assert.Equal(SmsNotificationResultType.New.ToString(), observedSmsStatus);
-            }
-            finally
-            {
-                await PostgreUtil.DeleteStatusFeedFromDb(sendersRef);
-                await PostgreUtil.DeleteOrderFromDb(sendersRef);
-                await KafkaUtil.DeleteTopicAsync(statusUpdatedTopicName);
-            }
-        }
-    }
-
-    [Collection("SmsStatusConsumer-Test2")]
-    public class ConsumeDeliveredStatus_Tests
-    {
-        [Fact]
-        public async Task ConsumeDeliveredStatus_ShouldMarkOrderCompleted_WithStatusFeedEntry()
-        {
-            // Arrange
-            string sendersRef = $"ref-{Guid.NewGuid()}";
-            string statusUpdatedTopicName = Guid.NewGuid().ToString();
-
-            try
-            {
-                await KafkaUtil.CreateTopicAsync(statusUpdatedTopicName);
-
-                Dictionary<string, string> kafkaSettings = new()
-                {
-                    { "KafkaSettings__SmsStatusUpdatedTopicName", statusUpdatedTopicName },
-                    { "KafkaSettings__Admin__TopicList", $"[\"{statusUpdatedTopicName}\"]" }
-                };
-
-                using SmsStatusConsumer smsStatusConsumer = ServiceUtil
-                    .GetServices([typeof(IHostedService)], kafkaSettings)
-                    .OfType<SmsStatusConsumer>()
-                    .First();
-
-                (NotificationOrder order, SmsNotification notification) =
-                    await PostgreUtil.PopulateDBWithOrderAndSmsNotification(sendersRef, simulateCronJob: true);
-
-                SmsSendOperationResult sendOperationResult = new()
-                {
-                    NotificationId = notification.Id,
-                    GatewayReference = Guid.NewGuid().ToString(),
-                    SendResult = SmsNotificationResultType.Delivered
-                };
-
-                // Act
-                await smsStatusConsumer.StartAsync(CancellationToken.None);
-                await KafkaUtil.PublishMessageOnTopic(statusUpdatedTopicName, sendOperationResult.Serialize());
-
-                int statusFeedCount = -1;
-                long completedOrderCount = -1;
-                string observedSmsStatus = string.Empty;
-                await IntegrationTestUtil.EventuallyAsync(
-                    async () =>
-                    {
-                        if (observedSmsStatus != SmsNotificationResultType.Delivered.ToString())
-                        {
-                            observedSmsStatus = await GetSmsNotificationStatus(notification.Id);
-                        }
-
-                        if (completedOrderCount != 1)
-                        {
-                            completedOrderCount = await CountOrdersByStatus(notification.Id, OrderProcessingStatus.Completed);
-                        }
-
-                        if (statusFeedCount != 1)
-                        {
-                            statusFeedCount = await PostgreUtil.SelectStatusFeedEntryCount(order.Id);
-                        }
-
-                        return observedSmsStatus == SmsNotificationResultType.Delivered.ToString() && completedOrderCount == 1 && statusFeedCount == 1;
-                    },
-                    TimeSpan.FromSeconds(15),
-                    TimeSpan.FromMilliseconds(100));
-
-                await smsStatusConsumer.StopAsync(CancellationToken.None);
-
-                // Assert
-                Assert.Equal(1, statusFeedCount);
-                Assert.Equal(1, completedOrderCount);
-                Assert.Equal(SmsNotificationResultType.Delivered.ToString(), observedSmsStatus);
-            }
-            finally
-            {
-                await PostgreUtil.DeleteStatusFeedFromDb(sendersRef);
-                await PostgreUtil.DeleteOrderFromDb(sendersRef);
-                await KafkaUtil.DeleteTopicAsync(statusUpdatedTopicName);
-            }
-        }
-    }
-
-    [Collection("SmsStatusConsumer-Test3")]
-    public class ConsumeAcceptedStatus_Tests
-    {
-        [Fact]
-        public async Task ConsumeAcceptedStatus_ShouldMarkOrderProcessed_WithoutStatusFeedEntry()
-        {
-            // Arrange
-            string sendersRef = $"ref-{Guid.NewGuid()}";
-            string statusUpdatedTopicName = Guid.NewGuid().ToString();
-
-            try
-            {
-                await KafkaUtil.CreateTopicAsync(statusUpdatedTopicName);
-
-                Dictionary<string, string> kafkaSettings = new()
-                {
-                    { "KafkaSettings__SmsStatusUpdatedTopicName", statusUpdatedTopicName },
-                    { "KafkaSettings__Admin__TopicList", $"[\"{statusUpdatedTopicName}\"]" }
-                };
-
-                using SmsStatusConsumer smsStatusConsumer = ServiceUtil
-                    .GetServices([typeof(IHostedService)], kafkaSettings)
-                    .OfType<SmsStatusConsumer>()
-                    .First();
-
-                (NotificationOrder notificationOrder, SmsNotification notification) =
-                    await PostgreUtil.PopulateDBWithOrderAndSmsNotification(sendersRef, simulateCronJob: true);
-
-                SmsSendOperationResult sendOperationResult = new()
-                {
-                    NotificationId = notification.Id,
-                    GatewayReference = Guid.NewGuid().ToString(),
-                    SendResult = SmsNotificationResultType.Accepted
-                };
-
-                // Act
-                await smsStatusConsumer.StartAsync(CancellationToken.None);
-                await KafkaUtil.PublishMessageOnTopic(statusUpdatedTopicName, sendOperationResult.Serialize());
-
-                int statusFeedCount = -1;
-                long processedOrderCount = -1;
-                string observedSmsStatus = string.Empty;
-                await IntegrationTestUtil.EventuallyAsync(
-                    async () =>
-                    {
-                        if (observedSmsStatus != SmsNotificationResultType.Accepted.ToString())
-                        {
-                            observedSmsStatus = await GetSmsNotificationStatus(notification.Id);
-                        }
-
-                        if (processedOrderCount != 1)
-                        {
-                            processedOrderCount = await CountOrdersByStatus(notification.Id, OrderProcessingStatus.Processed);
-                        }
-
-                        if (statusFeedCount != 0)
-                        {
-                            statusFeedCount = await PostgreUtil.SelectStatusFeedEntryCount(notificationOrder.Id);
-                        }
-
-                        return observedSmsStatus == SmsNotificationResultType.Accepted.ToString() && processedOrderCount == 1 && statusFeedCount == 0;
-                    },
-                    TimeSpan.FromSeconds(15),
-                    TimeSpan.FromMilliseconds(100));
-
-                await smsStatusConsumer.StopAsync(CancellationToken.None);
-
-                // Assert
-                Assert.Equal(0, statusFeedCount);
-                Assert.Equal(1, processedOrderCount);
-                Assert.Equal(SmsNotificationResultType.Accepted.ToString(), observedSmsStatus);
-            }
-            finally
-            {
-                await PostgreUtil.DeleteStatusFeedFromDb(sendersRef);
-                await PostgreUtil.DeleteOrderFromDb(sendersRef);
-                await KafkaUtil.DeleteTopicAsync(statusUpdatedTopicName);
-            }
-        }
-    }
-
-    [Collection("SmsStatusConsumer-Test4")]
-    public class ConsumeDeliveredStatus_WithNullSendersReference_Tests
-    {
-        [Fact]
-        public async Task ConsumeDeliveredStatus_WithNullSendersReference_ShouldCreateStatusFeedEntry()
-        {
-            // Arrange
-            string statusUpdatedTopicName = Guid.NewGuid().ToString();
-
-            try
-            {
-                await KafkaUtil.CreateTopicAsync(statusUpdatedTopicName);
-
-                Dictionary<string, string> kafkaSettings = new()
-                {
-                    { "KafkaSettings__SmsStatusUpdatedTopicName", statusUpdatedTopicName },
-                    { "KafkaSettings__Admin__TopicList", $"[\"{statusUpdatedTopicName}\"]" }
-                };
-
-                using SmsStatusConsumer smsStatusConsumer = ServiceUtil
-                    .GetServices([typeof(IHostedService)], kafkaSettings)
-                    .OfType<SmsStatusConsumer>()
-                    .First();
-
-                (NotificationOrder order, SmsNotification notification) =
-                    await PostgreUtil.PopulateDBWithOrderAndSmsNotification(forceSendersReferenceToBeNull: true, simulateCronJob: true);
-
-                SmsSendOperationResult sendOperationResult = new()
-                {
-                    NotificationId = notification.Id,
-                    GatewayReference = Guid.NewGuid().ToString(),
-                    SendResult = SmsNotificationResultType.Delivered
-                };
-
-                // Act
-                await smsStatusConsumer.StartAsync(CancellationToken.None);
-                await KafkaUtil.PublishMessageOnTopic(statusUpdatedTopicName, sendOperationResult.Serialize());
-
-                int statusFeedCount = -1;
-                await IntegrationTestUtil.EventuallyAsync(
-                    async () =>
-                    {
-                        if (statusFeedCount != 1)
-                        {
-                            statusFeedCount = await PostgreUtil.SelectStatusFeedEntryCount(order.Id);
-                        }
-
-                        return statusFeedCount == 1;
-                    },
-                    TimeSpan.FromSeconds(15),
-                    TimeSpan.FromMilliseconds(100));
-
-                await smsStatusConsumer.StopAsync(CancellationToken.None);
-
-                // Assert
-                Assert.Equal(1, statusFeedCount);
-            }
-            finally
-            {
-                await KafkaUtil.DeleteTopicAsync(statusUpdatedTopicName);
-            }
-        }
-    }
-
-    [Collection("SmsStatusConsumer-Test5")]
-    public class ConsumeDeliveredStatus_ServiceThrows_Tests
-    {
-        [Theory]
-        [InlineData(SendStatusIdentifierType.NotificationId)]
-        [InlineData(SendStatusIdentifierType.GatewayReference)]
-        public async Task ConsumeDeliveredStatus_ServiceThrows_ShouldPublishRetryMessage(SendStatusIdentifierType identifierType)
-        {
-<<<<<<< HEAD
-            // Arrange
-            string statusUpdatedTopicName = Guid.NewGuid().ToString();
-            string statusUpdatedRetryTopicName = Guid.NewGuid().ToString();
-=======
+    private readonly string _sendersRef = $"ref-{Guid.NewGuid()}";
+    private readonly string _statusUpdatedTopicName = Guid.NewGuid().ToString();
+    private readonly string _statusUpdatedRetryTopicName = Guid.NewGuid().ToString();
+
+    [Fact]
+    public async Task ConsumeInvalidMessage_ShouldNotUpdateStatus()
+    {
+        // Arrange
+        Dictionary<string, string> kafkaSettings = new()
+        {
+            { "KafkaSettings__SmsStatusUpdatedTopicName", _statusUpdatedTopicName },
+            { "KafkaSettings__Admin__TopicList", $"[\"{_statusUpdatedTopicName}\"]" }
+        };
+
+        using SmsStatusConsumer smsStatusConsumer = ServiceUtil
+            .GetServices([typeof(IHostedService)], kafkaSettings)
+            .OfType<SmsStatusConsumer>()
+            .First();
+
+        (_, SmsNotification smsNotification) =
+            await PostgreUtil.PopulateDBWithOrderAndSmsNotification(_sendersRef, simulateCronJob: true, simulateConsumers: true);
+
+        // Act
+        await smsStatusConsumer.StartAsync(CancellationToken.None);
+        await KafkaUtil.PublishMessageOnTopic(_statusUpdatedTopicName, "Invalid-Delivery-Report");
+
+        long processedOrderCount = -1;
+        string observedSmsStatus = string.Empty;
+        await IntegrationTestUtil.EventuallyAsync(
+            async () =>
+            {
+                if (observedSmsStatus != SmsNotificationResultType.New.ToString())
+                {
+                    observedSmsStatus = await GetSmsNotificationStatus(smsNotification.Id);
+                }
+
+                if (processedOrderCount != 1)
+                {
+                    processedOrderCount = await CountOrdersByStatus(smsNotification.Id, OrderProcessingStatus.Processed);
+                }
+
+                return observedSmsStatus == SmsNotificationResultType.New.ToString() && processedOrderCount == 1;
+            },
+            TimeSpan.FromSeconds(15),
+            TimeSpan.FromMilliseconds(100));
+
+        await smsStatusConsumer.StopAsync(CancellationToken.None);
+
+        // Assert
+        Assert.Equal(1, processedOrderCount);
+        Assert.Equal(SmsNotificationResultType.New.ToString(), observedSmsStatus);
+    }
+
+    [Fact]
+    public async Task ConsumeDeliveredStatus_ShouldMarkOrderCompleted_WithStatusFeedEntry()
+    {
+        // Arrange
+        Dictionary<string, string> kafkaSettings = new()
+        {
+            { "KafkaSettings__SmsStatusUpdatedTopicName", _statusUpdatedTopicName },
+            { "KafkaSettings__Admin__TopicList", $"[\"{_statusUpdatedTopicName}\"]" }
+        };
+
+        using SmsStatusConsumer smsStatusConsumer = ServiceUtil
+            .GetServices([typeof(IHostedService)], kafkaSettings)
+            .OfType<SmsStatusConsumer>()
+            .First();
+
+        (NotificationOrder order, SmsNotification notification) =
+            await PostgreUtil.PopulateDBWithOrderAndSmsNotification(_sendersRef, simulateCronJob: true);
+
+        SmsSendOperationResult sendOperationResult = new()
+        {
+            NotificationId = notification.Id,
+            GatewayReference = Guid.NewGuid().ToString(),
+            SendResult = SmsNotificationResultType.Delivered
+        };
+
+        // Act
+        await smsStatusConsumer.StartAsync(CancellationToken.None);
+        await KafkaUtil.PublishMessageOnTopic(_statusUpdatedTopicName, sendOperationResult.Serialize());
+
+        int statusFeedCount = -1;
+        long completedOrderCount = -1;
+        string observedSmsStatus = string.Empty;
+        await IntegrationTestUtil.EventuallyAsync(
+            async () =>
+            {
+                if (observedSmsStatus != SmsNotificationResultType.Delivered.ToString())
+                {
+                    observedSmsStatus = await GetSmsNotificationStatus(notification.Id);
+                }
+
+                if (completedOrderCount != 1)
+                {
+                    completedOrderCount = await CountOrdersByStatus(notification.Id, OrderProcessingStatus.Completed);
+                }
+
+                if (statusFeedCount != 1)
+                {
+                    statusFeedCount = await PostgreUtil.SelectStatusFeedEntryCount(order.Id);
+                }
+
+                return observedSmsStatus == SmsNotificationResultType.Delivered.ToString() && completedOrderCount == 1 && statusFeedCount == 1;
+            },
+            TimeSpan.FromSeconds(15),
+            TimeSpan.FromMilliseconds(100));
+
+        await smsStatusConsumer.StopAsync(CancellationToken.None);
+
+        // Assert
+        Assert.Equal(1, statusFeedCount);
+        Assert.Equal(1, completedOrderCount);
+        Assert.Equal(SmsNotificationResultType.Delivered.ToString(), observedSmsStatus);
+    }
+
+    [Fact]
+    public async Task ConsumeAcceptedStatus_ShouldMarkOrderProcessed_WithoutStatusFeedEntry()
+    {
+        // Arrange
+        Dictionary<string, string> kafkaSettings = new()
+        {
+            { "KafkaSettings__SmsStatusUpdatedTopicName", _statusUpdatedTopicName },
+            { "KafkaSettings__Admin__TopicList", $"[\"{_statusUpdatedTopicName}\"]" }
+        };
+
+        using SmsStatusConsumer smsStatusConsumer = ServiceUtil
+            .GetServices([typeof(IHostedService)], kafkaSettings)
+            .OfType<SmsStatusConsumer>()
+            .First();
+
+        (NotificationOrder notificationOrder, SmsNotification notification) =
+            await PostgreUtil.PopulateDBWithOrderAndSmsNotification(_sendersRef, simulateCronJob: true);
+
+        SmsSendOperationResult sendOperationResult = new()
+        {
+            NotificationId = notification.Id,
+            GatewayReference = Guid.NewGuid().ToString(),
+            SendResult = SmsNotificationResultType.Accepted
+        };
+
+        // Act
+        await smsStatusConsumer.StartAsync(CancellationToken.None);
+        await KafkaUtil.PublishMessageOnTopic(_statusUpdatedTopicName, sendOperationResult.Serialize());
+
+        int statusFeedCount = -1;
+        long processedOrderCount = -1;
+        string observedSmsStatus = string.Empty;
+        await IntegrationTestUtil.EventuallyAsync(
+            async () =>
+            {
+                if (observedSmsStatus != SmsNotificationResultType.Accepted.ToString())
+                {
+                    observedSmsStatus = await GetSmsNotificationStatus(notification.Id);
+                }
+
+                if (processedOrderCount != 1)
+                {
+                    processedOrderCount = await CountOrdersByStatus(notification.Id, OrderProcessingStatus.Processed);
+                }
+
+                if (statusFeedCount != 0)
+                {
+                    statusFeedCount = await PostgreUtil.SelectStatusFeedEntryCount(notificationOrder.Id);
+                }
+
+                return observedSmsStatus == SmsNotificationResultType.Accepted.ToString() && processedOrderCount == 1 && statusFeedCount == 0;
+            },
+            TimeSpan.FromSeconds(15),
+            TimeSpan.FromMilliseconds(100));
+
+        await smsStatusConsumer.StopAsync(CancellationToken.None);
+
+        // Assert
+        Assert.Equal(0, statusFeedCount);
+        Assert.Equal(1, processedOrderCount);
+        Assert.Equal(SmsNotificationResultType.Accepted.ToString(), observedSmsStatus);
+    }
+
+    [Fact]
+    public async Task ConsumeDeliveredStatus_WithNullSendersReference_ShouldCreateStatusFeedEntry()
+    {
+        // Arrange
+        Dictionary<string, string> kafkaSettings = new()
+        {
+            { "KafkaSettings__SmsStatusUpdatedTopicName", _statusUpdatedTopicName },
+            { "KafkaSettings__Admin__TopicList", $"[\"{_statusUpdatedTopicName}\"]" }
+        };
+
+        using SmsStatusConsumer smsStatusConsumer = ServiceUtil
+            .GetServices([typeof(IHostedService)], kafkaSettings)
+            .OfType<SmsStatusConsumer>()
+            .First();
+
+        (NotificationOrder order, SmsNotification notification) =
+            await PostgreUtil.PopulateDBWithOrderAndSmsNotification(forceSendersReferenceToBeNull: true, simulateCronJob: true);
+
+        SmsSendOperationResult sendOperationResult = new()
+        {
+            NotificationId = notification.Id,
+            GatewayReference = Guid.NewGuid().ToString(),
+            SendResult = SmsNotificationResultType.Delivered
+        };
+
+        // Act
+        await smsStatusConsumer.StartAsync(CancellationToken.None);
+        await KafkaUtil.PublishMessageOnTopic(_statusUpdatedTopicName, sendOperationResult.Serialize());
+
+        int statusFeedCount = -1;
+        await IntegrationTestUtil.EventuallyAsync(
+            async () =>
+            {
+                if (statusFeedCount != 1)
+                {
+                    statusFeedCount = await PostgreUtil.SelectStatusFeedEntryCount(order.Id);
+                }
+
+                return statusFeedCount == 1;
+            },
+            TimeSpan.FromSeconds(15),
+            TimeSpan.FromMilliseconds(100));
+
+        await smsStatusConsumer.StopAsync(CancellationToken.None);
+
+        // Assert
+        Assert.Equal(1, statusFeedCount);
+    }
+
+    [Theory]
+    [InlineData(SendStatusIdentifierType.NotificationId)]
+    [InlineData(SendStatusIdentifierType.GatewayReference)]
+    public async Task ConsumeDeliveredStatus_ServiceThrows_ShouldPublishRetryMessage(SendStatusIdentifierType identifierType)
+    {
+        // Arrange
+        var kafkaOptions = Options.Create(new KafkaSettings
+        {
             BrokerAddress = "localhost:9092",
             Producer = new ProducerSettings(),
             SmsStatusUpdatedTopicName = _statusUpdatedTopicName,
@@ -364,189 +294,139 @@
                 try
                 {
                     producerMock.Verify(e => e.ProduceAsync(_statusUpdatedRetryTopicName, It.Is<string>(e => IsExpectedRetryMessage(e, serializedDeliveryReport))), Times.Once);
->>>>>>> 52c03b5f
-
-            try
-            {
-                await KafkaUtil.CreateTopicAsync(statusUpdatedTopicName);
-                await KafkaUtil.CreateTopicAsync(statusUpdatedRetryTopicName);
-
-                var kafkaOptions = Options.Create(new KafkaSettings
-                {
-                    BrokerAddress = "localhost:9092",
-                    Producer = new ProducerSettings(),
-                    SmsStatusUpdatedTopicName = statusUpdatedTopicName,
-                    SmsStatusUpdatedRetryTopicName = statusUpdatedRetryTopicName,
-                    Consumer = new ConsumerSettings { GroupId = $"altinn-notifications-{Guid.NewGuid():N}" }
-                });
-
-                var producerMock = new Mock<IKafkaProducer>(MockBehavior.Loose);
-                var smsServiceMock = new Mock<ISmsNotificationService>();
-                smsServiceMock
-                    .Setup(e => e.UpdateSendStatus(It.IsAny<SmsSendOperationResult>()))
-                    .ThrowsAsync(new SendStatusUpdateException(NotificationChannel.Sms, Guid.NewGuid().ToString(), identifierType));
-
-                SmsSendOperationResult sendOperationResult = identifierType == SendStatusIdentifierType.NotificationId
-                    ? new SmsSendOperationResult { NotificationId = Guid.NewGuid(), SendResult = SmsNotificationResultType.Delivered }
-                    : new SmsSendOperationResult { GatewayReference = Guid.NewGuid().ToString(), SendResult = SmsNotificationResultType.Delivered };
-
-                string serializedDeliveryReport = sendOperationResult.Serialize();
-
-                using SmsStatusConsumer smsStatusConsumer =
-                    new(producerMock.Object, NullLogger<SmsStatusConsumer>.Instance, kafkaOptions, smsServiceMock.Object);
-
-                // Act
-                await smsStatusConsumer.StartAsync(CancellationToken.None);
-                await KafkaUtil.PublishMessageOnTopic(statusUpdatedTopicName, serializedDeliveryReport);
-
-                bool messagePublishedToRetryTopic = false;
-                await IntegrationTestUtil.EventuallyAsync(
-                    () =>
-                    {
-                        try
-                        {
-                            producerMock.Verify(e => e.ProduceAsync(statusUpdatedRetryTopicName, It.Is<string>(e => IsExpectedRetryMessage(e, serializedDeliveryReport))), Times.Once);
-
-                            messagePublishedToRetryTopic = true;
-
-                            return messagePublishedToRetryTopic;
-                        }
-                        catch (Exception)
-                        {
-                            return false;
-                        }
-                    },
-                    TimeSpan.FromSeconds(15),
-                    TimeSpan.FromMilliseconds(100));
-
-                await smsStatusConsumer.StopAsync(CancellationToken.None);
-
-                // Assert
-                Assert.True(messagePublishedToRetryTopic);
-            }
-            finally
-            {
-                await KafkaUtil.DeleteTopicAsync(statusUpdatedTopicName);
-                await KafkaUtil.DeleteTopicAsync(statusUpdatedRetryTopicName);
-            }
-        }
-
-        private static bool IsExpectedRetryMessage(string message, string expectedSendOperationResult)
-        {
-            if (string.IsNullOrWhiteSpace(message))
-            {
-                return false;
-            }
-
-            try
-            {
-                var retry = JsonSerializer.Deserialize<UpdateStatusRetryMessage>(message, JsonSerializerOptionsProvider.Options);
-                return retry?.SendOperationResult == expectedSendOperationResult;
-            }
-            catch
-            {
-                return false;
-            }
-        }
-    }
-
-    [Collection("SmsStatusConsumer-Test6")]
-    public class ConsumeFailedStatus_Tests
-    {
-        [Theory]
-        [InlineData(SmsNotificationResultType.Failed)]
-        [InlineData(SmsNotificationResultType.Failed_Deleted)]
-        [InlineData(SmsNotificationResultType.Failed_Expired)]
-        [InlineData(SmsNotificationResultType.Failed_Rejected)]
-        [InlineData(SmsNotificationResultType.Failed_Undelivered)]
-        [InlineData(SmsNotificationResultType.Failed_BarredReceiver)]
-        [InlineData(SmsNotificationResultType.Failed_InvalidRecipient)]
-        [InlineData(SmsNotificationResultType.Failed_RecipientReserved)]
-        [InlineData(SmsNotificationResultType.Failed_RecipientNotIdentified)]
-        public async Task ConsumeFailedStatus_ShouldMarkOrderCompleted_WithStatusFeedEntry(SmsNotificationResultType resultType)
-        {
-            // Arrange
-            string sendersRef = $"ref-{Guid.NewGuid()}";
-            string statusUpdatedTopicName = Guid.NewGuid().ToString();
-
-            try
-            {
-                await KafkaUtil.CreateTopicAsync(statusUpdatedTopicName);
-
-                Dictionary<string, string> kafkaSettings = new()
-                {
-                    { "KafkaSettings__SmsStatusUpdatedTopicName", statusUpdatedTopicName },
-                    { "KafkaSettings__Admin__TopicList", $"[\"{statusUpdatedTopicName}\"]" }
-                };
-
-                using SmsStatusConsumer smsStatusConsumer = ServiceUtil
-                    .GetServices([typeof(IHostedService)], kafkaSettings)
-                    .OfType<SmsStatusConsumer>()
-                    .First();
-
-                (NotificationOrder order, SmsNotification notification) =
-                    await PostgreUtil.PopulateDBWithOrderAndSmsNotification(sendersRef, simulateCronJob: true);
-
-                SmsSendOperationResult sendOperationResult = new()
-                {
-                    NotificationId = notification.Id,
-                    GatewayReference = Guid.NewGuid().ToString(),
-                    SendResult = resultType
-                };
-
-                // Act
-                await smsStatusConsumer.StartAsync(CancellationToken.None);
-                await KafkaUtil.PublishMessageOnTopic(statusUpdatedTopicName, sendOperationResult.Serialize());
-
-                long completedCount = -1;
-                int statusFeedCount = -1;
-                string observedSmsStatus = string.Empty;
-                await IntegrationTestUtil.EventuallyAsync(
-                    async () =>
-                    {
-                        if (observedSmsStatus != resultType.ToString())
-                        {
-                            observedSmsStatus = await GetSmsNotificationStatus(notification.Id);
-                        }
-
-                        if (completedCount != 1)
-                        {
-                            completedCount = await CountOrdersByStatus(notification.Id, OrderProcessingStatus.Completed);
-                        }
-
-                        if (statusFeedCount != 1)
-                        {
-                            statusFeedCount = await PostgreUtil.SelectStatusFeedEntryCount(order.Id);
-                        }
-
-                        return observedSmsStatus == resultType.ToString() && completedCount == 1 && statusFeedCount == 1;
-                    },
-                    TimeSpan.FromSeconds(15),
-                    TimeSpan.FromMilliseconds(100));
-
-                await smsStatusConsumer.StopAsync(CancellationToken.None);
-
-                // Assert
-                Assert.Equal(1, completedCount);
-                Assert.Equal(1, statusFeedCount);
-                Assert.Equal(resultType.ToString(), observedSmsStatus);
-            }
-            finally
-            {
-                await PostgreUtil.DeleteStatusFeedFromDb(sendersRef);
-                await PostgreUtil.DeleteOrderFromDb(sendersRef);
-                await KafkaUtil.DeleteTopicAsync(statusUpdatedTopicName);
-            }
-        }
-    }
-
-    // Shared helper methods
+
+                    messagePublishedToRetryTopic = true;
+
+                    return messagePublishedToRetryTopic;
+                }
+                catch (Exception)
+                {
+                    return false;
+                }
+            },
+            TimeSpan.FromSeconds(15),
+            TimeSpan.FromMilliseconds(100));
+
+        await smsStatusConsumer.StopAsync(CancellationToken.None);
+
+        // Assert
+        Assert.True(messagePublishedToRetryTopic);
+    }
+
+    [Theory]
+    [InlineData(SmsNotificationResultType.Failed)]
+    [InlineData(SmsNotificationResultType.Failed_Deleted)]
+    [InlineData(SmsNotificationResultType.Failed_Expired)]
+    [InlineData(SmsNotificationResultType.Failed_Rejected)]
+    [InlineData(SmsNotificationResultType.Failed_Undelivered)]
+    [InlineData(SmsNotificationResultType.Failed_BarredReceiver)]
+    [InlineData(SmsNotificationResultType.Failed_InvalidRecipient)]
+    [InlineData(SmsNotificationResultType.Failed_RecipientReserved)]
+    [InlineData(SmsNotificationResultType.Failed_RecipientNotIdentified)]
+    public async Task ConsumeFailedStatus_ShouldMarkOrderCompleted_WithStatusFeedEntry(SmsNotificationResultType resultType)
+    {
+        // Arrange
+        Dictionary<string, string> kafkaSettings = new()
+        {
+            { "KafkaSettings__SmsStatusUpdatedTopicName", _statusUpdatedTopicName },
+            { "KafkaSettings__Admin__TopicList", $"[\"{_statusUpdatedTopicName}\"]" }
+        };
+
+        using SmsStatusConsumer smsStatusConsumer = ServiceUtil
+            .GetServices([typeof(IHostedService)], kafkaSettings)
+            .OfType<SmsStatusConsumer>()
+            .First();
+
+        (NotificationOrder order, SmsNotification notification) =
+            await PostgreUtil.PopulateDBWithOrderAndSmsNotification(_sendersRef, simulateCronJob: true);
+
+        SmsSendOperationResult sendOperationResult = new()
+        {
+            NotificationId = notification.Id,
+            GatewayReference = Guid.NewGuid().ToString(),
+            SendResult = resultType
+        };
+
+        // Act
+        await smsStatusConsumer.StartAsync(CancellationToken.None);
+        await KafkaUtil.PublishMessageOnTopic(_statusUpdatedTopicName, sendOperationResult.Serialize());
+
+        long completedCount = -1;
+        int statusFeedCount = -1;
+        string observedSmsStatus = string.Empty;
+        await IntegrationTestUtil.EventuallyAsync(
+            async () =>
+            {
+                if (observedSmsStatus != resultType.ToString())
+                {
+                    observedSmsStatus = await GetSmsNotificationStatus(notification.Id);
+                }
+
+                if (completedCount != 1)
+                {
+                    completedCount = await CountOrdersByStatus(notification.Id, OrderProcessingStatus.Completed);
+                }
+
+                if (statusFeedCount != 1)
+                {
+                    statusFeedCount = await PostgreUtil.SelectStatusFeedEntryCount(order.Id);
+                }
+
+                return observedSmsStatus == resultType.ToString() && completedCount == 1 && statusFeedCount == 1;
+            },
+            TimeSpan.FromSeconds(15),
+            TimeSpan.FromMilliseconds(100));
+
+        await smsStatusConsumer.StopAsync(CancellationToken.None);
+
+        // Assert
+        Assert.Equal(1, completedCount);
+        Assert.Equal(1, statusFeedCount);
+        Assert.Equal(resultType.ToString(), observedSmsStatus);
+    }
+
+    public Task InitializeAsync()
+    {
+        return Task.CompletedTask;
+    }
+
+    public async Task DisposeAsync()
+    {
+        await Dispose(true);
+    }
+
+    protected virtual async Task Dispose(bool disposing)
+    {
+        await PostgreUtil.DeleteStatusFeedFromDb(_sendersRef);
+        await PostgreUtil.DeleteOrderFromDb(_sendersRef);
+        await KafkaUtil.DeleteTopicAsync(_statusUpdatedTopicName);
+        await KafkaUtil.DeleteTopicAsync(_statusUpdatedRetryTopicName);
+    }
+
     private static async Task<string> GetSmsNotificationStatus(Guid notificationId)
     {
         string sql = $"select result from notifications.smsnotifications where alternateid = '{notificationId}'";
         return await PostgreUtil.RunSqlReturnOutput<string>(sql);
     }
 
+    private static bool IsExpectedRetryMessage(string message, string expectedSendOperationResult)
+    {
+        if (string.IsNullOrWhiteSpace(message))
+        {
+            return false;
+        }
+
+        try
+        {
+            var retry = JsonSerializer.Deserialize<UpdateStatusRetryMessage>(message, JsonSerializerOptionsProvider.Options);
+            return retry?.SendOperationResult == expectedSendOperationResult;
+        }
+        catch
+        {
+            return false;
+        }
+    }
+
     private static async Task<long> CountOrdersByStatus(Guid orderAlternateid, OrderProcessingStatus processingStatus)
     {
         string sql = $"SELECT count (1) FROM notifications.orders o join notifications.smsnotifications e on e._orderid = o._id where e.alternateid = '{orderAlternateid}' and o.processedstatus = '{processingStatus}'";
