--- conflicted
+++ resolved
@@ -11,17 +11,13 @@
 using Altinn.Notifications.Integrations.Configuration;
 using Altinn.Notifications.Integrations.Kafka.Consumers;
 using Altinn.Notifications.IntegrationTests.Utils;
-<<<<<<< HEAD
-=======
 
 using Microsoft.Extensions.Hosting;
 using Microsoft.Extensions.Logging.Abstractions;
 using Microsoft.Extensions.Options;
 
 using Moq;
->>>>>>> 91a81e96
-
-using Microsoft.Extensions.Hosting;
+
 using Xunit;
 
 namespace Altinn.Notifications.IntegrationTests.Notifications.Integrations.TestingConsumers;
@@ -110,14 +106,9 @@
         await smsStatusConsumer.StartAsync(CancellationToken.None);
         await KafkaUtil.PublishMessageOnTopic(_statusUpdatedTopicName, sendOperationResult.Serialize());
 
-<<<<<<< HEAD
-        // Wait for SMS notification status to become Accepted
-        string? observedSmsStatus = null;
-=======
         int statusFeedCount = -1;
         long completedOrderCount = -1;
         string observedSmsStatus = string.Empty;
->>>>>>> 91a81e96
         await IntegrationTestUtil.EventuallyAsync(
             async () =>
             {
@@ -126,15 +117,6 @@
                     observedSmsStatus = await GetSmsNotificationStatus(notification.Id);
                 }
 
-<<<<<<< HEAD
-        // Then wait for order processing status to reach Processed
-        long processedOrderCount = -1;
-        await IntegrationTestUtil.EventuallyAsync(
-            async () =>
-            {
-                processedOrderCount = await SelectProcessedOrderCount(notification.Id);
-                return processedOrderCount == 1;
-=======
                 if (completedOrderCount != 1)
                 {
                     completedOrderCount = await CountOrdersByStatus(notification.Id, OrderProcessingStatus.Completed);
@@ -146,7 +128,6 @@
                 }
 
                 return observedSmsStatus == SmsNotificationResultType.Delivered.ToString() && completedOrderCount == 1 && statusFeedCount == 1;
->>>>>>> 91a81e96
             },
             TimeSpan.FromSeconds(15),
             TimeSpan.FromMilliseconds(100));
@@ -190,11 +171,7 @@
 
         int statusFeedCount = -1;
         long processedOrderCount = -1;
-<<<<<<< HEAD
-        string? observedSmsStatus = null;
-=======
         string observedSmsStatus = string.Empty;
->>>>>>> 91a81e96
         await IntegrationTestUtil.EventuallyAsync(
             async () =>
             {
@@ -375,10 +352,7 @@
 
         long completedCount = -1;
         int statusFeedCount = -1;
-<<<<<<< HEAD
-=======
         string observedSmsStatus = string.Empty;
->>>>>>> 91a81e96
         await IntegrationTestUtil.EventuallyAsync(
             async () =>
             {
@@ -433,8 +407,6 @@
         string sql = $"select result from notifications.smsnotifications where alternateid = '{notificationId}'";
         return await PostgreUtil.RunSqlReturnOutput<string>(sql);
     }
-<<<<<<< HEAD
-=======
 
     private static bool IsExpectedRetryMessage(string message, string expectedSendOperationResult)
     {
@@ -459,5 +431,4 @@
         string sql = $"SELECT count (1) FROM notifications.orders o join notifications.smsnotifications e on e._orderid = o._id where e.alternateid = '{orderAlternateid}' and o.processedstatus = '{processingStatus}'";
         return await PostgreUtil.RunSqlReturnOutput<long>(sql);
     }
->>>>>>> 91a81e96
 }