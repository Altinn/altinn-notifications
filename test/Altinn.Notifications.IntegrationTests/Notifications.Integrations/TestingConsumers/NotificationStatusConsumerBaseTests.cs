<<<<<<< HEAD
﻿using Altinn.Notifications.Core.Enums;
=======
﻿using System.Text.Json;

using Altinn.Notifications.Core;
using Altinn.Notifications.Core.Enums;
using Altinn.Notifications.Core.Exceptions;
>>>>>>> 91a81e96
using Altinn.Notifications.Core.Integrations;
using Altinn.Notifications.Core.Models;
using Altinn.Notifications.Core.Models.Notification;
using Altinn.Notifications.Core.Persistence;
using Altinn.Notifications.Core.Services;
using Altinn.Notifications.Core.Services.Interfaces;
using Altinn.Notifications.Integrations.Configuration;
using Altinn.Notifications.Integrations.Kafka.Consumers;
using Altinn.Notifications.IntegrationTests.Utils;

<<<<<<< HEAD
using Microsoft.Extensions.Logging.Abstractions;
=======
using Microsoft.Extensions.Logging;
>>>>>>> 91a81e96
using Microsoft.Extensions.Options;

using Moq;

using Xunit;

namespace Altinn.Notifications.IntegrationTests.Notifications.Integrations.TestingConsumers;

public class NotificationStatusConsumerBaseTests : IAsyncLifetime
{
    private readonly string _smsStatusUpdatedTopicName = Guid.NewGuid().ToString();
    private readonly string _emailStatusUpdatedTopicName = Guid.NewGuid().ToString();
    private readonly string _smsStatusUpdatedRetryTopicName = Guid.NewGuid().ToString();
    private readonly string _emailStatusUpdatedRetryTopicName = Guid.NewGuid().ToString();
    private IOptions<KafkaSettings> _kafkaSettings = Options.Create(new KafkaSettings());

    /// <summary>
    /// Called immediately after the class has been created, before it is used.
    /// </summary>
    public async Task InitializeAsync()
    {
        await KafkaUtil.CreateTopicAsync(_smsStatusUpdatedTopicName);
        await KafkaUtil.CreateTopicAsync(_emailStatusUpdatedTopicName);
        await KafkaUtil.CreateTopicAsync(_smsStatusUpdatedRetryTopicName);
        await KafkaUtil.CreateTopicAsync(_emailStatusUpdatedRetryTopicName);

        _kafkaSettings = Options.Create(new KafkaSettings
        {
            Admin = new AdminSettings()
            {
                TopicList =
                [
                    _smsStatusUpdatedTopicName,
                    _emailStatusUpdatedTopicName,
                    _smsStatusUpdatedRetryTopicName,
                    _emailStatusUpdatedRetryTopicName
                ]
            },
            BrokerAddress = "localhost:9092",
            Producer = new ProducerSettings(),
            SmsStatusUpdatedTopicName = _smsStatusUpdatedTopicName,
            EmailStatusUpdatedTopicName = _emailStatusUpdatedTopicName,
            SmsStatusUpdatedRetryTopicName = _smsStatusUpdatedRetryTopicName,
            EmailStatusUpdatedRetryTopicName = _emailStatusUpdatedRetryTopicName,
            Consumer = new ConsumerSettings { GroupId = $"altinn-notifications-{Guid.NewGuid():N}" }
        });
    }

    /// <summary>
    /// Called when an object is no longer needed.
    /// </summary>
    public async Task DisposeAsync()
    {
        await Dispose(true);
    }

    [Fact]
<<<<<<< HEAD
    public async Task ProcessEmailDeliveryReport_WhenUnexpectedException_RetryDirectedToRetryTopic()
=======
    public async Task ProcessSmsDeliveryReport_WhenExceptionThrown_RepublishDeliveryReportToSameTopic()
    {
        // Arrange
        var publishedDeliveryReport = string.Empty;
        var guidService = new Mock<IGuidService>();
        var dateTimeService = new Mock<IDateTimeService>();
        var logger = new Mock<ILogger<SmsStatusConsumer>>();
        var kafkaProducer = new Mock<IKafkaProducer>(MockBehavior.Loose);
        var smsNotificationRepository = new Mock<ISmsNotificationRepository>();

        var sendOperationResult = new SmsSendOperationResult
        {
            GatewayReference = Guid.NewGuid().ToString(),
            SendResult = SmsNotificationResultType.Delivered
        };

        var deliveryReport = sendOperationResult.Serialize();

        smsNotificationRepository
            .Setup(e => e.UpdateSendStatus(sendOperationResult.NotificationId, sendOperationResult.SendResult, sendOperationResult.GatewayReference))
            .ThrowsAsync(new Exception("Simulated failure"));

        kafkaProducer
            .Setup(e => e.ProduceAsync(_kafkaSettings.Value.SmsStatusUpdatedTopicName, deliveryReport))
            .Callback<string, string>((statusUpdatedTopicName, message) => publishedDeliveryReport = message)
            .ReturnsAsync(true);

        var smsNotificationService = new SmsNotificationService(
            guidService.Object,
            kafkaProducer.Object,
            dateTimeService.Object,
            smsNotificationRepository.Object,
            Options.Create(new Altinn.Notifications.Core.Configuration.KafkaSettings
            {
                SmsQueueTopicName = Guid.NewGuid().ToString()
            }),
            Options.Create(new Altinn.Notifications.Core.Configuration.NotificationConfig() { SmsPublishBatchSize = 50 }));

        using var smsStatusConsumer = new SmsStatusConsumer(kafkaProducer.Object, logger.Object, _kafkaSettings, smsNotificationService);

        // Act
        await smsStatusConsumer.StartAsync(CancellationToken.None);
        await KafkaUtil.PublishMessageOnTopic(_kafkaSettings.Value.SmsStatusUpdatedTopicName, deliveryReport);

        // Assert
        await IntegrationTestUtil.EventuallyAsync(
            () =>
            {
                try
                {
                    kafkaProducer.Verify(e => e.ProduceAsync(_kafkaSettings.Value.SmsStatusUpdatedTopicName, deliveryReport), Times.Once);

                    logger.Verify(
                        e => e.Log(
                            LogLevel.Error,
                            It.IsAny<EventId>(),
                            It.Is<It.IsAnyType>((v, t) => true),
                            It.IsAny<Exception>(),
                            It.Is<Func<It.IsAnyType, Exception?, string>>((v, t) => true)),
                        Times.Once);

                    smsNotificationRepository.Verify(e => e.UpdateSendStatus(sendOperationResult.NotificationId, sendOperationResult.SendResult, sendOperationResult.GatewayReference), Times.Once);

                    Assert.Equal(deliveryReport, publishedDeliveryReport);

                    return true;
                }
                catch
                {
                    return false;
                }
            },
            TimeSpan.FromSeconds(15));

        await smsStatusConsumer.StopAsync(CancellationToken.None);
    }

    [Fact]
    public async Task ProcessEmailDeliveryReport_WhenExceptionThrown_RepublishDeliveryReportToSameTopic()
>>>>>>> 91a81e96
    {
        // Arrange
        var publishedDeliveryReport = string.Empty;
        var guidService = new Mock<IGuidService>();
        var dateTimeService = new Mock<IDateTimeService>();
<<<<<<< HEAD
        var producer = new Mock<IKafkaProducer>(MockBehavior.Loose);
=======
        var logger = new Mock<ILogger<EmailStatusConsumer>>();
        var kafkaProducer = new Mock<IKafkaProducer>(MockBehavior.Loose);
>>>>>>> 91a81e96
        var emailNotificationRepository = new Mock<IEmailNotificationRepository>();

        var sendOperationResult = new EmailSendOperationResult
        {
            OperationId = Guid.NewGuid().ToString(),
            SendResult = EmailNotificationResultType.Delivered
        };

        var deliveryReport = sendOperationResult.Serialize();

        emailNotificationRepository
<<<<<<< HEAD
            .Setup(e => e.UpdateSendStatus(emailSendOperationResult.NotificationId, EmailNotificationResultType.Delivered, emailSendOperationResult.OperationId))
            .ThrowsAsync(new InvalidOperationException());
=======
            .Setup(e => e.UpdateSendStatus(sendOperationResult.NotificationId, sendOperationResult.SendResult.Value, sendOperationResult.OperationId))
            .ThrowsAsync(new Exception("Simulated failure"));
>>>>>>> 91a81e96

        kafkaProducer
            .Setup(e => e.ProduceAsync(_kafkaSettings.Value.EmailStatusUpdatedTopicName, deliveryReport))
            .Callback<string, string>((statusUpdatedTopicName, message) => publishedDeliveryReport = message)
            .ReturnsAsync(true);

        var emailNotificationService = new EmailNotificationService(
            guidService.Object,
            kafkaProducer.Object,
            dateTimeService.Object,
            Options.Create(new Altinn.Notifications.Core.Configuration.KafkaSettings
            {
                EmailQueueTopicName = Guid.NewGuid().ToString()
            }),
            emailNotificationRepository.Object);

<<<<<<< HEAD
        using var emailStatusConsumer = new EmailStatusConsumer(producer.Object, kafkaSettings, NullLogger<EmailStatusConsumer>.Instance, emailNotificationService);
=======
        using var emailStatusConsumer = new EmailStatusConsumer(kafkaProducer.Object, logger.Object, _kafkaSettings, emailNotificationService);
>>>>>>> 91a81e96

        // Act
        await emailStatusConsumer.StartAsync(CancellationToken.None);
        await KafkaUtil.PublishMessageOnTopic(_kafkaSettings.Value.EmailStatusUpdatedTopicName, deliveryReport);

<<<<<<< HEAD
        await KafkaUtil.PublishMessageOnTopic(kafkaSettings.Value.EmailStatusUpdatedTopicName, deliveryReportMessage);

        // Assert
        await IntegrationTestUtil.EventuallyAsync(
            () => producer.Invocations.Any(i => i.Method.Name == nameof(IKafkaProducer.ProduceAsync) &&
                                                i.Arguments[0] is string topic && topic == kafkaSettings.Value.EmailStatusUpdatedTopicName &&
                                                i.Arguments[1] is string message && message == deliveryReportMessage),
            TimeSpan.FromSeconds(15));

        await emailStatusConsumer.StopAsync(CancellationToken.None);
=======
        // Assert
        await IntegrationTestUtil.EventuallyAsync(
            () =>
            {
                try
                {
                    kafkaProducer.Verify(e => e.ProduceAsync(_kafkaSettings.Value.EmailStatusUpdatedTopicName, It.Is<string>(e => e == deliveryReport)), Times.Once);

                    logger.Verify(
                        e => e.Log(
                            LogLevel.Error,
                            It.IsAny<EventId>(),
                            It.Is<It.IsAnyType>((v, t) => true),
                            It.IsAny<Exception>(),
                            It.Is<Func<It.IsAnyType, Exception?, string>>((v, t) => true)),
                        Times.Once);

                    emailNotificationRepository.Verify(e => e.UpdateSendStatus(sendOperationResult.NotificationId, sendOperationResult.SendResult.Value, sendOperationResult.OperationId), Times.Once);

                    Assert.Equal(deliveryReport, publishedDeliveryReport);

                    return true;
                }
                catch
                {
                    return false;
                }
            },
            TimeSpan.FromSeconds(15));

        await emailStatusConsumer.StopAsync(CancellationToken.None);
    }

    [Fact]
    public async Task ProcessSmsDeliveryReport_WhenSendStatusUpdateExceptionThrown_PublishMessageToRetryTopic()
    {
        // Arrange
        var publishedDeliveryReport = string.Empty;
        var guidService = new Mock<IGuidService>();
        var republishedDeliveryReport = string.Empty;
        var dateTimeService = new Mock<IDateTimeService>();
        var logger = new Mock<ILogger<SmsStatusConsumer>>();
        var kafkaProducer = new Mock<IKafkaProducer>(MockBehavior.Strict);
        var smsNotificationRepository = new Mock<ISmsNotificationRepository>();

        var sendOperationResult = new SmsSendOperationResult
        {
            GatewayReference = Guid.NewGuid().ToString(),
            SendResult = SmsNotificationResultType.Delivered
        };

        var deliveryReport = sendOperationResult.Serialize();

        smsNotificationRepository
            .Setup(e => e.UpdateSendStatus(sendOperationResult.NotificationId, sendOperationResult.SendResult, sendOperationResult.GatewayReference))
            .ThrowsAsync(new SendStatusUpdateException(NotificationChannel.Sms, sendOperationResult.GatewayReference, SendStatusIdentifierType.GatewayReference));

        kafkaProducer
            .Setup(e => e.ProduceAsync(_kafkaSettings.Value.SmsStatusUpdatedTopicName, deliveryReport))
            .Callback<string, string>((statusUpdatedTopicName, message) => publishedDeliveryReport = message)
            .ReturnsAsync(true);

        kafkaProducer
            .Setup(e => e.ProduceAsync(_kafkaSettings.Value.SmsStatusUpdatedRetryTopicName, It.IsAny<string>()))
            .Callback<string, string>((statusUpdatedRetryTopicName, message) => republishedDeliveryReport = message)
            .ReturnsAsync(true);

        var smsNotificationService = new SmsNotificationService(
            guidService.Object,
            kafkaProducer.Object,
            dateTimeService.Object,
            smsNotificationRepository.Object,
            Options.Create(new Altinn.Notifications.Core.Configuration.KafkaSettings
            {
                SmsQueueTopicName = Guid.NewGuid().ToString()
            }),
            Options.Create(new Altinn.Notifications.Core.Configuration.NotificationConfig() { SmsPublishBatchSize = 50 }));

        using var smsStatusConsumer = new SmsStatusConsumer(kafkaProducer.Object, logger.Object, _kafkaSettings, smsNotificationService);

        // Act
        await smsStatusConsumer.StartAsync(CancellationToken.None);
        await KafkaUtil.PublishMessageOnTopic(_kafkaSettings.Value.SmsStatusUpdatedTopicName, deliveryReport);

        // Assert
        await IntegrationTestUtil.EventuallyAsync(
            () =>
            {
                try
                {
                    kafkaProducer.Verify(e => e.ProduceAsync(_kafkaSettings.Value.SmsStatusUpdatedTopicName, It.IsAny<string>()), Times.Never);

                    kafkaProducer.Verify(e => e.ProduceAsync(_kafkaSettings.Value.SmsStatusUpdatedRetryTopicName, It.IsAny<string>()), Times.Once);

                    smsNotificationRepository.Verify(e => e.UpdateSendStatus(sendOperationResult.NotificationId, sendOperationResult.SendResult, sendOperationResult.GatewayReference), Times.Once);

                    Assert.Empty(publishedDeliveryReport);

                    Assert.False(string.IsNullOrEmpty(republishedDeliveryReport));

                    var retryMessage = JsonSerializer.Deserialize<UpdateStatusRetryMessage>(republishedDeliveryReport, JsonSerializerOptionsProvider.Options);
                    Assert.NotNull(retryMessage);
                    Assert.Equal(1, retryMessage!.Attempts);
                    Assert.Equal(deliveryReport, retryMessage.SendOperationResult);
                    Assert.True(DateTime.UtcNow.Subtract(retryMessage.FirstSeen).TotalMinutes < 5);
                    Assert.True(DateTime.UtcNow.Subtract(retryMessage.LastAttempt).TotalMinutes < 5);

                    return true;
                }
                catch
                {
                    return false;
                }
            },
            TimeSpan.FromSeconds(15));

        await smsStatusConsumer.StopAsync(CancellationToken.None);
    }

    [Fact]
    public async Task ProcessEmailDeliveryReport_WhenSendStatusUpdateExceptionThrown_PublishMessageToRetryTopic()
    {
        // Arrange
        var publishedDeliveryReport = string.Empty;
        var guidService = new Mock<IGuidService>();
        var republishedDeliveryReport = string.Empty;
        var dateTimeService = new Mock<IDateTimeService>();
        var logger = new Mock<ILogger<EmailStatusConsumer>>();
        var kafkaProducer = new Mock<IKafkaProducer>(MockBehavior.Strict);
        var emailNotificationRepository = new Mock<IEmailNotificationRepository>();

        var sendOperationResult = new EmailSendOperationResult
        {
            OperationId = Guid.NewGuid().ToString(),
            SendResult = EmailNotificationResultType.Delivered
        };

        var deliveryReport = sendOperationResult.Serialize();

        emailNotificationRepository
            .Setup(e => e.UpdateSendStatus(sendOperationResult.NotificationId, sendOperationResult.SendResult.Value, sendOperationResult.OperationId))
            .ThrowsAsync(new SendStatusUpdateException(NotificationChannel.Email, sendOperationResult.OperationId, SendStatusIdentifierType.NotificationId));

        kafkaProducer
            .Setup(e => e.ProduceAsync(_kafkaSettings.Value.EmailStatusUpdatedTopicName, deliveryReport))
            .Callback<string, string>((statusUpdatedTopicName, message) => publishedDeliveryReport = message)
            .ReturnsAsync(true);

        kafkaProducer
            .Setup(e => e.ProduceAsync(_kafkaSettings.Value.EmailStatusUpdatedRetryTopicName, It.IsAny<string>()))
            .Callback<string, string>((statusUpdatedRetryTopicName, message) => republishedDeliveryReport = message)
            .ReturnsAsync(true);

        var emailNotificationService = new EmailNotificationService(
            guidService.Object,
            kafkaProducer.Object,
            dateTimeService.Object,
            Options.Create(new Altinn.Notifications.Core.Configuration.KafkaSettings
            {
                EmailQueueTopicName = Guid.NewGuid().ToString()
            }),
            emailNotificationRepository.Object);

        using var emailStatusConsumer = new EmailStatusConsumer(kafkaProducer.Object, logger.Object, _kafkaSettings, emailNotificationService);

        // Act
        await emailStatusConsumer.StartAsync(CancellationToken.None);
        await KafkaUtil.PublishMessageOnTopic(_kafkaSettings.Value.EmailStatusUpdatedTopicName, deliveryReport);

        // Assert
        await IntegrationTestUtil.EventuallyAsync(
            () =>
            {
                try
                {
                    kafkaProducer.Verify(e => e.ProduceAsync(_kafkaSettings.Value.EmailStatusUpdatedTopicName, It.IsAny<string>()), Times.Never);

                    kafkaProducer.Verify(e => e.ProduceAsync(_kafkaSettings.Value.EmailStatusUpdatedRetryTopicName, It.IsAny<string>()), Times.Once);

                    emailNotificationRepository.Verify(e => e.UpdateSendStatus(sendOperationResult.NotificationId, sendOperationResult.SendResult.Value, sendOperationResult.OperationId), Times.Once);

                    Assert.Empty(publishedDeliveryReport);

                    Assert.False(string.IsNullOrEmpty(republishedDeliveryReport));

                    var retryMessage = JsonSerializer.Deserialize<UpdateStatusRetryMessage>(republishedDeliveryReport, JsonSerializerOptionsProvider.Options);
                    Assert.NotNull(retryMessage);
                    Assert.Equal(1, retryMessage!.Attempts);
                    Assert.Equal(deliveryReport, retryMessage.SendOperationResult);
                    Assert.True(DateTime.UtcNow.Subtract(retryMessage.FirstSeen).TotalMinutes < 5);
                    Assert.True(DateTime.UtcNow.Subtract(retryMessage.LastAttempt).TotalMinutes < 5);

                    return true;
                }
                catch
                {
                    return false;
                }
            },
            TimeSpan.FromSeconds(15));

        await emailStatusConsumer.StopAsync(CancellationToken.None);
>>>>>>> 91a81e96
    }

    [Fact]
    public async Task ProcessSmsDeliveryReport_WhenArgumentExceptionThrown_DoNotRepublishDeliveryReportToSameTopic()
    {
        // Arrange
        var publishedDeliveryReport = string.Empty;
        var guidService = new Mock<IGuidService>();
        var republishedDeliveryReport = string.Empty;
        var dateTimeService = new Mock<IDateTimeService>();
        var logger = new Mock<ILogger<SmsStatusConsumer>>();
        var kafkaProducer = new Mock<IKafkaProducer>(MockBehavior.Loose);
        var smsNotificationRepository = new Mock<ISmsNotificationRepository>();

        var sendOperationResult = new SmsSendOperationResult
        {
            GatewayReference = Guid.NewGuid().ToString(),
            SendResult = SmsNotificationResultType.Delivered
        };

        var deliveryReport = sendOperationResult.Serialize();

        kafkaProducer
            .Setup(e => e.ProduceAsync(_kafkaSettings.Value.SmsStatusUpdatedTopicName, deliveryReport))
            .Callback<string, string>((statusUpdatedTopicName, message) => publishedDeliveryReport = message)
            .ReturnsAsync(true);

        kafkaProducer
            .Setup(e => e.ProduceAsync(_kafkaSettings.Value.SmsStatusUpdatedRetryTopicName, It.IsAny<string>()))
            .Callback<string, string>((statusUpdatedRetryTopicName, message) => republishedDeliveryReport = message)
            .ReturnsAsync(true);

        smsNotificationRepository
            .Setup(e => e.UpdateSendStatus(sendOperationResult.NotificationId, sendOperationResult.SendResult, sendOperationResult.GatewayReference))
            .ThrowsAsync(new ArgumentException("The provided identifier is invalid"));

        var smsNotificationService = new SmsNotificationService(
            guidService.Object,
            kafkaProducer.Object,
            dateTimeService.Object,
            smsNotificationRepository.Object,
            Options.Create(new Altinn.Notifications.Core.Configuration.KafkaSettings
            {
                SmsQueueTopicName = Guid.NewGuid().ToString()
            }),
            Options.Create(new Altinn.Notifications.Core.Configuration.NotificationConfig() { SmsPublishBatchSize = 50 }));

        using var smsStatusConsumer = new SmsStatusConsumer(kafkaProducer.Object, logger.Object, _kafkaSettings, smsNotificationService);

        // Act
        await smsStatusConsumer.StartAsync(CancellationToken.None);
        await KafkaUtil.PublishMessageOnTopic(_kafkaSettings.Value.SmsStatusUpdatedTopicName, deliveryReport);

        // Assert
        await IntegrationTestUtil.EventuallyAsync(
            () =>
            {
                try
                {
                    kafkaProducer.Verify(e => e.ProduceAsync(_kafkaSettings.Value.SmsStatusUpdatedTopicName, It.IsAny<string>()), Times.Never);

                    kafkaProducer.Verify(e => e.ProduceAsync(_kafkaSettings.Value.SmsStatusUpdatedRetryTopicName, It.IsAny<string>()), Times.Never);

                    smsNotificationRepository.Verify(e => e.UpdateSendStatus(sendOperationResult.NotificationId, sendOperationResult.SendResult, sendOperationResult.GatewayReference), Times.Once);

                    Assert.Empty(publishedDeliveryReport);

                    Assert.Empty(republishedDeliveryReport);

                    return true;
                }
                catch
                {
                    return false;
                }
            },
            TimeSpan.FromSeconds(15));

        await smsStatusConsumer.StopAsync(CancellationToken.None);
    }

    [Fact]
    public async Task ProcessEmailDeliveryReport_WhenArgumentExceptionThrown_DoNotRepublishDeliveryReportToSameTopic()
    {
        // Arrange
        var publishedDeliveryReport = string.Empty;
        var guidService = new Mock<IGuidService>();
        var republishedDeliveryReport = string.Empty;
        var dateTimeService = new Mock<IDateTimeService>();
        var logger = new Mock<ILogger<EmailStatusConsumer>>();
        var kafkaProducer = new Mock<IKafkaProducer>(MockBehavior.Loose);
        var emailNotificationRepository = new Mock<IEmailNotificationRepository>();

        var sendOperationResult = new EmailSendOperationResult
        {
            OperationId = Guid.NewGuid().ToString(),
            SendResult = EmailNotificationResultType.Delivered
        };

        var deliveryReport = sendOperationResult.Serialize();

        kafkaProducer
            .Setup(e => e.ProduceAsync(_kafkaSettings.Value.EmailStatusUpdatedTopicName, deliveryReport))
            .Callback<string, string>((statusUpdatedTopicName, message) => publishedDeliveryReport = message)
            .ReturnsAsync(true);

        kafkaProducer
            .Setup(e => e.ProduceAsync(_kafkaSettings.Value.EmailStatusUpdatedRetryTopicName, It.IsAny<string>()))
            .Callback<string, string>((statusUpdatedRetryTopicName, message) => republishedDeliveryReport = message)
            .ReturnsAsync(true);

        emailNotificationRepository
            .Setup(e => e.UpdateSendStatus(sendOperationResult.NotificationId, sendOperationResult.SendResult.Value, sendOperationResult.OperationId))
            .ThrowsAsync(new ArgumentException("The provided identifier is invalid"));

        var emailNotificationService = new EmailNotificationService(
            guidService.Object,
            kafkaProducer.Object,
            dateTimeService.Object,
            Options.Create(new Altinn.Notifications.Core.Configuration.KafkaSettings
            {
                EmailQueueTopicName = Guid.NewGuid().ToString()
            }),
            emailNotificationRepository.Object);

        using var emailStatusConsumer = new EmailStatusConsumer(kafkaProducer.Object, logger.Object, _kafkaSettings, emailNotificationService);

        // Act
        await emailStatusConsumer.StartAsync(CancellationToken.None);
        await KafkaUtil.PublishMessageOnTopic(_kafkaSettings.Value.EmailStatusUpdatedTopicName, deliveryReport);

        // Assert
        await IntegrationTestUtil.EventuallyAsync(
            () =>
            {
                try
                {
                    kafkaProducer.Verify(e => e.ProduceAsync(_kafkaSettings.Value.EmailStatusUpdatedTopicName, It.IsAny<string>()), Times.Never);

                    kafkaProducer.Verify(e => e.ProduceAsync(_kafkaSettings.Value.EmailStatusUpdatedRetryTopicName, It.IsAny<string>()), Times.Never);

                    emailNotificationRepository.Verify(e => e.UpdateSendStatus(sendOperationResult.NotificationId, sendOperationResult.SendResult.Value, sendOperationResult.OperationId), Times.Once);

                    Assert.Empty(publishedDeliveryReport);

                    Assert.Empty(republishedDeliveryReport);

                    return true;
                }
                catch
                {
                    return false;
                }
            },
            TimeSpan.FromSeconds(15));

        await emailStatusConsumer.StopAsync(CancellationToken.None);
    }
<<<<<<< HEAD
=======

    [Fact]
    public async Task ProcessEmailDeliveryReport_WhenInvalidOperationExceptionThrown_DoNotRepublishDeliveryReportToSameTopic()
    {
        // Arrange
        var publishedDeliveryReport = string.Empty;
        var guidService = new Mock<IGuidService>();
        var republishedDeliveryReport = string.Empty;
        var dateTimeService = new Mock<IDateTimeService>();
        var logger = new Mock<ILogger<EmailStatusConsumer>>();
        var kafkaProducer = new Mock<IKafkaProducer>(MockBehavior.Loose);
        var emailNotificationRepository = new Mock<IEmailNotificationRepository>();

        var sendOperationResult = new EmailSendOperationResult
        {
            OperationId = Guid.NewGuid().ToString(),
            SendResult = EmailNotificationResultType.Delivered
        };

        var deliveryReport = sendOperationResult.Serialize();

        kafkaProducer
            .Setup(e => e.ProduceAsync(_kafkaSettings.Value.EmailStatusUpdatedTopicName, deliveryReport))
            .Callback<string, string>((statusUpdatedTopicName, message) => publishedDeliveryReport = message)
            .ReturnsAsync(true);

        kafkaProducer
            .Setup(e => e.ProduceAsync(_kafkaSettings.Value.EmailStatusUpdatedRetryTopicName, It.IsAny<string>()))
            .Callback<string, string>((statusUpdatedRetryTopicName, message) => republishedDeliveryReport = message)
            .ReturnsAsync(true);

        emailNotificationRepository
            .Setup(e => e.UpdateSendStatus(sendOperationResult.NotificationId, sendOperationResult.SendResult.Value, sendOperationResult.OperationId))
            .ThrowsAsync(new InvalidOperationException("Retrieved Guid could not be parsed"));

        var emailNotificationService = new EmailNotificationService(
            guidService.Object,
            kafkaProducer.Object,
            dateTimeService.Object,
            Options.Create(new Altinn.Notifications.Core.Configuration.KafkaSettings
            {
                EmailQueueTopicName = Guid.NewGuid().ToString()
            }),
            emailNotificationRepository.Object);

        using var emailStatusConsumer = new EmailStatusConsumer(kafkaProducer.Object, logger.Object, _kafkaSettings, emailNotificationService);

        // Act
        await emailStatusConsumer.StartAsync(CancellationToken.None);
        await KafkaUtil.PublishMessageOnTopic(_kafkaSettings.Value.EmailStatusUpdatedTopicName, deliveryReport);

        // Assert
        await IntegrationTestUtil.EventuallyAsync(
            () =>
            {
                try
                {
                    kafkaProducer.Verify(e => e.ProduceAsync(_kafkaSettings.Value.EmailStatusUpdatedTopicName, It.IsAny<string>()), Times.Never);

                    kafkaProducer.Verify(e => e.ProduceAsync(_kafkaSettings.Value.EmailStatusUpdatedRetryTopicName, It.IsAny<string>()), Times.Never);

                    emailNotificationRepository.Verify(e => e.UpdateSendStatus(sendOperationResult.NotificationId, sendOperationResult.SendResult.Value, sendOperationResult.OperationId), Times.Once);

                    Assert.Empty(publishedDeliveryReport);

                    Assert.Empty(republishedDeliveryReport);

                    return true;
                }
                catch
                {
                    return false;
                }
            },
            TimeSpan.FromSeconds(15));

        await emailStatusConsumer.StopAsync(CancellationToken.None);
    }

    /// <summary>
    /// Releases unmanaged and - optionally - managed resources.
    /// </summary>
    /// <param name="disposing"><c>true</c> to release both managed and unmanaged resources; <c>false</c> to release only unmanaged resources.</param>
    protected virtual async Task Dispose(bool disposing)
    {
        await KafkaUtil.DeleteTopicAsync(_smsStatusUpdatedTopicName);
        await KafkaUtil.DeleteTopicAsync(_emailStatusUpdatedTopicName);
        await KafkaUtil.DeleteTopicAsync(_smsStatusUpdatedRetryTopicName);
        await KafkaUtil.DeleteTopicAsync(_emailStatusUpdatedRetryTopicName);
    }
>>>>>>> 91a81e96
}<|MERGE_RESOLUTION|>--- conflicted
+++ resolved
@@ -1,12 +1,7 @@
-<<<<<<< HEAD
-﻿using Altinn.Notifications.Core.Enums;
-=======
 ﻿using System.Text.Json;
 
 using Altinn.Notifications.Core;
 using Altinn.Notifications.Core.Enums;
-using Altinn.Notifications.Core.Exceptions;
->>>>>>> 91a81e96
 using Altinn.Notifications.Core.Integrations;
 using Altinn.Notifications.Core.Models;
 using Altinn.Notifications.Core.Models.Notification;
@@ -17,11 +12,7 @@
 using Altinn.Notifications.Integrations.Kafka.Consumers;
 using Altinn.Notifications.IntegrationTests.Utils;
 
-<<<<<<< HEAD
-using Microsoft.Extensions.Logging.Abstractions;
-=======
 using Microsoft.Extensions.Logging;
->>>>>>> 91a81e96
 using Microsoft.Extensions.Options;
 
 using Moq;
@@ -79,9 +70,6 @@
     }
 
     [Fact]
-<<<<<<< HEAD
-    public async Task ProcessEmailDeliveryReport_WhenUnexpectedException_RetryDirectedToRetryTopic()
-=======
     public async Task ProcessSmsDeliveryReport_WhenExceptionThrown_RepublishDeliveryReportToSameTopic()
     {
         // Arrange
@@ -161,18 +149,13 @@
 
     [Fact]
     public async Task ProcessEmailDeliveryReport_WhenExceptionThrown_RepublishDeliveryReportToSameTopic()
->>>>>>> 91a81e96
     {
         // Arrange
         var publishedDeliveryReport = string.Empty;
         var guidService = new Mock<IGuidService>();
         var dateTimeService = new Mock<IDateTimeService>();
-<<<<<<< HEAD
-        var producer = new Mock<IKafkaProducer>(MockBehavior.Loose);
-=======
         var logger = new Mock<ILogger<EmailStatusConsumer>>();
         var kafkaProducer = new Mock<IKafkaProducer>(MockBehavior.Loose);
->>>>>>> 91a81e96
         var emailNotificationRepository = new Mock<IEmailNotificationRepository>();
 
         var sendOperationResult = new EmailSendOperationResult
@@ -184,13 +167,8 @@
         var deliveryReport = sendOperationResult.Serialize();
 
         emailNotificationRepository
-<<<<<<< HEAD
-            .Setup(e => e.UpdateSendStatus(emailSendOperationResult.NotificationId, EmailNotificationResultType.Delivered, emailSendOperationResult.OperationId))
-            .ThrowsAsync(new InvalidOperationException());
-=======
             .Setup(e => e.UpdateSendStatus(sendOperationResult.NotificationId, sendOperationResult.SendResult.Value, sendOperationResult.OperationId))
             .ThrowsAsync(new Exception("Simulated failure"));
->>>>>>> 91a81e96
 
         kafkaProducer
             .Setup(e => e.ProduceAsync(_kafkaSettings.Value.EmailStatusUpdatedTopicName, deliveryReport))
@@ -207,28 +185,12 @@
             }),
             emailNotificationRepository.Object);
 
-<<<<<<< HEAD
-        using var emailStatusConsumer = new EmailStatusConsumer(producer.Object, kafkaSettings, NullLogger<EmailStatusConsumer>.Instance, emailNotificationService);
-=======
         using var emailStatusConsumer = new EmailStatusConsumer(kafkaProducer.Object, logger.Object, _kafkaSettings, emailNotificationService);
->>>>>>> 91a81e96
 
         // Act
         await emailStatusConsumer.StartAsync(CancellationToken.None);
         await KafkaUtil.PublishMessageOnTopic(_kafkaSettings.Value.EmailStatusUpdatedTopicName, deliveryReport);
 
-<<<<<<< HEAD
-        await KafkaUtil.PublishMessageOnTopic(kafkaSettings.Value.EmailStatusUpdatedTopicName, deliveryReportMessage);
-
-        // Assert
-        await IntegrationTestUtil.EventuallyAsync(
-            () => producer.Invocations.Any(i => i.Method.Name == nameof(IKafkaProducer.ProduceAsync) &&
-                                                i.Arguments[0] is string topic && topic == kafkaSettings.Value.EmailStatusUpdatedTopicName &&
-                                                i.Arguments[1] is string message && message == deliveryReportMessage),
-            TimeSpan.FromSeconds(15));
-
-        await emailStatusConsumer.StopAsync(CancellationToken.None);
-=======
         // Assert
         await IntegrationTestUtil.EventuallyAsync(
             () =>
@@ -431,7 +393,6 @@
             TimeSpan.FromSeconds(15));
 
         await emailStatusConsumer.StopAsync(CancellationToken.None);
->>>>>>> 91a81e96
     }
 
     [Fact]
@@ -590,8 +551,6 @@
 
         await emailStatusConsumer.StopAsync(CancellationToken.None);
     }
-<<<<<<< HEAD
-=======
 
     [Fact]
     public async Task ProcessEmailDeliveryReport_WhenInvalidOperationExceptionThrown_DoNotRepublishDeliveryReportToSameTopic()
@@ -682,5 +641,4 @@
         await KafkaUtil.DeleteTopicAsync(_smsStatusUpdatedRetryTopicName);
         await KafkaUtil.DeleteTopicAsync(_emailStatusUpdatedRetryTopicName);
     }
->>>>>>> 91a81e96
 }