--- conflicted
+++ resolved
@@ -22,21 +22,54 @@
 
 namespace Altinn.Notifications.IntegrationTests.Notifications.Integrations.TestingConsumers;
 
-public class NotificationStatusConsumerBaseTests
+public class NotificationStatusConsumerBaseTests : IAsyncLifetime
 {
-    [Collection("NotificationStatusConsumerBase-Test1")]
-    public class ProcessSmsDeliveryReport_WhenExceptionThrown_Tests
-    {
-        [Fact]
-        public async Task ProcessSmsDeliveryReport_WhenExceptionThrown_RepublishDeliveryReportToSameTopic()
-        {
-            // Arrange
-            string smsStatusUpdatedTopicName = Guid.NewGuid().ToString();
-            string smsStatusUpdatedRetryTopicName = Guid.NewGuid().ToString();
-
-<<<<<<< HEAD
-            try
-=======
+    private readonly string _smsStatusUpdatedTopicName = Guid.NewGuid().ToString();
+    private readonly string _emailStatusUpdatedTopicName = Guid.NewGuid().ToString();
+    private readonly string _smsStatusUpdatedRetryTopicName = Guid.NewGuid().ToString();
+    private readonly string _emailStatusUpdatedRetryTopicName = Guid.NewGuid().ToString();
+    private IOptions<KafkaSettings> _kafkaSettings = Options.Create(new KafkaSettings());
+
+    /// <summary>
+    /// Called immediately after the class has been created, before it is used.
+    /// </summary>
+    public async Task InitializeAsync()
+    {
+        await KafkaUtil.CreateTopicAsync(_smsStatusUpdatedTopicName);
+        await KafkaUtil.CreateTopicAsync(_emailStatusUpdatedTopicName);
+        await KafkaUtil.CreateTopicAsync(_smsStatusUpdatedRetryTopicName);
+        await KafkaUtil.CreateTopicAsync(_emailStatusUpdatedRetryTopicName);
+
+        _kafkaSettings = Options.Create(new KafkaSettings
+        {
+            Admin = new AdminSettings()
+            {
+                TopicList =
+                [
+                    _smsStatusUpdatedTopicName,
+                    _emailStatusUpdatedTopicName,
+                    _smsStatusUpdatedRetryTopicName,
+                    _emailStatusUpdatedRetryTopicName
+                ]
+            },
+            BrokerAddress = "localhost:9092",
+            Producer = new ProducerSettings(),
+            SmsStatusUpdatedTopicName = _smsStatusUpdatedTopicName,
+            EmailStatusUpdatedTopicName = _emailStatusUpdatedTopicName,
+            SmsStatusUpdatedRetryTopicName = _smsStatusUpdatedRetryTopicName,
+            EmailStatusUpdatedRetryTopicName = _emailStatusUpdatedRetryTopicName,
+            Consumer = new ConsumerSettings { GroupId = $"altinn-notifications-{Guid.NewGuid():N}" }
+        });
+    }
+
+    /// <summary>
+    /// Called when an object is no longer needed.
+    /// </summary>
+    public async Task DisposeAsync()
+    {
+        await Dispose(true);
+    }
+
     [Fact]
     public async Task ProcessSmsDeliveryReport_WhenExceptionThrown_RepublishDeliveryReportToSameTopic()
     {
@@ -72,125 +105,53 @@
             dateTimeService.Object,
             smsNotificationRepository.Object,
             Options.Create(new Altinn.Notifications.Core.Configuration.KafkaSettings
->>>>>>> 52c03b5f
-            {
-                await KafkaUtil.CreateTopicAsync(smsStatusUpdatedTopicName);
-                await KafkaUtil.CreateTopicAsync(smsStatusUpdatedRetryTopicName);
-
-<<<<<<< HEAD
-                var kafkaSettings = BuildKafkaSettings(smsStatusUpdatedTopicName, smsStatusUpdatedRetryTopicName);
-=======
+            {
+                SmsQueueTopicName = Guid.NewGuid().ToString()
+            }),
+            Options.Create(new Altinn.Notifications.Core.Configuration.NotificationConfig() { SmsPublishBatchSize = 50 }));
+
         using var smsStatusConsumer = new SmsStatusConsumer(kafkaProducer.Object, logger.Object, _kafkaSettings, smsNotificationService, deadDeliveryReportService.Object);
->>>>>>> 52c03b5f
-
-                var publishedDeliveryReport = string.Empty;
-                var guidService = new Mock<IGuidService>();
-                var dateTimeService = new Mock<IDateTimeService>();
-                var logger = new Mock<ILogger<SmsStatusConsumer>>();
-                var kafkaProducer = new Mock<IKafkaProducer>(MockBehavior.Loose);
-                var smsNotificationRepository = new Mock<ISmsNotificationRepository>();
-
-                var sendOperationResult = new SmsSendOperationResult
-                {
-                    GatewayReference = Guid.NewGuid().ToString(),
-                    SendResult = SmsNotificationResultType.Delivered
-                };
-
-                var deliveryReport = sendOperationResult.Serialize();
-
-                smsNotificationRepository
-                    .Setup(e => e.UpdateSendStatus(sendOperationResult.NotificationId, sendOperationResult.SendResult, sendOperationResult.GatewayReference))
-                    .ThrowsAsync(new Exception("Simulated failure"));
-
-                kafkaProducer
-                    .Setup(e => e.ProduceAsync(kafkaSettings.Value.SmsStatusUpdatedTopicName, deliveryReport))
-                    .Callback<string, string>((statusUpdatedTopicName, message) => publishedDeliveryReport = message)
-                    .ReturnsAsync(true);
-
-                var smsNotificationService = new SmsNotificationService(
-                    guidService.Object,
-                    kafkaProducer.Object,
-                    dateTimeService.Object,
-                    smsNotificationRepository.Object,
-                    Options.Create(new Altinn.Notifications.Core.Configuration.KafkaSettings
-                    {
-                        SmsQueueTopicName = Guid.NewGuid().ToString()
-                    }),
-                    Options.Create(new Altinn.Notifications.Core.Configuration.NotificationConfig() { SmsPublishBatchSize = 50 }));
-
-                using var smsStatusConsumer = new SmsStatusConsumer(kafkaProducer.Object, logger.Object, kafkaSettings, smsNotificationService);
-
-                // Act
-                await smsStatusConsumer.StartAsync(CancellationToken.None);
-                await KafkaUtil.PublishMessageOnTopic(kafkaSettings.Value.SmsStatusUpdatedTopicName, deliveryReport);
-
-                // Assert
-                await IntegrationTestUtil.EventuallyAsync(
-                    () =>
-                    {
-                        try
-                        {
-                            kafkaProducer.Verify(e => e.ProduceAsync(kafkaSettings.Value.SmsStatusUpdatedTopicName, deliveryReport), Times.Once);
-
-                            logger.Verify(
-                                e => e.Log(
-                                    LogLevel.Error,
-                                    It.IsAny<EventId>(),
-                                    It.Is<It.IsAnyType>((v, t) => true),
-                                    It.IsAny<Exception>(),
-                                    It.Is<Func<It.IsAnyType, Exception?, string>>((v, t) => true)),
-                                Times.Once);
-
-                            smsNotificationRepository.Verify(e => e.UpdateSendStatus(sendOperationResult.NotificationId, sendOperationResult.SendResult, sendOperationResult.GatewayReference), Times.Once);
-
-                            Assert.Equal(deliveryReport, publishedDeliveryReport);
-
-                            return true;
-                        }
-                        catch
-                        {
-                            return false;
-                        }
-                    },
-                    TimeSpan.FromSeconds(15));
-
-                await smsStatusConsumer.StopAsync(CancellationToken.None);
-            }
-            finally
-            {
-                await KafkaUtil.DeleteTopicAsync(smsStatusUpdatedTopicName);
-                await KafkaUtil.DeleteTopicAsync(smsStatusUpdatedRetryTopicName);
-            }
-        }
-
-        private static IOptions<KafkaSettings> BuildKafkaSettings(string smsStatusUpdatedTopicName, string smsStatusUpdatedRetryTopicName)
-        {
-            return Options.Create(new KafkaSettings
-            {
-                Admin = new AdminSettings()
-                {
-                    TopicList = [smsStatusUpdatedTopicName, smsStatusUpdatedRetryTopicName]
-                },
-                BrokerAddress = "localhost:9092",
-                Producer = new ProducerSettings(),
-                SmsStatusUpdatedTopicName = smsStatusUpdatedTopicName,
-                SmsStatusUpdatedRetryTopicName = smsStatusUpdatedRetryTopicName,
-                Consumer = new ConsumerSettings { GroupId = $"altinn-notifications-{Guid.NewGuid():N}" }
-            });
-        }
-    }
-
-    [Collection("NotificationStatusConsumerBase-Test2")]
-    public class ProcessEmailDeliveryReport_WhenExceptionThrown_Tests
-    {
-<<<<<<< HEAD
-        [Fact]
-        public async Task ProcessEmailDeliveryReport_WhenExceptionThrown_RepublishDeliveryReportToSameTopic()
-        {
-            // Arrange
-            string emailStatusUpdatedTopicName = Guid.NewGuid().ToString();
-            string emailStatusUpdatedRetryTopicName = Guid.NewGuid().ToString();
-=======
+
+        // Act
+        await smsStatusConsumer.StartAsync(CancellationToken.None);
+        await KafkaUtil.PublishMessageOnTopic(_kafkaSettings.Value.SmsStatusUpdatedTopicName, deliveryReport);
+
+        // Assert
+        await IntegrationTestUtil.EventuallyAsync(
+            () =>
+            {
+                try
+                {
+                    kafkaProducer.Verify(e => e.ProduceAsync(_kafkaSettings.Value.SmsStatusUpdatedTopicName, deliveryReport), Times.Once);
+
+                    logger.Verify(
+                        e => e.Log(
+                            LogLevel.Error,
+                            It.IsAny<EventId>(),
+                            It.Is<It.IsAnyType>((v, t) => true),
+                            It.IsAny<Exception>(),
+                            It.Is<Func<It.IsAnyType, Exception?, string>>((v, t) => true)),
+                        Times.Once);
+
+                    smsNotificationRepository.Verify(e => e.UpdateSendStatus(sendOperationResult.NotificationId, sendOperationResult.SendResult, sendOperationResult.GatewayReference), Times.Once);
+
+                    Assert.Equal(deliveryReport, publishedDeliveryReport);
+
+                    return true;
+                }
+                catch
+                {
+                    return false;
+                }
+            },
+            TimeSpan.FromSeconds(15));
+
+        await smsStatusConsumer.StopAsync(CancellationToken.None);
+    }
+
+    [Fact]
+    public async Task ProcessEmailDeliveryReport_WhenExceptionThrown_RepublishDeliveryReportToSameTopic()
+    {
         // Arrange
         var publishedDeliveryReport = string.Empty;
         var guidService = new Mock<IGuidService>();
@@ -229,122 +190,44 @@
             emailNotificationRepository.Object);
 
         using var emailStatusConsumer = new EmailStatusConsumer(kafkaProducer.Object, logger.Object, _kafkaSettings, emailNotificationService, deadDeliveryReportService.Object);
->>>>>>> 52c03b5f
-
-            try
-            {
-                await KafkaUtil.CreateTopicAsync(emailStatusUpdatedTopicName);
-                await KafkaUtil.CreateTopicAsync(emailStatusUpdatedRetryTopicName);
-
-                var kafkaSettings = BuildKafkaSettings(emailStatusUpdatedTopicName, emailStatusUpdatedRetryTopicName);
-
-                var publishedDeliveryReport = string.Empty;
-                var guidService = new Mock<IGuidService>();
-                var dateTimeService = new Mock<IDateTimeService>();
-                var logger = new Mock<ILogger<EmailStatusConsumer>>();
-                var kafkaProducer = new Mock<IKafkaProducer>(MockBehavior.Loose);
-                var emailNotificationRepository = new Mock<IEmailNotificationRepository>();
-
-                var sendOperationResult = new EmailSendOperationResult
-                {
-                    OperationId = Guid.NewGuid().ToString(),
-                    SendResult = EmailNotificationResultType.Delivered
-                };
-
-                var deliveryReport = sendOperationResult.Serialize();
-
-                emailNotificationRepository
-                    .Setup(e => e.UpdateSendStatus(sendOperationResult.NotificationId, sendOperationResult.SendResult.Value, sendOperationResult.OperationId))
-                    .ThrowsAsync(new Exception("Simulated failure"));
-
-                kafkaProducer
-                    .Setup(e => e.ProduceAsync(kafkaSettings.Value.EmailStatusUpdatedTopicName, deliveryReport))
-                    .Callback<string, string>((statusUpdatedTopicName, message) => publishedDeliveryReport = message)
-                    .ReturnsAsync(true);
-
-                var emailNotificationService = new EmailNotificationService(
-                    guidService.Object,
-                    kafkaProducer.Object,
-                    dateTimeService.Object,
-                    Options.Create(new Altinn.Notifications.Core.Configuration.KafkaSettings
-                    {
-                        EmailQueueTopicName = Guid.NewGuid().ToString()
-                    }),
-                    emailNotificationRepository.Object);
-
-                using var emailStatusConsumer = new EmailStatusConsumer(kafkaProducer.Object, logger.Object, kafkaSettings, emailNotificationService);
-
-                // Act
-                await emailStatusConsumer.StartAsync(CancellationToken.None);
-                await KafkaUtil.PublishMessageOnTopic(kafkaSettings.Value.EmailStatusUpdatedTopicName, deliveryReport);
-
-                // Assert
-                await IntegrationTestUtil.EventuallyAsync(
-                    () =>
-                    {
-                        try
-                        {
-                            kafkaProducer.Verify(e => e.ProduceAsync(kafkaSettings.Value.EmailStatusUpdatedTopicName, It.Is<string>(e => e == deliveryReport)), Times.Once);
-
-                            logger.Verify(
-                                e => e.Log(
-                                    LogLevel.Error,
-                                    It.IsAny<EventId>(),
-                                    It.Is<It.IsAnyType>((v, t) => true),
-                                    It.IsAny<Exception>(),
-                                    It.Is<Func<It.IsAnyType, Exception?, string>>((v, t) => true)),
-                                Times.Once);
-
-                            emailNotificationRepository.Verify(e => e.UpdateSendStatus(sendOperationResult.NotificationId, sendOperationResult.SendResult.Value, sendOperationResult.OperationId), Times.Once);
-
-                            Assert.Equal(deliveryReport, publishedDeliveryReport);
-
-                            return true;
-                        }
-                        catch
-                        {
-                            return false;
-                        }
-                    },
-                    TimeSpan.FromSeconds(15));
-
-                await emailStatusConsumer.StopAsync(CancellationToken.None);
-            }
-            finally
-            {
-                await KafkaUtil.DeleteTopicAsync(emailStatusUpdatedTopicName);
-                await KafkaUtil.DeleteTopicAsync(emailStatusUpdatedRetryTopicName);
-            }
-        }
-
-        private static IOptions<KafkaSettings> BuildKafkaSettings(string emailStatusUpdatedTopicName, string emailStatusUpdatedRetryTopicName)
-        {
-            return Options.Create(new KafkaSettings
-            {
-                Admin = new AdminSettings()
-                {
-                    TopicList = [emailStatusUpdatedTopicName, emailStatusUpdatedRetryTopicName]
-                },
-                BrokerAddress = "localhost:9092",
-                Producer = new ProducerSettings(),
-                EmailStatusUpdatedTopicName = emailStatusUpdatedTopicName,
-                EmailStatusUpdatedRetryTopicName = emailStatusUpdatedRetryTopicName,
-                Consumer = new ConsumerSettings { GroupId = $"altinn-notifications-{Guid.NewGuid():N}" }
-            });
-        }
-    }
-
-<<<<<<< HEAD
-    [Collection("NotificationStatusConsumerBase-Test3")]
-    public class ProcessSmsDeliveryReport_WhenSendStatusUpdateExceptionThrown_Tests
-    {
-        [Fact]
-        public async Task ProcessSmsDeliveryReport_WhenSendStatusUpdateExceptionThrown_PublishMessageToRetryTopic()
-        {
-            // Arrange
-            string smsStatusUpdatedTopicName = Guid.NewGuid().ToString();
-            string smsStatusUpdatedRetryTopicName = Guid.NewGuid().ToString();
-=======
+
+        // Act
+        await emailStatusConsumer.StartAsync(CancellationToken.None);
+        await KafkaUtil.PublishMessageOnTopic(_kafkaSettings.Value.EmailStatusUpdatedTopicName, deliveryReport);
+
+        // Assert
+        await IntegrationTestUtil.EventuallyAsync(
+            () =>
+            {
+                try
+                {
+                    kafkaProducer.Verify(e => e.ProduceAsync(_kafkaSettings.Value.EmailStatusUpdatedTopicName, It.Is<string>(e => e == deliveryReport)), Times.Once);
+
+                    logger.Verify(
+                        e => e.Log(
+                            LogLevel.Error,
+                            It.IsAny<EventId>(),
+                            It.Is<It.IsAnyType>((v, t) => true),
+                            It.IsAny<Exception>(),
+                            It.Is<Func<It.IsAnyType, Exception?, string>>((v, t) => true)),
+                        Times.Once);
+
+                    emailNotificationRepository.Verify(e => e.UpdateSendStatus(sendOperationResult.NotificationId, sendOperationResult.SendResult.Value, sendOperationResult.OperationId), Times.Once);
+
+                    Assert.Equal(deliveryReport, publishedDeliveryReport);
+
+                    return true;
+                }
+                catch
+                {
+                    return false;
+                }
+            },
+            TimeSpan.FromSeconds(15));
+
+        await emailStatusConsumer.StopAsync(CancellationToken.None);
+    }
+
     [Fact]
     public async Task ProcessSmsDeliveryReport_WhenNotificationNotFoundExceptionThrown_PublishMessageToRetryTopic()
     {
@@ -396,131 +279,42 @@
         // Act
         await smsStatusConsumer.StartAsync(CancellationToken.None);
         await KafkaUtil.PublishMessageOnTopic(_kafkaSettings.Value.SmsStatusUpdatedTopicName, deliveryReport);
->>>>>>> 52c03b5f
-
-            try
-            {
-                await KafkaUtil.CreateTopicAsync(smsStatusUpdatedTopicName);
-                await KafkaUtil.CreateTopicAsync(smsStatusUpdatedRetryTopicName);
-
-                var kafkaSettings = BuildKafkaSettings(smsStatusUpdatedTopicName, smsStatusUpdatedRetryTopicName);
-
-                var publishedDeliveryReport = string.Empty;
-                var guidService = new Mock<IGuidService>();
-                var republishedDeliveryReport = string.Empty;
-                var dateTimeService = new Mock<IDateTimeService>();
-                var logger = new Mock<ILogger<SmsStatusConsumer>>();
-                var kafkaProducer = new Mock<IKafkaProducer>(MockBehavior.Strict);
-                var smsNotificationRepository = new Mock<ISmsNotificationRepository>();
-
-                var sendOperationResult = new SmsSendOperationResult
-                {
-                    GatewayReference = Guid.NewGuid().ToString(),
-                    SendResult = SmsNotificationResultType.Delivered
-                };
-
-                var deliveryReport = sendOperationResult.Serialize();
-
-                smsNotificationRepository
-                    .Setup(e => e.UpdateSendStatus(sendOperationResult.NotificationId, sendOperationResult.SendResult, sendOperationResult.GatewayReference))
-                    .ThrowsAsync(new SendStatusUpdateException(NotificationChannel.Sms, sendOperationResult.GatewayReference, SendStatusIdentifierType.GatewayReference));
-
-                kafkaProducer
-                    .Setup(e => e.ProduceAsync(kafkaSettings.Value.SmsStatusUpdatedTopicName, deliveryReport))
-                    .Callback<string, string>((statusUpdatedTopicName, message) => publishedDeliveryReport = message)
-                    .ReturnsAsync(true);
-
-                kafkaProducer
-                    .Setup(e => e.ProduceAsync(kafkaSettings.Value.SmsStatusUpdatedRetryTopicName, It.IsAny<string>()))
-                    .Callback<string, string>((statusUpdatedRetryTopicName, message) => republishedDeliveryReport = message)
-                    .ReturnsAsync(true);
-
-                var smsNotificationService = new SmsNotificationService(
-                    guidService.Object,
-                    kafkaProducer.Object,
-                    dateTimeService.Object,
-                    smsNotificationRepository.Object,
-                    Options.Create(new Altinn.Notifications.Core.Configuration.KafkaSettings
-                    {
-                        SmsQueueTopicName = Guid.NewGuid().ToString()
-                    }),
-                    Options.Create(new Altinn.Notifications.Core.Configuration.NotificationConfig() { SmsPublishBatchSize = 50 }));
-
-                using var smsStatusConsumer = new SmsStatusConsumer(kafkaProducer.Object, logger.Object, kafkaSettings, smsNotificationService);
-
-                // Act
-                await smsStatusConsumer.StartAsync(CancellationToken.None);
-                await KafkaUtil.PublishMessageOnTopic(kafkaSettings.Value.SmsStatusUpdatedTopicName, deliveryReport);
-
-                // Assert
-                await IntegrationTestUtil.EventuallyAsync(
-                    () =>
-                    {
-                        try
-                        {
-                            kafkaProducer.Verify(e => e.ProduceAsync(kafkaSettings.Value.SmsStatusUpdatedTopicName, It.IsAny<string>()), Times.Never);
-
-                            kafkaProducer.Verify(e => e.ProduceAsync(kafkaSettings.Value.SmsStatusUpdatedRetryTopicName, It.IsAny<string>()), Times.Once);
-
-                            smsNotificationRepository.Verify(e => e.UpdateSendStatus(sendOperationResult.NotificationId, sendOperationResult.SendResult, sendOperationResult.GatewayReference), Times.Once);
-
-                            Assert.Empty(publishedDeliveryReport);
-
-                            Assert.False(string.IsNullOrEmpty(republishedDeliveryReport));
-
-                            var retryMessage = JsonSerializer.Deserialize<UpdateStatusRetryMessage>(republishedDeliveryReport, JsonSerializerOptionsProvider.Options);
-                            Assert.NotNull(retryMessage);
-                            Assert.Equal(1, retryMessage!.Attempts);
-                            Assert.Equal(deliveryReport, retryMessage.SendOperationResult);
-                            Assert.True(DateTime.UtcNow.Subtract(retryMessage.FirstSeen).TotalMinutes < 5);
-                            Assert.True(DateTime.UtcNow.Subtract(retryMessage.LastAttempt).TotalMinutes < 5);
-
-                            return true;
-                        }
-                        catch
-                        {
-                            return false;
-                        }
-                    },
-                    TimeSpan.FromSeconds(15));
-
-                await smsStatusConsumer.StopAsync(CancellationToken.None);
-            }
-            finally
-            {
-                await KafkaUtil.DeleteTopicAsync(smsStatusUpdatedTopicName);
-                await KafkaUtil.DeleteTopicAsync(smsStatusUpdatedRetryTopicName);
-            }
-        }
-
-        private static IOptions<KafkaSettings> BuildKafkaSettings(string smsStatusUpdatedTopicName, string smsStatusUpdatedRetryTopicName)
-        {
-            return Options.Create(new KafkaSettings
-            {
-                Admin = new AdminSettings()
-                {
-                    TopicList = [smsStatusUpdatedTopicName, smsStatusUpdatedRetryTopicName]
-                },
-                BrokerAddress = "localhost:9092",
-                Producer = new ProducerSettings(),
-                SmsStatusUpdatedTopicName = smsStatusUpdatedTopicName,
-                SmsStatusUpdatedRetryTopicName = smsStatusUpdatedRetryTopicName,
-                Consumer = new ConsumerSettings { GroupId = $"altinn-notifications-{Guid.NewGuid():N}" }
-            });
-        }
-    }
-
-<<<<<<< HEAD
-    [Collection("NotificationStatusConsumerBase-Test4")]
-    public class ProcessEmailDeliveryReport_WhenSendStatusUpdateExceptionThrown_Tests
-    {
-        [Fact]
-        public async Task ProcessEmailDeliveryReport_WhenSendStatusUpdateExceptionThrown_PublishMessageToRetryTopic()
-        {
-            // Arrange
-            string emailStatusUpdatedTopicName = Guid.NewGuid().ToString();
-            string emailStatusUpdatedRetryTopicName = Guid.NewGuid().ToString();
-=======
+
+        // Assert
+        await IntegrationTestUtil.EventuallyAsync(
+            () =>
+            {
+                try
+                {
+                    kafkaProducer.Verify(e => e.ProduceAsync(_kafkaSettings.Value.SmsStatusUpdatedTopicName, It.IsAny<string>()), Times.Never);
+
+                    kafkaProducer.Verify(e => e.ProduceAsync(_kafkaSettings.Value.SmsStatusUpdatedRetryTopicName, It.IsAny<string>()), Times.Once);
+
+                    smsNotificationRepository.Verify(e => e.UpdateSendStatus(sendOperationResult.NotificationId, sendOperationResult.SendResult, sendOperationResult.GatewayReference), Times.Once);
+
+                    Assert.Empty(publishedDeliveryReport);
+
+                    Assert.False(string.IsNullOrEmpty(republishedDeliveryReport));
+
+                    var retryMessage = JsonSerializer.Deserialize<UpdateStatusRetryMessage>(republishedDeliveryReport, JsonSerializerOptionsProvider.Options);
+                    Assert.NotNull(retryMessage);
+                    Assert.Equal(1, retryMessage!.Attempts);
+                    Assert.Equal(deliveryReport, retryMessage.SendOperationResult);
+                    Assert.True(DateTime.UtcNow.Subtract(retryMessage.FirstSeen).TotalMinutes < 5);
+                    Assert.True(DateTime.UtcNow.Subtract(retryMessage.LastAttempt).TotalMinutes < 5);
+
+                    return true;
+                }
+                catch
+                {
+                    return false;
+                }
+            },
+            TimeSpan.FromSeconds(15));
+
+        await smsStatusConsumer.StopAsync(CancellationToken.None);
+    }
+
     [Fact]
     public async Task ProcessEmailDeliveryReport_WhenNotificationNotFoundExceptionThrown_PublishMessageToRetryTopic()
     {
@@ -568,130 +362,49 @@
             emailNotificationRepository.Object);
 
         using var emailStatusConsumer = new EmailStatusConsumer(kafkaProducer.Object, logger.Object, _kafkaSettings, emailNotificationService, deadDeliveryReportService.Object);
->>>>>>> 52c03b5f
-
-            try
-            {
-                await KafkaUtil.CreateTopicAsync(emailStatusUpdatedTopicName);
-                await KafkaUtil.CreateTopicAsync(emailStatusUpdatedRetryTopicName);
-
-                var kafkaSettings = BuildKafkaSettings(emailStatusUpdatedTopicName, emailStatusUpdatedRetryTopicName);
-
-                var publishedDeliveryReport = string.Empty;
-                var guidService = new Mock<IGuidService>();
-                var republishedDeliveryReport = string.Empty;
-                var dateTimeService = new Mock<IDateTimeService>();
-                var logger = new Mock<ILogger<EmailStatusConsumer>>();
-                var kafkaProducer = new Mock<IKafkaProducer>(MockBehavior.Strict);
-                var emailNotificationRepository = new Mock<IEmailNotificationRepository>();
-
-                var sendOperationResult = new EmailSendOperationResult
-                {
-                    OperationId = Guid.NewGuid().ToString(),
-                    SendResult = EmailNotificationResultType.Delivered
-                };
-
-                var deliveryReport = sendOperationResult.Serialize();
-
-                emailNotificationRepository
-                    .Setup(e => e.UpdateSendStatus(sendOperationResult.NotificationId, sendOperationResult.SendResult.Value, sendOperationResult.OperationId))
-                    .ThrowsAsync(new SendStatusUpdateException(NotificationChannel.Email, sendOperationResult.OperationId, SendStatusIdentifierType.NotificationId));
-
-                kafkaProducer
-                    .Setup(e => e.ProduceAsync(kafkaSettings.Value.EmailStatusUpdatedTopicName, deliveryReport))
-                    .Callback<string, string>((statusUpdatedTopicName, message) => publishedDeliveryReport = message)
-                    .ReturnsAsync(true);
-
-                kafkaProducer
-                    .Setup(e => e.ProduceAsync(kafkaSettings.Value.EmailStatusUpdatedRetryTopicName, It.IsAny<string>()))
-                    .Callback<string, string>((statusUpdatedRetryTopicName, message) => republishedDeliveryReport = message)
-                    .ReturnsAsync(true);
-
-                var emailNotificationService = new EmailNotificationService(
-                    guidService.Object,
-                    kafkaProducer.Object,
-                    dateTimeService.Object,
-                    Options.Create(new Altinn.Notifications.Core.Configuration.KafkaSettings
-                    {
-                        EmailQueueTopicName = Guid.NewGuid().ToString()
-                    }),
-                    emailNotificationRepository.Object);
-
-                using var emailStatusConsumer = new EmailStatusConsumer(kafkaProducer.Object, logger.Object, kafkaSettings, emailNotificationService);
-
-                // Act
-                await emailStatusConsumer.StartAsync(CancellationToken.None);
-                await KafkaUtil.PublishMessageOnTopic(kafkaSettings.Value.EmailStatusUpdatedTopicName, deliveryReport);
-
-                // Assert
-                await IntegrationTestUtil.EventuallyAsync(
-                    () =>
-                    {
-                        try
-                        {
-                            kafkaProducer.Verify(e => e.ProduceAsync(kafkaSettings.Value.EmailStatusUpdatedTopicName, It.IsAny<string>()), Times.Never);
-
-                            kafkaProducer.Verify(e => e.ProduceAsync(kafkaSettings.Value.EmailStatusUpdatedRetryTopicName, It.IsAny<string>()), Times.Once);
-
-                            emailNotificationRepository.Verify(e => e.UpdateSendStatus(sendOperationResult.NotificationId, sendOperationResult.SendResult.Value, sendOperationResult.OperationId), Times.Once);
-
-                            Assert.Empty(publishedDeliveryReport);
-
-                            Assert.False(string.IsNullOrEmpty(republishedDeliveryReport));
-
-                            var retryMessage = JsonSerializer.Deserialize<UpdateStatusRetryMessage>(republishedDeliveryReport, JsonSerializerOptionsProvider.Options);
-                            Assert.NotNull(retryMessage);
-                            Assert.Equal(1, retryMessage!.Attempts);
-                            Assert.Equal(deliveryReport, retryMessage.SendOperationResult);
-                            Assert.True(DateTime.UtcNow.Subtract(retryMessage.FirstSeen).TotalMinutes < 5);
-                            Assert.True(DateTime.UtcNow.Subtract(retryMessage.LastAttempt).TotalMinutes < 5);
-
-                            return true;
-                        }
-                        catch
-                        {
-                            return false;
-                        }
-                    },
-                    TimeSpan.FromSeconds(15));
-
-                await emailStatusConsumer.StopAsync(CancellationToken.None);
-            }
-            finally
-            {
-                await KafkaUtil.DeleteTopicAsync(emailStatusUpdatedTopicName);
-                await KafkaUtil.DeleteTopicAsync(emailStatusUpdatedRetryTopicName);
-            }
-        }
-
-        private static IOptions<KafkaSettings> BuildKafkaSettings(string emailStatusUpdatedTopicName, string emailStatusUpdatedRetryTopicName)
-        {
-            return Options.Create(new KafkaSettings
-            {
-                Admin = new AdminSettings()
-                {
-                    TopicList = [emailStatusUpdatedTopicName, emailStatusUpdatedRetryTopicName]
-                },
-                BrokerAddress = "localhost:9092",
-                Producer = new ProducerSettings(),
-                EmailStatusUpdatedTopicName = emailStatusUpdatedTopicName,
-                EmailStatusUpdatedRetryTopicName = emailStatusUpdatedRetryTopicName,
-                Consumer = new ConsumerSettings { GroupId = $"altinn-notifications-{Guid.NewGuid():N}" }
-            });
-        }
-    }
-
-    [Collection("NotificationStatusConsumerBase-Test5")]
-    public class ProcessSmsDeliveryReport_WhenArgumentExceptionThrown_Tests
-    {
-<<<<<<< HEAD
-        [Fact]
-        public async Task ProcessSmsDeliveryReport_WhenArgumentExceptionThrown_DoNotRepublishDeliveryReportToSameTopic()
-        {
-            // Arrange
-            string smsStatusUpdatedTopicName = Guid.NewGuid().ToString();
-            string smsStatusUpdatedRetryTopicName = Guid.NewGuid().ToString();
-=======
+
+        // Act
+        await emailStatusConsumer.StartAsync(CancellationToken.None);
+        await KafkaUtil.PublishMessageOnTopic(_kafkaSettings.Value.EmailStatusUpdatedTopicName, deliveryReport);
+
+        // Assert
+        await IntegrationTestUtil.EventuallyAsync(
+            () =>
+            {
+                try
+                {
+                    kafkaProducer.Verify(e => e.ProduceAsync(_kafkaSettings.Value.EmailStatusUpdatedTopicName, It.IsAny<string>()), Times.Never);
+
+                    kafkaProducer.Verify(e => e.ProduceAsync(_kafkaSettings.Value.EmailStatusUpdatedRetryTopicName, It.IsAny<string>()), Times.Once);
+
+                    emailNotificationRepository.Verify(e => e.UpdateSendStatus(sendOperationResult.NotificationId, sendOperationResult.SendResult.Value, sendOperationResult.OperationId), Times.Once);
+
+                    Assert.Empty(publishedDeliveryReport);
+
+                    Assert.False(string.IsNullOrEmpty(republishedDeliveryReport));
+
+                    var retryMessage = JsonSerializer.Deserialize<UpdateStatusRetryMessage>(republishedDeliveryReport, JsonSerializerOptionsProvider.Options);
+                    Assert.NotNull(retryMessage);
+                    Assert.Equal(1, retryMessage!.Attempts);
+                    Assert.Equal(deliveryReport, retryMessage.SendOperationResult);
+                    Assert.True(DateTime.UtcNow.Subtract(retryMessage.FirstSeen).TotalMinutes < 5);
+                    Assert.True(DateTime.UtcNow.Subtract(retryMessage.LastAttempt).TotalMinutes < 5);
+
+                    return true;
+                }
+                catch
+                {
+                    return false;
+                }
+            },
+            TimeSpan.FromSeconds(15));
+
+        await emailStatusConsumer.StopAsync(CancellationToken.None);
+    }
+
+    [Fact]
+    public async Task ProcessSmsDeliveryReport_WhenArgumentExceptionThrown_DoNotRepublishDeliveryReportToSameTopic()
+    {
         // Arrange
         var publishedDeliveryReport = string.Empty;
         var guidService = new Mock<IGuidService>();
@@ -740,132 +453,42 @@
         // Act
         await smsStatusConsumer.StartAsync(CancellationToken.None);
         await KafkaUtil.PublishMessageOnTopic(_kafkaSettings.Value.SmsStatusUpdatedTopicName, deliveryReport);
->>>>>>> 52c03b5f
-
-            try
-            {
-                await KafkaUtil.CreateTopicAsync(smsStatusUpdatedTopicName);
-                await KafkaUtil.CreateTopicAsync(smsStatusUpdatedRetryTopicName);
-
-<<<<<<< HEAD
-                var kafkaSettings = BuildKafkaSettings(smsStatusUpdatedTopicName, smsStatusUpdatedRetryTopicName);
-=======
+
+        // Assert
+        await IntegrationTestUtil.EventuallyAsync(
+            () =>
+            {
+                try
+                {
+                    kafkaProducer.Verify(e => e.ProduceAsync(_kafkaSettings.Value.SmsStatusUpdatedTopicName, It.IsAny<string>()), Times.Never);
+
+                    kafkaProducer.Verify(e => e.ProduceAsync(_kafkaSettings.Value.SmsStatusUpdatedRetryTopicName, It.IsAny<string>()), Times.Never);
+
+                    smsNotificationRepository.Verify(e => e.UpdateSendStatus(sendOperationResult.NotificationId, sendOperationResult.SendResult, sendOperationResult.GatewayReference), Times.Once);
+
                     deadDeliveryReportService.Verify(
                         e => e.InsertAsync(It.IsAny<DeadDeliveryReport>(), It.IsAny<CancellationToken>()),
                         Times.Never);
 
                     Assert.Empty(publishedDeliveryReport);
->>>>>>> 52c03b5f
-
-                var publishedDeliveryReport = string.Empty;
-                var guidService = new Mock<IGuidService>();
-                var republishedDeliveryReport = string.Empty;
-                var dateTimeService = new Mock<IDateTimeService>();
-                var logger = new Mock<ILogger<SmsStatusConsumer>>();
-                var kafkaProducer = new Mock<IKafkaProducer>(MockBehavior.Loose);
-                var smsNotificationRepository = new Mock<ISmsNotificationRepository>();
-
-                var sendOperationResult = new SmsSendOperationResult
-                {
-                    GatewayReference = Guid.NewGuid().ToString(),
-                    SendResult = SmsNotificationResultType.Delivered
-                };
-
-                var deliveryReport = sendOperationResult.Serialize();
-
-                kafkaProducer
-                    .Setup(e => e.ProduceAsync(kafkaSettings.Value.SmsStatusUpdatedTopicName, deliveryReport))
-                    .Callback<string, string>((statusUpdatedTopicName, message) => publishedDeliveryReport = message)
-                    .ReturnsAsync(true);
-
-                kafkaProducer
-                    .Setup(e => e.ProduceAsync(kafkaSettings.Value.SmsStatusUpdatedRetryTopicName, It.IsAny<string>()))
-                    .Callback<string, string>((statusUpdatedRetryTopicName, message) => republishedDeliveryReport = message)
-                    .ReturnsAsync(true);
-
-                smsNotificationRepository
-                    .Setup(e => e.UpdateSendStatus(sendOperationResult.NotificationId, sendOperationResult.SendResult, sendOperationResult.GatewayReference))
-                    .ThrowsAsync(new ArgumentException("The provided identifier is invalid"));
-
-                var smsNotificationService = new SmsNotificationService(
-                    guidService.Object,
-                    kafkaProducer.Object,
-                    dateTimeService.Object,
-                    smsNotificationRepository.Object,
-                    Options.Create(new Altinn.Notifications.Core.Configuration.KafkaSettings
-                    {
-                        SmsQueueTopicName = Guid.NewGuid().ToString()
-                    }),
-                    Options.Create(new Altinn.Notifications.Core.Configuration.NotificationConfig() { SmsPublishBatchSize = 50 }));
-
-                using var smsStatusConsumer = new SmsStatusConsumer(kafkaProducer.Object, logger.Object, kafkaSettings, smsNotificationService);
-
-                // Act
-                await smsStatusConsumer.StartAsync(CancellationToken.None);
-                await KafkaUtil.PublishMessageOnTopic(kafkaSettings.Value.SmsStatusUpdatedTopicName, deliveryReport);
-
-                // Assert
-                await IntegrationTestUtil.EventuallyAsync(
-                    () =>
-                    {
-                        try
-                        {
-                            kafkaProducer.Verify(e => e.ProduceAsync(kafkaSettings.Value.SmsStatusUpdatedTopicName, It.IsAny<string>()), Times.Never);
-
-                            kafkaProducer.Verify(e => e.ProduceAsync(kafkaSettings.Value.SmsStatusUpdatedRetryTopicName, It.IsAny<string>()), Times.Never);
-
-                            smsNotificationRepository.Verify(e => e.UpdateSendStatus(sendOperationResult.NotificationId, sendOperationResult.SendResult, sendOperationResult.GatewayReference), Times.Once);
-
-                            Assert.Empty(publishedDeliveryReport);
-
-                            Assert.Empty(republishedDeliveryReport);
-
-                            return true;
-                        }
-                        catch
-                        {
-                            return false;
-                        }
-                    },
-                    TimeSpan.FromSeconds(15));
-
-                await smsStatusConsumer.StopAsync(CancellationToken.None);
-            }
-            finally
-            {
-                await KafkaUtil.DeleteTopicAsync(smsStatusUpdatedTopicName);
-                await KafkaUtil.DeleteTopicAsync(smsStatusUpdatedRetryTopicName);
-            }
-        }
-
-        private static IOptions<KafkaSettings> BuildKafkaSettings(string smsStatusUpdatedTopicName, string smsStatusUpdatedRetryTopicName)
-        {
-            return Options.Create(new KafkaSettings
-            {
-                Admin = new AdminSettings()
-                {
-                    TopicList = [smsStatusUpdatedTopicName, smsStatusUpdatedRetryTopicName]
-                },
-                BrokerAddress = "localhost:9092",
-                Producer = new ProducerSettings(),
-                SmsStatusUpdatedTopicName = smsStatusUpdatedTopicName,
-                SmsStatusUpdatedRetryTopicName = smsStatusUpdatedRetryTopicName,
-                Consumer = new ConsumerSettings { GroupId = $"altinn-notifications-{Guid.NewGuid():N}" }
-            });
-        }
-    }
-
-    [Collection("NotificationStatusConsumerBase-Test6")]
-    public class ProcessEmailDeliveryReport_WhenArgumentExceptionThrown_Tests
-    {
-<<<<<<< HEAD
-        [Fact]
-        public async Task ProcessEmailDeliveryReport_WhenArgumentExceptionThrown_DoNotRepublishDeliveryReportToSameTopic()
-        {
-            // Arrange
-            string emailStatusUpdatedTopicName = Guid.NewGuid().ToString();
-            string emailStatusUpdatedRetryTopicName = Guid.NewGuid().ToString();
-=======
+
+                    Assert.Empty(republishedDeliveryReport);
+
+                    return true;
+                }
+                catch
+                {
+                    return false;
+                }
+            },
+            TimeSpan.FromSeconds(15));
+
+        await smsStatusConsumer.StopAsync(CancellationToken.None);
+    }
+
+    [Fact]
+    public async Task ProcessEmailDeliveryReport_WhenArgumentExceptionThrown_DoNotRepublishDeliveryReportToSameTopic()
+    {
         // Arrange
         var publishedDeliveryReport = string.Empty;
         var guidService = new Mock<IGuidService>();
@@ -914,131 +537,42 @@
         // Act
         await emailStatusConsumer.StartAsync(CancellationToken.None);
         await KafkaUtil.PublishMessageOnTopic(_kafkaSettings.Value.EmailStatusUpdatedTopicName, deliveryReport);
->>>>>>> 52c03b5f
-
-            try
-            {
-                await KafkaUtil.CreateTopicAsync(emailStatusUpdatedTopicName);
-                await KafkaUtil.CreateTopicAsync(emailStatusUpdatedRetryTopicName);
-
-<<<<<<< HEAD
-                var kafkaSettings = BuildKafkaSettings(emailStatusUpdatedTopicName, emailStatusUpdatedRetryTopicName);
-=======
+
+        // Assert
+        await IntegrationTestUtil.EventuallyAsync(
+            () =>
+            {
+                try
+                {
+                    kafkaProducer.Verify(e => e.ProduceAsync(_kafkaSettings.Value.EmailStatusUpdatedTopicName, It.IsAny<string>()), Times.Never);
+
+                    kafkaProducer.Verify(e => e.ProduceAsync(_kafkaSettings.Value.EmailStatusUpdatedRetryTopicName, It.IsAny<string>()), Times.Never);
+
+                    emailNotificationRepository.Verify(e => e.UpdateSendStatus(sendOperationResult.NotificationId, sendOperationResult.SendResult.Value, sendOperationResult.OperationId), Times.Once);
+
                     deadDeliveryReportService.Verify(
                         e => e.InsertAsync(It.IsAny<DeadDeliveryReport>(), It.IsAny<CancellationToken>()),
                         Times.Never);
 
                     Assert.Empty(publishedDeliveryReport);
->>>>>>> 52c03b5f
-
-                var publishedDeliveryReport = string.Empty;
-                var guidService = new Mock<IGuidService>();
-                var republishedDeliveryReport = string.Empty;
-                var dateTimeService = new Mock<IDateTimeService>();
-                var logger = new Mock<ILogger<EmailStatusConsumer>>();
-                var kafkaProducer = new Mock<IKafkaProducer>(MockBehavior.Loose);
-                var emailNotificationRepository = new Mock<IEmailNotificationRepository>();
-
-                var sendOperationResult = new EmailSendOperationResult
-                {
-                    OperationId = Guid.NewGuid().ToString(),
-                    SendResult = EmailNotificationResultType.Delivered
-                };
-
-                var deliveryReport = sendOperationResult.Serialize();
-
-                kafkaProducer
-                    .Setup(e => e.ProduceAsync(kafkaSettings.Value.EmailStatusUpdatedTopicName, deliveryReport))
-                    .Callback<string, string>((statusUpdatedTopicName, message) => publishedDeliveryReport = message)
-                    .ReturnsAsync(true);
-
-                kafkaProducer
-                    .Setup(e => e.ProduceAsync(kafkaSettings.Value.EmailStatusUpdatedRetryTopicName, It.IsAny<string>()))
-                    .Callback<string, string>((statusUpdatedRetryTopicName, message) => republishedDeliveryReport = message)
-                    .ReturnsAsync(true);
-
-                emailNotificationRepository
-                    .Setup(e => e.UpdateSendStatus(sendOperationResult.NotificationId, sendOperationResult.SendResult.Value, sendOperationResult.OperationId))
-                    .ThrowsAsync(new ArgumentException("The provided identifier is invalid"));
-
-                var emailNotificationService = new EmailNotificationService(
-                    guidService.Object,
-                    kafkaProducer.Object,
-                    dateTimeService.Object,
-                    Options.Create(new Altinn.Notifications.Core.Configuration.KafkaSettings
-                    {
-                        EmailQueueTopicName = Guid.NewGuid().ToString()
-                    }),
-                    emailNotificationRepository.Object);
-
-                using var emailStatusConsumer = new EmailStatusConsumer(kafkaProducer.Object, logger.Object, kafkaSettings, emailNotificationService);
-
-                // Act
-                await emailStatusConsumer.StartAsync(CancellationToken.None);
-                await KafkaUtil.PublishMessageOnTopic(kafkaSettings.Value.EmailStatusUpdatedTopicName, deliveryReport);
-
-                // Assert
-                await IntegrationTestUtil.EventuallyAsync(
-                    () =>
-                    {
-                        try
-                        {
-                            kafkaProducer.Verify(e => e.ProduceAsync(kafkaSettings.Value.EmailStatusUpdatedTopicName, It.IsAny<string>()), Times.Never);
-
-                            kafkaProducer.Verify(e => e.ProduceAsync(kafkaSettings.Value.EmailStatusUpdatedRetryTopicName, It.IsAny<string>()), Times.Never);
-
-                            emailNotificationRepository.Verify(e => e.UpdateSendStatus(sendOperationResult.NotificationId, sendOperationResult.SendResult.Value, sendOperationResult.OperationId), Times.Once);
-
-                            Assert.Empty(publishedDeliveryReport);
-
-                            Assert.Empty(republishedDeliveryReport);
-
-                            return true;
-                        }
-                        catch
-                        {
-                            return false;
-                        }
-                    },
-                    TimeSpan.FromSeconds(15));
-
-                await emailStatusConsumer.StopAsync(CancellationToken.None);
-            }
-            finally
-            {
-                await KafkaUtil.DeleteTopicAsync(emailStatusUpdatedTopicName);
-                await KafkaUtil.DeleteTopicAsync(emailStatusUpdatedRetryTopicName);
-            }
-        }
-
-        private static IOptions<KafkaSettings> BuildKafkaSettings(string emailStatusUpdatedTopicName, string emailStatusUpdatedRetryTopicName)
-        {
-            return Options.Create(new KafkaSettings
-            {
-                Admin = new AdminSettings()
-                {
-                    TopicList = [emailStatusUpdatedTopicName, emailStatusUpdatedRetryTopicName]
-                },
-                BrokerAddress = "localhost:9092",
-                Producer = new ProducerSettings(),
-                EmailStatusUpdatedTopicName = emailStatusUpdatedTopicName,
-                EmailStatusUpdatedRetryTopicName = emailStatusUpdatedRetryTopicName,
-                Consumer = new ConsumerSettings { GroupId = $"altinn-notifications-{Guid.NewGuid():N}" }
-            });
-        }
-    }
-
-    [Collection("NotificationStatusConsumerBase-Test7")]
-    public class ProcessEmailDeliveryReport_WhenInvalidOperationExceptionThrown_Tests
-    {
-<<<<<<< HEAD
-        [Fact]
-        public async Task ProcessEmailDeliveryReport_WhenInvalidOperationExceptionThrown_DoNotRepublishDeliveryReportToSameTopic()
-        {
-            // Arrange
-            string emailStatusUpdatedTopicName = Guid.NewGuid().ToString();
-            string emailStatusUpdatedRetryTopicName = Guid.NewGuid().ToString();
-=======
+
+                    Assert.Empty(republishedDeliveryReport);
+
+                    return true;
+                }
+                catch
+                {
+                    return false;
+                }
+            },
+            TimeSpan.FromSeconds(15));
+
+        await emailStatusConsumer.StopAsync(CancellationToken.None);
+    }
+
+    [Fact]
+    public async Task ProcessEmailDeliveryReport_WhenInvalidOperationExceptionThrown_DoNotRepublishDeliveryReportToSameTopic()
+    {
         // Arrange
         var publishedDeliveryReport = string.Empty;
         var guidService = new Mock<IGuidService>();
@@ -1087,24 +621,19 @@
         // Act
         await emailStatusConsumer.StartAsync(CancellationToken.None);
         await KafkaUtil.PublishMessageOnTopic(_kafkaSettings.Value.EmailStatusUpdatedTopicName, deliveryReport);
->>>>>>> 52c03b5f
-
-            try
-            {
-                await KafkaUtil.CreateTopicAsync(emailStatusUpdatedTopicName);
-                await KafkaUtil.CreateTopicAsync(emailStatusUpdatedRetryTopicName);
-
-<<<<<<< HEAD
-                var kafkaSettings = BuildKafkaSettings(emailStatusUpdatedTopicName, emailStatusUpdatedRetryTopicName);
-
-                var publishedDeliveryReport = string.Empty;
-                var guidService = new Mock<IGuidService>();
-                var republishedDeliveryReport = string.Empty;
-                var dateTimeService = new Mock<IDateTimeService>();
-                var logger = new Mock<ILogger<EmailStatusConsumer>>();
-                var kafkaProducer = new Mock<IKafkaProducer>(MockBehavior.Loose);
-                var emailNotificationRepository = new Mock<IEmailNotificationRepository>();
-=======
+
+        // Assert
+        await IntegrationTestUtil.EventuallyAsync(
+            () =>
+            {
+                try
+                {
+                    kafkaProducer.Verify(e => e.ProduceAsync(_kafkaSettings.Value.EmailStatusUpdatedTopicName, It.IsAny<string>()), Times.Never);
+
+                    kafkaProducer.Verify(e => e.ProduceAsync(_kafkaSettings.Value.EmailStatusUpdatedRetryTopicName, It.IsAny<string>()), Times.Never);
+
+                    emailNotificationRepository.Verify(e => e.UpdateSendStatus(sendOperationResult.NotificationId, sendOperationResult.SendResult.Value, sendOperationResult.OperationId), Times.Once);
+
                     deadDeliveryReportService.Verify(
                         e => e.InsertAsync(It.IsAny<DeadDeliveryReport>(), It.IsAny<CancellationToken>()),
                         Times.Never);
@@ -1300,94 +829,28 @@
 
                     Assert.Empty(publishedDeliveryReport);
                     Assert.Empty(republishedDeliveryReport);
->>>>>>> 52c03b5f
-
-                var sendOperationResult = new EmailSendOperationResult
-                {
-                    OperationId = Guid.NewGuid().ToString(),
-                    SendResult = EmailNotificationResultType.Delivered
-                };
-
-                var deliveryReport = sendOperationResult.Serialize();
-
-                kafkaProducer
-                    .Setup(e => e.ProduceAsync(kafkaSettings.Value.EmailStatusUpdatedTopicName, deliveryReport))
-                    .Callback<string, string>((statusUpdatedTopicName, message) => publishedDeliveryReport = message)
-                    .ReturnsAsync(true);
-
-                kafkaProducer
-                    .Setup(e => e.ProduceAsync(kafkaSettings.Value.EmailStatusUpdatedRetryTopicName, It.IsAny<string>()))
-                    .Callback<string, string>((statusUpdatedRetryTopicName, message) => republishedDeliveryReport = message)
-                    .ReturnsAsync(true);
-
-                emailNotificationRepository
-                    .Setup(e => e.UpdateSendStatus(sendOperationResult.NotificationId, sendOperationResult.SendResult.Value, sendOperationResult.OperationId))
-                    .ThrowsAsync(new InvalidOperationException("Retrieved Guid could not be parsed"));
-
-                var emailNotificationService = new EmailNotificationService(
-                    guidService.Object,
-                    kafkaProducer.Object,
-                    dateTimeService.Object,
-                    Options.Create(new Altinn.Notifications.Core.Configuration.KafkaSettings
-                    {
-                        EmailQueueTopicName = Guid.NewGuid().ToString()
-                    }),
-                    emailNotificationRepository.Object);
-
-                using var emailStatusConsumer = new EmailStatusConsumer(kafkaProducer.Object, logger.Object, kafkaSettings, emailNotificationService);
-
-                // Act
-                await emailStatusConsumer.StartAsync(CancellationToken.None);
-                await KafkaUtil.PublishMessageOnTopic(kafkaSettings.Value.EmailStatusUpdatedTopicName, deliveryReport);
-
-                // Assert
-                await IntegrationTestUtil.EventuallyAsync(
-                    () =>
-                    {
-                        try
-                        {
-                            kafkaProducer.Verify(e => e.ProduceAsync(kafkaSettings.Value.EmailStatusUpdatedTopicName, It.IsAny<string>()), Times.Never);
-
-                            kafkaProducer.Verify(e => e.ProduceAsync(kafkaSettings.Value.EmailStatusUpdatedRetryTopicName, It.IsAny<string>()), Times.Never);
-
-                            emailNotificationRepository.Verify(e => e.UpdateSendStatus(sendOperationResult.NotificationId, sendOperationResult.SendResult.Value, sendOperationResult.OperationId), Times.Once);
-
-                            Assert.Empty(publishedDeliveryReport);
-
-                            Assert.Empty(republishedDeliveryReport);
-
-                            return true;
-                        }
-                        catch
-                        {
-                            return false;
-                        }
-                    },
-                    TimeSpan.FromSeconds(15));
-
-                await emailStatusConsumer.StopAsync(CancellationToken.None);
-            }
-            finally
-            {
-                await KafkaUtil.DeleteTopicAsync(emailStatusUpdatedTopicName);
-                await KafkaUtil.DeleteTopicAsync(emailStatusUpdatedRetryTopicName);
-            }
-        }
-
-        private static IOptions<KafkaSettings> BuildKafkaSettings(string emailStatusUpdatedTopicName, string emailStatusUpdatedRetryTopicName)
-        {
-            return Options.Create(new KafkaSettings
-            {
-                Admin = new AdminSettings()
-                {
-                    TopicList = [emailStatusUpdatedTopicName, emailStatusUpdatedRetryTopicName]
-                },
-                BrokerAddress = "localhost:9092",
-                Producer = new ProducerSettings(),
-                EmailStatusUpdatedTopicName = emailStatusUpdatedTopicName,
-                EmailStatusUpdatedRetryTopicName = emailStatusUpdatedRetryTopicName,
-                Consumer = new ConsumerSettings { GroupId = $"altinn-notifications-{Guid.NewGuid():N}" }
-            });
-        }
+
+                    return true;
+                }
+                catch
+                {
+                    return false;
+                }
+            },
+            TimeSpan.FromSeconds(15));
+
+        await emailStatusConsumer.StopAsync(CancellationToken.None);
+    }
+
+    /// <summary>
+    /// Releases unmanaged and - optionally - managed resources.
+    /// </summary>
+    /// <param name="disposing"><c>true</c> to release both managed and unmanaged resources; <c>false</c> to release only unmanaged resources.</param>
+    protected virtual async Task Dispose(bool disposing)
+    {
+        await KafkaUtil.DeleteTopicAsync(_smsStatusUpdatedTopicName);
+        await KafkaUtil.DeleteTopicAsync(_emailStatusUpdatedTopicName);
+        await KafkaUtil.DeleteTopicAsync(_smsStatusUpdatedRetryTopicName);
+        await KafkaUtil.DeleteTopicAsync(_emailStatusUpdatedRetryTopicName);
     }
 }