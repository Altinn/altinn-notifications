﻿using System.Net;
using System.Net.Http.Headers;
using System.Text;
using System.Text.Json;
using System.Text.Json.Serialization;

using Altinn.Common.AccessToken.Services;
using Altinn.Notifications.Controllers;
using Altinn.Notifications.Core.Models.Orders;
using Altinn.Notifications.Core.Services.Interfaces;
using Altinn.Notifications.Core.Shared;
using Altinn.Notifications.Extensions;
using Altinn.Notifications.Models;
using Altinn.Notifications.Models.Email;
using Altinn.Notifications.Models.Recipient;
using Altinn.Notifications.Models.Sms;
using Altinn.Notifications.Tests.Notifications.Mocks.Authentication;
using Altinn.Notifications.Tests.Notifications.Utils;

using AltinnCore.Authentication.JwtCookie;

using FluentValidation;
using FluentValidation.Results;

using Microsoft.AspNetCore.Http;
using Microsoft.AspNetCore.Mvc;
using Microsoft.AspNetCore.TestHost;
using Microsoft.Extensions.DependencyInjection;
using Microsoft.Extensions.Options;
using Microsoft.IdentityModel.Logging;

using Moq;

using Xunit;

namespace Altinn.Notifications.IntegrationTests.Notifications.TestingControllers;

/// <summary>
/// Integration tests for the <see cref="FutureOrdersController"/>.
/// </summary>
public class FutureOrdersControllerTests : IClassFixture<IntegrationTestWebApplicationFactory<FutureOrdersController>>
{
    private const string BasePath = "/notifications/api/v1/future/orders";

    private static readonly JsonSerializerOptions _options = new()
    {
        PropertyNameCaseInsensitive = true,
        Converters = { new JsonStringEnumConverter() }
    };

    private readonly IntegrationTestWebApplicationFactory<FutureOrdersController> _factory;

    /// <summary>
    /// Initializes a new instance of the <see cref="FutureOrdersControllerTests"/> class.
    /// </summary>
    public FutureOrdersControllerTests(IntegrationTestWebApplicationFactory<FutureOrdersController> factory)
    {
        _factory = factory;
    }

    [Fact]
    public async Task Post_MissingRequiredRecipient_ReturnsBadRequest()
    {
        // Arrange
        var requestExt = new NotificationOrderChainRequestExt
        {
            Recipient = null!,
            RequestedSendTime = DateTime.UtcNow.AddHours(2),
            IdempotencyId = "1B2C3D4E-5F6G-7H8I-9J0K-1L2M3N4O5P6Q",
        };

        HttpClient client = GetTestClient();
        client.DefaultRequestHeaders.Authorization = new AuthenticationHeaderValue("Bearer", PrincipalUtil.GetOrgToken("ttd", scope: "altinn:serviceowner/notifications.create"));

        // Act
        var response = await SendPostRequest(client, requestExt);
        string content = await response.Content.ReadAsStringAsync();
        var problem = JsonSerializer.Deserialize<ProblemDetails>(content, _options);

        // Assert
        Assert.NotNull(problem);
        Assert.Equal(HttpStatusCode.BadRequest, response.StatusCode);
        Assert.Equal("One or more validation errors occurred.", problem.Title);
    }

    [Fact]
    public async Task Post_InvalidRequest_RequestedSendTimeInPast_ReturnsBadRequest()
    {
        // Arrange
        var requestExt = CreateFutureEmailOrderChainRequest();
        requestExt.RequestedSendTime = DateTime.UtcNow.AddHours(-2);

        HttpClient client = GetTestClient();
        client.DefaultRequestHeaders.Authorization = new AuthenticationHeaderValue("Bearer", PrincipalUtil.GetOrgToken("ttd", scope: "altinn:serviceowner/notifications.create"));

        // Act
        var response = await client.PostAsync(
            BasePath,
            new StringContent(JsonSerializer.Serialize(requestExt), Encoding.UTF8, "application/json"));

        // Assert
        Assert.Equal(HttpStatusCode.BadRequest, response.StatusCode);

        string content = await response.Content.ReadAsStringAsync();
        var problem = JsonSerializer.Deserialize<ProblemDetails>(content, _options);

        Assert.NotNull(problem);
        Assert.Equal("One or more validation errors occurred.", problem.Title);
        Assert.Contains("RequestedSendTime", content, StringComparison.OrdinalIgnoreCase);
    }

    [Fact]
    public async Task Post_MissingBearer_ReturnsUnauthorized()
    {
        // Arrange
        var requestExt = CreateFutureEmailOrderChainRequest();
        HttpClient client = GetTestClient();

        // Act
        HttpResponseMessage response = await SendPostRequest(client, requestExt);

        // Assert
        Assert.Equal(HttpStatusCode.Unauthorized, response.StatusCode);
    }

    [Fact]
    public async Task Post_OrganizationTokenWithInvalidScope_ReturnsForbidden()
    {
        // Arrange
        var requestExt = CreateFutureEmailOrderChainRequest();
        HttpClient client = GetTestClient();
        client.DefaultRequestHeaders.Authorization = new AuthenticationHeaderValue(
            "Bearer",
            PrincipalUtil.GetOrgToken("ttd", scope: "dummy:scope"));

        // Act
        HttpResponseMessage response = await SendPostRequest(client, requestExt);

        // Assert
        Assert.Equal(HttpStatusCode.Forbidden, response.StatusCode);
    }

    [Fact]
    public async Task Post_RegularUserWithValidToken_ReturnsForbidden()
    {
        // Arrange
        var requestExt = CreateFutureEmailOrderChainRequest();
        HttpClient client = GetTestClient();
        client.DefaultRequestHeaders.Authorization = new AuthenticationHeaderValue(
            "Bearer",
            PrincipalUtil.GetUserToken(1337));

        // Act
        var request = new HttpRequestMessage(HttpMethod.Post, BasePath)
        {
            Content = new StringContent(JsonSerializer.Serialize(requestExt), Encoding.UTF8, "application/json")
        };
        HttpResponseMessage response = await client.SendAsync(request);

        // Assert
        Assert.Equal(HttpStatusCode.Forbidden, response.StatusCode);
    }

    [Fact]
    public async Task Post_InvalidRequest_MissingCreatorShortName_ReturnsForbidden()
    {
        // Arrange
        var requestExt = CreateFutureEmailOrderChainRequest();
        var orderRequestServiceMock = new Mock<IOrderRequestService>();
        var validatorMock = SetupValidator();

        var httpContextMock = new Mock<HttpContext>();
        httpContextMock.Setup(e => e.Items).Returns(new Dictionary<object, object?> { { "Org", null } });

        var controller = new FutureOrdersController(orderRequestServiceMock.Object, validatorMock.Object)
        {
            ControllerContext = new ControllerContext { HttpContext = httpContextMock.Object }
        };

        // Act
        var result = await controller.Post(requestExt);

        // Assert
        Assert.IsType<ForbidResult>(result.Result);
        orderRequestServiceMock.Verify(
            s => s.RegisterNotificationOrderChain(It.IsAny<NotificationOrderChainRequest>(), It.IsAny<CancellationToken>()),
            Times.Never);
    }

    [Fact]
    public async Task Post_OrganizationTokenWithCorrectScope_ReturnsCreateddWithOrderDetails()
    {
        // Arrange
        var requestExt = CreateFutureEmailOrderChainRequest();
        var expectedResponse = new NotificationOrderChainResponse
        {
            OrderChainId = Guid.NewGuid(),
            OrderChainReceipt = new NotificationOrderChainReceipt
            {
                ShipmentId = Guid.NewGuid(),
                SendersReference = "notification-ref"
            }
        };

        var orderRequestServiceMock = new Mock<IOrderRequestService>();
        orderRequestServiceMock
            .Setup(s => s.RegisterNotificationOrderChain(
                It.Is<NotificationOrderChainRequest>(e =>
                    e.IdempotencyId == requestExt.IdempotencyId &&
                    e.RequestedSendTime == requestExt.RequestedSendTime),
                It.IsAny<CancellationToken>()))
            .ReturnsAsync(expectedResponse);

        HttpClient client = GetTestClient(orderRequestService: orderRequestServiceMock.Object);
        client.DefaultRequestHeaders.Authorization = new AuthenticationHeaderValue(
            "Bearer",
            PrincipalUtil.GetOrgToken("ttd", scope: "altinn:serviceowner/notifications.create"));

        // Act
        var response = await SendPostRequest(client, requestExt);
        var responseObject = await DeserializeResponse(response);

        // Assert
        Assert.Equal(HttpStatusCode.Created, response.StatusCode);
        Assert.NotNull(responseObject);
        Assert.Null(responseObject.OrderChainReceipt.Reminders);
        Assert.Equal(expectedResponse.OrderChainId, responseObject.OrderChainId);
        Assert.NotEqual(Guid.Empty, responseObject.OrderChainReceipt.ShipmentId);
        Assert.NotEqual(expectedResponse.OrderChainId, responseObject.OrderChainReceipt.ShipmentId);
        orderRequestServiceMock.VerifyAll();
    }

    [Fact]
    public async Task Post_PlatformAccessTokenAuthentication_ReturnsCreatedWithOrderDetails()
    {
        // Arrange
        var requestExt = CreateFutureEmailOrderChainRequest();
        var expectedResponse = new NotificationOrderChainResponse
        {
            OrderChainId = Guid.NewGuid(),
            OrderChainReceipt = new NotificationOrderChainReceipt
            {
                ShipmentId = Guid.NewGuid(),
                SendersReference = "notification-ref"
            }
        };

        var orderRequestServiceMock = new Mock<IOrderRequestService>();
        orderRequestServiceMock
            .Setup(s => s.RegisterNotificationOrderChain(
                It.Is<NotificationOrderChainRequest>(e =>
                    e.IdempotencyId == requestExt.IdempotencyId &&
                    e.RequestedSendTime == requestExt.RequestedSendTime),
                It.IsAny<CancellationToken>()))
            .ReturnsAsync(expectedResponse);

        HttpClient client = GetTestClient(orderRequestService: orderRequestServiceMock.Object);

        var request = new HttpRequestMessage(HttpMethod.Post, BasePath)
        {
            Content = new StringContent(JsonSerializer.Serialize(requestExt), Encoding.UTF8, "application/json")
        };
        request.Headers.Add("PlatformAccessToken", PrincipalUtil.GetAccessToken("ttd", "apps-test"));

        // Act
        HttpResponseMessage response = await client.SendAsync(request);
        var responseObject = await DeserializeResponse(response);

        // Assert
        Assert.Equal(HttpStatusCode.Created, response.StatusCode);
        Assert.NotNull(responseObject);
        Assert.Null(responseObject.OrderChainReceipt.Reminders);
        Assert.Equal(expectedResponse.OrderChainId, responseObject.OrderChainId);
        Assert.NotEqual(Guid.Empty, responseObject.OrderChainReceipt.ShipmentId);
        Assert.NotEqual(expectedResponse.OrderChainId, responseObject.OrderChainReceipt.ShipmentId);
        orderRequestServiceMock.VerifyAll();
    }

    [Fact]
    public async Task Post_ValidRequest_WithReminders_ReturnsCreatedResponseWithReminderDetails()
    {
        // Arrange
        var requestedSendTime = DateTime.UtcNow.AddHours(2);

        var orderChainRequest = new NotificationOrderChainRequestExt
        {
            RequestedSendTime = requestedSendTime,
            IdempotencyId = Guid.NewGuid().ToString(),
            Recipient = new NotificationRecipientExt
            {
                RecipientSms = new RecipientSmsExt
                {
                    PhoneNumber = "+4799999999",
                    Settings = new SmsSendingOptionsExt
                    {
                        Body = "SMS body",
                        Sender = "SMS sender name",
                        SendingTimePolicy = SendingTimePolicyExt.Daytime
                    }
                }
            },
            Reminders =
            [
                new NotificationReminderExt
                {
                    RequestedSendTime = requestedSendTime.AddHours(48),
                    Recipient = new NotificationRecipientExt
                    {
                        RecipientSms = new RecipientSmsExt
                        {
                            PhoneNumber = "+4799999999",
                            Settings = new SmsSendingOptionsExt
                            {
                                Body = "Reminder SMS body",
                                Sender = "Reminder SMS sender name",
                                SendingTimePolicy = SendingTimePolicyExt.Daytime
                            }
                        }
                    }
                }
            ]
        };

        var expectedResponse = CreateNotificationOrderChainResponse(Guid.NewGuid(), 1);

        var client = GetTestClient(expectedResponse);
        
        client.DefaultRequestHeaders.Authorization = new AuthenticationHeaderValue(
            "Bearer",
            PrincipalUtil.GetOrgToken("ttd", scope: "altinn:serviceowner/notifications.create"));

        // Act
        var response = await SendPostRequest(client, orderChainRequest);
        var responseObject = await DeserializeResponse(response);

        // Assert
        Assert.Equal(HttpStatusCode.Created, response.StatusCode);
        Assert.NotNull(responseObject);
        Assert.Equal(expectedResponse.OrderChainId, responseObject.OrderChainId);
        Assert.NotNull(responseObject.OrderChainReceipt);
        Assert.NotEqual(Guid.Empty, responseObject.OrderChainReceipt.ShipmentId);
        Assert.NotEqual(expectedResponse.OrderChainId, responseObject.OrderChainReceipt.ShipmentId);
        Assert.NotNull(responseObject.OrderChainReceipt.Reminders);
        Assert.Single(responseObject.OrderChainReceipt.Reminders);
        Assert.Equal(0, responseObject.OrderChainReceipt.Reminders.Count(e => e.ShipmentId == Guid.Empty));
        Assert.Equal(0, responseObject.OrderChainReceipt.Reminders.Count(e => e.ShipmentId == expectedResponse.OrderChainId));
    }

    [Fact]
    public async Task Post_ValidRequestUsingRecipientEmail_WithoutReminders_ReturnsCreated()
    {
        // Arrange
        var requestExt = CreateFutureEmailOrderChainRequest();
        var expectedResponse = CreateNotificationOrderChainResponse(Guid.NewGuid());
        var client = GetTestClient(expectedResponse);
        client.DefaultRequestHeaders.Authorization = new AuthenticationHeaderValue(
            "Bearer",
            PrincipalUtil.GetOrgToken("ttd", scope: "altinn:serviceowner/notifications.create"));

        // Act
        var response = await SendPostRequest(client, requestExt);
        var responseObject = await DeserializeResponse(response);

        // Assert
        Assert.Equal(HttpStatusCode.Created, response.StatusCode);
        Assert.NotNull(responseObject);
        Assert.Equal(expectedResponse.OrderChainId, responseObject.OrderChainId);
        Assert.NotNull(responseObject.OrderChainReceipt);
        Assert.NotEqual(Guid.Empty, responseObject.OrderChainReceipt.ShipmentId);
        Assert.NotEqual(expectedResponse.OrderChainId, responseObject.OrderChainReceipt.ShipmentId);
        Assert.Null(responseObject.OrderChainReceipt.Reminders);
    }

    [Fact]
    public async Task Post_ValidRequestUsingPersonRecipient_WithoutReminders_ReturnsCreated()
    {
        // Arrange
        var requestExt = new NotificationOrderChainRequestExt
        {
            IdempotencyId = Guid.NewGuid().ToString(),
            RequestedSendTime = DateTime.UtcNow.AddHours(2),
            Recipient = new NotificationRecipientExt
            {
                RecipientPerson = new RecipientPersonExt
                {
                    NationalIdentityNumber = "29105573746",
                    ChannelSchema = NotificationChannelExt.EmailPreferred,
                    EmailSettings = new EmailSendingOptionsExt
                    {
                        Body = "Email body",
                        Subject = "Email subject",
                        SenderEmailAddress = "sender@example.com",
                        ContentType = EmailContentTypeExt.Plain
                    },
                    SmsSettings = new SmsSendingOptionsExt
                    {
                        Body = "SMS body",
                        Sender = "SMS sender name"
                    }
                }
            }
        };

        var expectedResponse = CreateNotificationOrderChainResponse(Guid.NewGuid());
        var client = GetTestClient(expectedResponse);
        client.DefaultRequestHeaders.Authorization = new AuthenticationHeaderValue(
            "Bearer",
            PrincipalUtil.GetOrgToken("ttd", scope: "altinn:serviceowner/notifications.create"));

        // Act
        var response = await SendPostRequest(client, requestExt);
        var responseObject = await DeserializeResponse(response);

        // Assert
        Assert.Equal(HttpStatusCode.Created, response.StatusCode);
        Assert.NotNull(responseObject);
        Assert.Equal(expectedResponse.OrderChainId, responseObject.OrderChainId);
        Assert.NotNull(responseObject.OrderChainReceipt);
        Assert.NotEqual(Guid.Empty, responseObject.OrderChainReceipt.ShipmentId);
        Assert.NotEqual(expectedResponse.OrderChainId, responseObject.OrderChainReceipt.ShipmentId);
        Assert.Null(responseObject.OrderChainReceipt.Reminders);
    }

    [Fact]
    public async Task Post_ValidRequestUsingOrganizationRecipient_WithReminders_ReturnsCreated()
    {
        // Arrange
        var requestedSendTime = DateTime.UtcNow.AddHours(2);
        var requestExt = new NotificationOrderChainRequestExt
        {
            RequestedSendTime = requestedSendTime,
            IdempotencyId = Guid.NewGuid().ToString(),
            Recipient = new NotificationRecipientExt
            {
                RecipientOrganization = new RecipientOrganizationExt
                {
                    OrgNumber = "987654321",
                    ResourceId = "urn:altinn:resource:5201C0F33A8C",
                    ChannelSchema = NotificationChannelExt.Email,
                    EmailSettings = new EmailSendingOptionsExt
                    {
                        Body = "Email body",
                        Subject = "Email subject",
                        SenderEmailAddress = "sender@example.com",
                        ContentType = EmailContentTypeExt.Plain
                    }
                }
            },
            Reminders =
            [
                new NotificationReminderExt
                {
                    DelayDays = 3,
                    SendersReference = "BB48ABB8-D252-46BE-8BB0-6F8038F5A30A",
                    Recipient = new NotificationRecipientExt
                    {
                        RecipientOrganization = new RecipientOrganizationExt
                        {
                            OrgNumber = "987654321",
                            ResourceId = "urn:altinn:resource:5201C0F33A8C",
                            ChannelSchema = NotificationChannelExt.Email,
                            EmailSettings = new EmailSendingOptionsExt
                            {
                                Body = "Reminder email body",
                                Subject = "Reminder email subject",
                                SenderEmailAddress = "sender@example.com",
                                ContentType = EmailContentTypeExt.Plain
                            }
                        }
                    }
                },
                new NotificationReminderExt
                {
                    RequestedSendTime = requestedSendTime.AddDays(7),
                    SendersReference = "0CBF6860-77BC-4D53-B7F4-926BE85A138C",
                    Recipient = new NotificationRecipientExt
                    {
                        RecipientOrganization = new RecipientOrganizationExt
                        {
                            OrgNumber = "987654321",
                            ResourceId = "urn:altinn:resource:5201C0F33A8C",
                            ChannelSchema = NotificationChannelExt.Sms,
                            SmsSettings = new SmsSendingOptionsExt
                            {
                                Body = "SMS body",
                                Sender = "SMS sender name",
                                SendingTimePolicy = SendingTimePolicyExt.Daytime
                            }
                        }
                    }
                }
            ]
        };

        var expectedResponse = CreateNotificationOrderChainResponse(Guid.NewGuid(), 2);
        var client = GetTestClient(expectedResponse);
        client.DefaultRequestHeaders.Authorization = new AuthenticationHeaderValue(
            "Bearer",
            PrincipalUtil.GetOrgToken("ttd", scope: "altinn:serviceowner/notifications.create"));

        // Act
        var response = await SendPostRequest(client, requestExt);
        var responseObject = await DeserializeResponse(response);

        // Assert
        Assert.Equal(HttpStatusCode.Created, response.StatusCode);
        Assert.NotNull(responseObject);
        Assert.Equal(expectedResponse.OrderChainId, responseObject.OrderChainId);
        Assert.NotNull(responseObject.OrderChainReceipt);
        Assert.NotEqual(Guid.Empty, responseObject.OrderChainReceipt.ShipmentId);
        Assert.NotEqual(expectedResponse.OrderChainId, responseObject.OrderChainReceipt.ShipmentId);
        Assert.NotNull(responseObject.OrderChainReceipt.Reminders);
        Assert.Equal(2, responseObject.OrderChainReceipt.Reminders.Count);
        Assert.Equal(0, responseObject.OrderChainReceipt.Reminders.Count(e => e.ShipmentId == Guid.Empty));
        Assert.Equal(0, responseObject.OrderChainReceipt.Reminders.Count(e => e.ShipmentId == expectedResponse.OrderChainId));
    }

    [Fact]
    public async Task Post_ValidRequestWithExistingOrder_ReturnsOkWithExistingOrderDetails()
    {
        // Arrange
        var request = CreateFutureEmailOrderChainRequest();
        var existingResponse = CreateOrderChainResponse();
        var validatorMock = SetupValidator();
        var orderServiceMock = new Mock<IOrderRequestService>();

        orderServiceMock.Setup(s => s.RetrieveOrderChainTracking("ttd", request.IdempotencyId, It.IsAny<CancellationToken>()))
            .ReturnsAsync(existingResponse);

        var httpContext = new DefaultHttpContext();
        httpContext.Items["Org"] = "ttd";

        var controller = new FutureOrdersController(orderServiceMock.Object, validatorMock.Object)
        {
            ControllerContext = new ControllerContext { HttpContext = httpContext }
        };

        // Act
        var result = await controller.Post(request);

        // Assert
        var objectResult = Assert.IsType<OkObjectResult>(result.Result);
        var response = Assert.IsType<NotificationOrderChainResponseExt>(objectResult.Value);
        Assert.Equal(existingResponse.OrderChainId, response.OrderChainId);
        orderServiceMock.Verify(
            s => s.RegisterNotificationOrderChain(It.IsAny<NotificationOrderChainRequest>(), It.IsAny<CancellationToken>()),
            Times.Never);
    }

    [Fact]
    public async Task Post_ValidRequest_FirstTimeSubmission_ReturnsCreatedWithSelfReferenceUrl()
    {
        // Arrange
        var request = CreateFutureEmailOrderChainRequest();
        var newResponse = CreateOrderChainResponse();
        var expectedUrl = newResponse.OrderChainId.GetSelfLinkFromOrderChainId();
        var validatorMock = SetupValidator();
        var orderServiceMock = new Mock<IOrderRequestService>();

        orderServiceMock.Setup(s => s.RetrieveOrderChainTracking("ttd", request.IdempotencyId, It.IsAny<CancellationToken>()))
            .ReturnsAsync((NotificationOrderChainResponse?)null);

        orderServiceMock.Setup(s => s.RegisterNotificationOrderChain(It.IsAny<NotificationOrderChainRequest>(), It.IsAny<CancellationToken>()))
            .ReturnsAsync(newResponse);

        var httpContext = new DefaultHttpContext();
        httpContext.Items["Org"] = "ttd";

        var controller = new FutureOrdersController(orderServiceMock.Object, validatorMock.Object)
        {
            ControllerContext = new ControllerContext { HttpContext = httpContext }
        };

        // Act
        var result = await controller.Post(request);

        // Assert
        var createdResult = Assert.IsType<CreatedResult>(result.Result);
        Assert.Equal(expectedUrl, createdResult.Location);
        var response = Assert.IsType<NotificationOrderChainResponseExt>(createdResult.Value);
        Assert.Equal(newResponse.OrderChainId, response.OrderChainId);
    }

    [Fact]
    public async Task Post_OperationCanceled_ReturnsClientClosedRequest()
    {
        // Arrange
        var request = CreateFutureEmailOrderChainRequest();
        var validatorMock = SetupValidator();
        var orderServiceMock = new Mock<IOrderRequestService>();

        orderServiceMock.Setup(s => s.RetrieveOrderChainTracking(It.IsAny<string>(), It.IsAny<string>(), It.IsAny<CancellationToken>()))
            .ThrowsAsync(new OperationCanceledException());

        var httpContext = new DefaultHttpContext();
        httpContext.Items["Org"] = "ttd";

        var controller = new FutureOrdersController(orderServiceMock.Object, validatorMock.Object)
        {
            ControllerContext = new ControllerContext { HttpContext = httpContext }
        };

        // Act
        var result = await controller.Post(request);

        // Assert
        // Cast the result as a ProblemDetails object and verify its contents
        var objectResult = Assert.IsType<ObjectResult>(result.Result);
        var problemDetails = Assert.IsType<ProblemDetails>(objectResult.Value);

        Assert.NotNull(problemDetails);
        Assert.Equal("Request terminated", problemDetails.Title);
        Assert.Equal(499, problemDetails.Status);
    }

    [Fact]
    public async Task Post_MissingRecipients_ReturnsProblemDetails422Status()
    {
        // Arrange
        var request = CreateFutureEmailOrderChainRequest();
        var validatorMock = SetupValidator();
        var orderServiceMock = new Mock<IOrderRequestService>();
        orderServiceMock.Setup(s => s.RetrieveOrderChainTracking("ttd", request.IdempotencyId, It.IsAny<CancellationToken>()))
            .ReturnsAsync((NotificationOrderChainResponse?)null);
        orderServiceMock.Setup(s => s.RegisterNotificationOrderChain(It.IsAny<NotificationOrderChainRequest>(), It.IsAny<CancellationToken>()))
            .ReturnsAsync(new ServiceError(422, "Missing recipients", "missing-contact-information"));
        var httpContext = new DefaultHttpContext();
        httpContext.Items["Org"] = "ttd";
        var controller = new FutureOrdersController(orderServiceMock.Object, validatorMock.Object)
        {
            ControllerContext = new ControllerContext { HttpContext = httpContext }
        };

        // Act
        var result = await controller.Post(request);

        // Assert
        var statusCodeResult = Assert.IsType<ObjectResult>(result.Result);
        var problemDetails = Assert.IsType<ProblemDetails>(statusCodeResult.Value);
        Assert.NotNull(problemDetails);
        Assert.Equal(422, problemDetails.Status);
        Assert.Equal("missing-contact-information", problemDetails.Type);
        Assert.Equal("Notification order chain registration failed", problemDetails.Title);
        Assert.Equal("Missing recipients", problemDetails.Detail);
    }

    [Fact]
    public async Task Post_OperationCanceledDuringRegistration_Returns499Status()
    {
        // Arrange
        var request = CreateFutureEmailOrderChainRequest();
        var validatorMock = SetupValidator();
        var orderServiceMock = new Mock<IOrderRequestService>();

        orderServiceMock.Setup(s => s.RetrieveOrderChainTracking("ttd", request.IdempotencyId, It.IsAny<CancellationToken>()))
            .ReturnsAsync((NotificationOrderChainResponse?)null);

        orderServiceMock.Setup(s => s.RegisterNotificationOrderChain(It.IsAny<NotificationOrderChainRequest>(), It.IsAny<CancellationToken>()))
            .ThrowsAsync(new OperationCanceledException());

        var httpContext = new DefaultHttpContext();
        httpContext.Items["Org"] = "ttd";

        var controller = new FutureOrdersController(orderServiceMock.Object, validatorMock.Object)
        {
            ControllerContext = new ControllerContext { HttpContext = httpContext }
        };

        // Act
        var result = await controller.Post(request);

        // Assert
        // Cast the result as a ProblemDetails object and verify its contents
        var statusCodeResult = Assert.IsType<ObjectResult>(result.Result);
        var problemDetails = Assert.IsType<ProblemDetails>(statusCodeResult.Value);

        Assert.NotNull(problemDetails);
        Assert.Equal(499, problemDetails.Status);
        Assert.Contains("Request terminated", problemDetails.Title);
    }

    [Fact]
    public async Task Post_RequestToInternalModelMapping_PreservesAllPropertiesIncludingReminders()
    {
        // Arrange
        var request = new NotificationOrderChainRequestExt
        {
            IdempotencyId = "test-id-12345",
            RequestedSendTime = DateTime.UtcNow.AddHours(2),
            SendersReference = "sender-ref-98765",
            ConditionEndpoint = new Uri("https://example.com/check-condition"),
            Recipient = new NotificationRecipientExt
            {
                RecipientEmail = new RecipientEmailExt
                {
                    EmailAddress = "test@example.com",
                    Settings = new EmailSendingOptionsExt
                    {
                        Body = "Test body",
                        Subject = "Test subject",
                        SenderEmailAddress = "sender@example.com",
                        ContentType = EmailContentTypeExt.Plain
                    }
                }
            },
            Reminders =
            [
                new NotificationReminderExt
                {
                    DelayDays = 3,
                    SendersReference = "reminder-ref-1",
                    Recipient = new NotificationRecipientExt
                    {
                        RecipientEmail = new RecipientEmailExt
                        {
                            EmailAddress = "reminder@example.com",
                            Settings = new EmailSendingOptionsExt
                            {
                                Body = "Reminder body",
                                Subject = "Reminder subject",
                                SenderEmailAddress = "reminder-sender@example.com",
                                ContentType = EmailContentTypeExt.Plain
                            }
                        }
                    }
                }
            ]
        };

        NotificationOrderChainRequest? capturedRequest = null;
        var validatorMock = SetupValidator();
        var orderServiceMock = new Mock<IOrderRequestService>();

        orderServiceMock.Setup(s => s.RetrieveOrderChainTracking("ttd", request.IdempotencyId, It.IsAny<CancellationToken>()))
            .ReturnsAsync((NotificationOrderChainResponse?)null);

        orderServiceMock.Setup(s => s.RegisterNotificationOrderChain(It.IsAny<NotificationOrderChainRequest>(), It.IsAny<CancellationToken>()))
            .Callback<NotificationOrderChainRequest, CancellationToken>((r, _) => capturedRequest = r)
            .ReturnsAsync(CreateOrderChainResponse());

        var httpContext = new DefaultHttpContext();
        httpContext.Items["Org"] = "ttd";

        var controller = new FutureOrdersController(orderServiceMock.Object, validatorMock.Object)
        {
            ControllerContext = new ControllerContext { HttpContext = httpContext }
        };

        // Act
        await controller.Post(request);

        // Assert
        Assert.NotNull(capturedRequest);
        Assert.Equal("ttd", capturedRequest.Creator.ShortName);
        Assert.Equal(request.IdempotencyId, capturedRequest.IdempotencyId);
        Assert.Equal(request.SendersReference, capturedRequest.SendersReference);
        Assert.Equal(request.ConditionEndpoint, capturedRequest.ConditionEndpoint);
        Assert.Equal(request.RequestedSendTime, capturedRequest.RequestedSendTime);
        Assert.NotNull(capturedRequest.Reminders);
        Assert.Single(capturedRequest.Reminders);
        Assert.Equal(3, capturedRequest.Reminders[0].DelayDays);
        Assert.Equal("reminder-ref-1", capturedRequest.Reminders[0].SendersReference);
        Assert.Equal(request.RequestedSendTime.AddDays(3), capturedRequest.Reminders[0].RequestedSendTime);
    }

    [Fact]
    public async Task Post_EnsuresCancellationTokenPassedToController_IsForwardedToAllServiceLayerMethods()
    {
        // Arrange
        var request = CreateFutureEmailOrderChainRequest();
        var validatorMock = SetupValidator();
        var cancellationToken = CancellationToken.None;
        var orderServiceMock = new Mock<IOrderRequestService>();

        orderServiceMock.Setup(s => s.RetrieveOrderChainTracking(It.IsAny<string>(), It.IsAny<string>(), cancellationToken))
            .ReturnsAsync((NotificationOrderChainResponse?)null)
            .Verifiable();

        orderServiceMock.Setup(s => s.RegisterNotificationOrderChain(It.IsAny<NotificationOrderChainRequest>(), cancellationToken))
            .ReturnsAsync(CreateOrderChainResponse())
            .Verifiable();

        var httpContext = new DefaultHttpContext();
        httpContext.Items["Org"] = "ttd";

        var controller = new FutureOrdersController(orderServiceMock.Object, validatorMock.Object)
        {
            ControllerContext = new ControllerContext { HttpContext = httpContext }
        };

        // Act
        await controller.Post(request, cancellationToken);

        // Assert
        orderServiceMock.Verify(s => s.RetrieveOrderChainTracking(It.IsAny<string>(), It.IsAny<string>(), cancellationToken), Times.Once);
        orderServiceMock.Verify(s => s.RegisterNotificationOrderChain(It.IsAny<NotificationOrderChainRequest>(), cancellationToken), Times.Once);
    }

    [Fact]
    public async Task Post_BuildThrowsInvalidOperationException_ReturnsInternalServerErrorWithProblemDetails()
    {
        // Arrange
        var request = new NotificationOrderChainRequestExt
        {
            // Setting the IdempotencyId to empty string intentionally to create a scenario where the validator passes but mapping fails.
            IdempotencyId = string.Empty,
            Recipient = new NotificationRecipientExt
            {
                RecipientEmail = new RecipientEmailExt
                {
                    EmailAddress = "test@example.com",
                    Settings = new EmailSendingOptionsExt
                    {
                        Body = "Test body",
                        Subject = "Test subject"
                    }
                }
            }
        };

        var validatorMock = new Mock<IValidator<NotificationOrderChainRequestExt>>();
        validatorMock.Setup(v => v.Validate(It.IsAny<NotificationOrderChainRequestExt>()))
            .Returns(new ValidationResult()); // Return valid result to bypass validation

        var orderServiceMock = new Mock<IOrderRequestService>();

        var httpContext = new DefaultHttpContext();
        httpContext.Items["Org"] = "ttd";

        var controller = new FutureOrdersController(orderServiceMock.Object, validatorMock.Object)
        {
            ControllerContext = new ControllerContext { HttpContext = httpContext }
        };

        // Act
        var result = await controller.Post(request);

        // Assert
        var objectResult = Assert.IsType<ObjectResult>(result.Result);
        Assert.Equal(500, objectResult.StatusCode);

        var problemDetails = Assert.IsType<ProblemDetails>(objectResult.Value);
        Assert.Equal("Notification order is incomplete or invalid", problemDetails.Title);
        Assert.Equal(500, problemDetails.Status);
<<<<<<< HEAD
        Assert.Equal("invalid-notification-order", problemDetails.Type);
=======
>>>>>>> b13c110e

        orderServiceMock.Verify(s => s.RegisterNotificationOrderChain(It.IsAny<NotificationOrderChainRequest>(), It.IsAny<CancellationToken>()), Times.Never);
    }

    /// <summary>
    /// Creates a valid notification order chain request for testing.
    /// </summary>
    /// <returns>A properly configured <see cref="NotificationOrderChainRequestExt"/> instance.</returns>
    private static NotificationOrderChainRequestExt CreateFutureEmailOrderChainRequest()
    {
        return new NotificationOrderChainRequestExt
        {
            IdempotencyId = "test-id",
            RequestedSendTime = DateTime.UtcNow.AddHours(2),
            Recipient = new NotificationRecipientExt
            {
                RecipientEmail = new RecipientEmailExt
                {
                    EmailAddress = "test@example.com",
                    Settings = new EmailSendingOptionsExt
                    {
                        Body = "Test body",
                        Subject = "Test subject",
                        SenderEmailAddress = "sender@example.com",
                        ContentType = EmailContentTypeExt.Plain
                    }
                }
            }
        };
    }

    /// <summary>
    /// Creates a notification order chain response for testing.
    /// </summary>
    /// <returns>A properly configured <see cref="NotificationOrderChainResponse"/> instance.</returns>
    private static NotificationOrderChainResponse CreateOrderChainResponse()
    {
        var guid = Guid.NewGuid();
        return new NotificationOrderChainResponse
        {
            OrderChainId = guid,
            OrderChainReceipt = new NotificationOrderChainReceipt
            {
                ShipmentId = Guid.NewGuid(),
                SendersReference = "test-reference"
            }
        };
    }

    /// <summary>
    /// Configures a mock validator that always returns a valid validation result.
    /// </summary>
    /// <returns>A configured mock of <see cref="IValidator{T}"/> for <see cref="NotificationOrderChainRequestExt"/>.</returns>
    private static Mock<IValidator<NotificationOrderChainRequestExt>> SetupValidator()
    {
        var validatorMock = new Mock<IValidator<NotificationOrderChainRequestExt>>();
        validatorMock.Setup(v => v.Validate(It.IsAny<NotificationOrderChainRequestExt>()))
            .Returns(new ValidationResult());
        return validatorMock;
    }

    /// <summary>
    /// Deserializes the HTTP response content into a <see cref="NotificationOrderChainResponseExt"/> object.
    /// </summary>
    /// <param name="response">The HTTP response message containing JSON content.</param>
    /// <returns>A deserialized <see cref="NotificationOrderChainResponseExt"/> object, or <c>null</c> if deserialization fails.</returns>
    private static async Task<NotificationOrderChainResponseExt?> DeserializeResponse(HttpResponseMessage response)
    {
        string responseString = await response.Content.ReadAsStringAsync();
        return JsonSerializer.Deserialize<NotificationOrderChainResponseExt>(responseString, _options);
    }

    /// <summary>
    /// Sends a POST request with a notification order to the API endpoint.
    /// </summary>
    /// <param name="client">The HTTP client used to send the request.</param>
    /// <param name="request">The notification order request object.</param>
    /// <returns>The HTTP response message.</returns>
    private static async Task<HttpResponseMessage> SendPostRequest(HttpClient client, NotificationOrderChainRequestExt request)
    {
        using var content = new StringContent(JsonSerializer.Serialize(request), Encoding.UTF8, "application/json");
        return await client.PostAsync(BasePath, content);
    }

    /// <summary>
    /// Creates a test client with optional mock service and response configuration.
    /// </summary>
    /// <param name="expectedResponse">Specific response to be returned by the mock service.</param>
    /// <param name="orderRequestService">Pre-configured order request service.</param>
    /// <returns>An HTTP client configured for testing.</returns>
    private HttpClient GetTestClient(NotificationOrderChainResponse? expectedResponse = null, IOrderRequestService? orderRequestService = null)
    {
        if (orderRequestService == null)
        {
            var response = expectedResponse ?? new NotificationOrderChainResponse
            {
                OrderChainId = Guid.NewGuid(),
                OrderChainReceipt = new NotificationOrderChainReceipt
                {
                    ShipmentId = Guid.NewGuid(),
                    SendersReference = "senders-reference-628BE69FE9ED"
                }
            };

            var orderRequestServiceMock = new Mock<IOrderRequestService>();
            orderRequestServiceMock
                .Setup(s => s.RegisterNotificationOrderChain(It.IsAny<NotificationOrderChainRequest>(), It.IsAny<CancellationToken>()))
                .ReturnsAsync(response);

            orderRequestService = orderRequestServiceMock.Object;
        }

        return _factory.WithWebHostBuilder(builder =>
        {
            IdentityModelEventSource.ShowPII = true;
            builder.ConfigureTestServices(services =>
            {
                services.AddSingleton(orderRequestService);
                services.AddSingleton<IPublicSigningKeyProvider, PublicSigningKeyProviderMock>();
                services.AddSingleton<IPostConfigureOptions<JwtCookieOptions>, JwtCookiePostConfigureOptionsStub>();
            });
        }).CreateClient();
    }

    /// <summary>
    /// Creates a test notification order chain response with optional reminders.
    /// </summary>
    /// <param name="orderId">The unique identifier for the notification order.</param>
    /// <param name="reminderCount">The number of reminder shipments to include.</param>
    /// <param name="sendersReference">Custom sender's reference for the main notification.</param>
    /// <returns>A configured <see cref="NotificationOrderChainResponse"/> for testing.</returns>
    private static NotificationOrderChainResponse CreateNotificationOrderChainResponse(Guid orderId, int reminderCount = 0, string sendersReference = "notification-ref")
    {
        List<NotificationOrderChainShipment>? reminders = null;

        if (reminderCount > 0)
        {
            reminders = new List<NotificationOrderChainShipment>(reminderCount);

            for (int i = 0; i < reminderCount; i++)
            {
                reminders.Add(new NotificationOrderChainShipment
                {
                    ShipmentId = Guid.NewGuid(),
                    SendersReference = Guid.NewGuid().ToString()
                });
            }
        }

        return new NotificationOrderChainResponse
        {
            OrderChainId = orderId,
            OrderChainReceipt = new NotificationOrderChainReceipt
            {
                Reminders = reminders,
                ShipmentId = Guid.NewGuid(),
                SendersReference = sendersReference
            }
        };
    }
}<|MERGE_RESOLUTION|>--- conflicted
+++ resolved
@@ -840,12 +840,9 @@
         Assert.Equal(500, objectResult.StatusCode);
 
         var problemDetails = Assert.IsType<ProblemDetails>(objectResult.Value);
-        Assert.Equal("Notification order is incomplete or invalid", problemDetails.Title);
-        Assert.Equal(500, problemDetails.Status);
-<<<<<<< HEAD
-        Assert.Equal("invalid-notification-order", problemDetails.Type);
-=======
->>>>>>> b13c110e
+        Assert.Equal("Invalid notification order request", problemDetails.Title);
+        Assert.Equal(400, problemDetails.Status);
+        Assert.Contains("IdempotencyId must be set", problemDetails.Detail);
 
         orderServiceMock.Verify(s => s.RegisterNotificationOrderChain(It.IsAny<NotificationOrderChainRequest>(), It.IsAny<CancellationToken>()), Times.Never);
     }
