<<<<<<< HEAD
﻿using System.Net;
using System.Net.Http.Headers;
using System.Text.Json;
using System.Text.Json.Serialization;

using Altinn.Notifications.Core.Models.Orders;
using Altinn.Notifications.IntegrationTests.Utils;
using Altinn.Notifications.Models;
using Altinn.Notifications.Tests.EndToEndTests;
=======
﻿using System.Net.Http.Headers;
using System.Net;
>>>>>>> cf7af36d
using Altinn.Notifications.Tests.Notifications.Mocks.Authentication;
using Altinn.Notifications.Tests.Notifications.Utils;

using AltinnCore.Authentication.JwtCookie;

using Microsoft.AspNetCore.TestHost;
using Microsoft.Extensions.DependencyInjection;
using Microsoft.Extensions.Options;
using Microsoft.IdentityModel.Logging;

using Xunit;

namespace Altinn.Notifications.IntegrationTests.Notifications.OrdersController;

public class GetBySendersRefTests : IClassFixture<IntegrationTestWebApplicationFactory<Controllers.OrdersController>>, IDisposable
{
    private const string _basePath = "/notifications/api/v1/orders";

    private readonly IntegrationTestWebApplicationFactory<Controllers.OrdersController> _factory;

    private readonly string _sendersRefBase = $"ref-{Guid.NewGuid()}";

    public GetBySendersRefTests(IntegrationTestWebApplicationFactory<Controllers.OrdersController> factory)
    {
        _factory = factory;
    }

    [Fact]
    public async Task GetBySendersRef_NoMatchInDb_ReturnsOK_EmptyList()
    {
        // Arrange
        string sendersReference = $"{_sendersRefBase}-{Guid.NewGuid()}";

        HttpClient client = GetTestClient();
        client.DefaultRequestHeaders.Authorization = new AuthenticationHeaderValue("Bearer", PrincipalUtil.GetOrgToken("ttd"));

        string uri = $"{_basePath}?sendersReference={sendersReference}";
        HttpRequestMessage httpRequestMessage = new(HttpMethod.Get, uri);

        // Act
        HttpResponseMessage response = await client.SendAsync(httpRequestMessage);
        string resString = await response.Content.ReadAsStringAsync();
        NotificationOrderListExt actual = JsonSerializer.Deserialize<NotificationOrderListExt>(resString, new JsonSerializerOptions { Converters = { new JsonStringEnumConverter() } })!;

        // Assert
        Assert.Equal(HttpStatusCode.OK, response.StatusCode);
        Assert.Equal(0, actual!.Count);
        Assert.Empty(actual.Orders);
    }

    [Fact]
    public async Task GetBySendersRef_SingleMatchInDb_ReturnsOk_SingleElementInlList()
    {
        // Arrange
        string sendersReference = $"{_sendersRefBase}-{Guid.NewGuid()}";
        NotificationOrder persistedOrder = await PostgreUtil.PopulateDBWithOrder(sendersReference: sendersReference);

        HttpClient client = GetTestClient();
        client.DefaultRequestHeaders.Authorization = new AuthenticationHeaderValue("Bearer", PrincipalUtil.GetOrgToken("ttd"));

        string uri = $"{_basePath}?sendersReference={sendersReference}";
        HttpRequestMessage httpRequestMessage = new(HttpMethod.Get, uri);

        // Act
        HttpResponseMessage response = await client.SendAsync(httpRequestMessage);
        string resString = await response.Content.ReadAsStringAsync();
        NotificationOrderListExt actual = JsonSerializer.Deserialize<NotificationOrderListExt>(resString, new JsonSerializerOptions { Converters = { new JsonStringEnumConverter() } })!;

        // Assert
        Assert.Equal(HttpStatusCode.OK, response.StatusCode);
        Assert.Equal(1, actual.Count);
        Assert.Single(actual.Orders);
        Assert.Equal(persistedOrder.Id.ToString(), actual.Orders[0].Id);
        Assert.Equal(sendersReference, actual.Orders[0].SendersReference);
    }

    [Fact]
    public async Task GetBySendersRef_MultipleMatchInDb_ReturnsOk_MultipleElementInlList()
    {
        // Arrange
        string sendersReference = $"{_sendersRefBase}-{Guid.NewGuid()}";
        await PostgreUtil.PopulateDBWithOrder(sendersReference: sendersReference);
        await PostgreUtil.PopulateDBWithOrder(sendersReference: sendersReference);

        HttpClient client = GetTestClient();
        client.DefaultRequestHeaders.Authorization = new AuthenticationHeaderValue("Bearer", PrincipalUtil.GetOrgToken("ttd"));

        string uri = $"{_basePath}?sendersReference={sendersReference}";
        HttpRequestMessage httpRequestMessage = new(HttpMethod.Get, uri);

        // Act
        HttpResponseMessage response = await client.SendAsync(httpRequestMessage);
        string resString = await response.Content.ReadAsStringAsync();
        NotificationOrderListExt actual = JsonSerializer.Deserialize<NotificationOrderListExt>(resString, new JsonSerializerOptions { Converters = { new JsonStringEnumConverter() } })!;

        // Assert
        Assert.Equal(HttpStatusCode.OK, response.StatusCode);
        Assert.Equal(2, actual.Count);
        Assert.NotNull(actual.Orders[0]);
        Assert.DoesNotContain(actual.Orders, o => o.SendersReference != sendersReference);
        Assert.DoesNotContain(actual.Orders, o => o.Creator != "ttd");
    }

    public async void Dispose()
    {
        await Dispose(true);
        GC.SuppressFinalize(this);
    }

    protected virtual async Task Dispose(bool disposing)
    {
        string sql = $"delete from notifications.orders where sendersreference like '{_sendersRefBase}%'";
        await PostgreUtil.RunSql(sql);
    }

    private HttpClient GetTestClient()
    {
        HttpClient client = _factory.WithWebHostBuilder(builder =>
        {
            IdentityModelEventSource.ShowPII = true;

            builder.ConfigureTestServices(services =>
            {
                // Set up mock authentication so that not well known endpoint is used
                services.AddSingleton<IPostConfigureOptions<JwtCookieOptions>, JwtCookiePostConfigureOptionsStub>();
            });
        }).CreateClient();

        return client;
    }
}<|MERGE_RESOLUTION|>--- conflicted
+++ resolved
@@ -1,17 +1,5 @@
-<<<<<<< HEAD
-﻿using System.Net;
-using System.Net.Http.Headers;
-using System.Text.Json;
-using System.Text.Json.Serialization;
-
-using Altinn.Notifications.Core.Models.Orders;
-using Altinn.Notifications.IntegrationTests.Utils;
-using Altinn.Notifications.Models;
-using Altinn.Notifications.Tests.EndToEndTests;
-=======
 ﻿using System.Net.Http.Headers;
 using System.Net;
->>>>>>> cf7af36d
 using Altinn.Notifications.Tests.Notifications.Mocks.Authentication;
 using Altinn.Notifications.Tests.Notifications.Utils;
 
@@ -23,8 +11,15 @@
 using Microsoft.IdentityModel.Logging;
 
 using Xunit;
+using Altinn.Notifications.Models;
+using System.Text.Json.Serialization;
+using System.Text.Json;
+using Altinn.Notifications.IntegrationTests.Utils;
+using Altinn.Notifications.Core.Models.Orders;
+using NpgsqlTypes;
 
 namespace Altinn.Notifications.IntegrationTests.Notifications.OrdersController;
+
 
 public class GetBySendersRefTests : IClassFixture<IntegrationTestWebApplicationFactory<Controllers.OrdersController>>, IDisposable
 {
@@ -137,6 +132,7 @@
             {
                 // Set up mock authentication so that not well known endpoint is used
                 services.AddSingleton<IPostConfigureOptions<JwtCookieOptions>, JwtCookiePostConfigureOptionsStub>();
+
             });
         }).CreateClient();
 
