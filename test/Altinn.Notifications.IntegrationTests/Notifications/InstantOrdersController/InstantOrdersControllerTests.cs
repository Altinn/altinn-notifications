--- conflicted
+++ resolved
@@ -463,14 +463,12 @@
 
         // Assert
         Assert.Equal(500, (int)response.StatusCode);
+        Assert.Equal(500, (int)response.StatusCode);
 
         Assert.NotNull(problem);
         Assert.Equal(500, problem.Status);
         Assert.Equal("Notification order is incomplete or invalid", problem.Title);
-<<<<<<< HEAD
         Assert.Equal("invalid-notification-order", problem.Type);
-=======
->>>>>>> b13c110e
 
         dateTimeServiceMock.Verify(e => e.UtcNow(), Times.Once);
         validatorMock.Verify(e => e.Validate(request), Times.Once);
