﻿using System.Net;
using System.Net.Http.Headers;
using System.Text.Json;

using Altinn.Common.AccessToken.Services;
using Altinn.Notifications.Core.Models.Notification;
using Altinn.Notifications.Core.Models.Orders;
using Altinn.Notifications.IntegrationTests.Utils;
using Altinn.Notifications.Tests.Notifications.Mocks.Authentication;
using Altinn.Notifications.Tests.Notifications.Utils;

using AltinnCore.Authentication.JwtCookie;

using Microsoft.AspNetCore.TestHost;
using Microsoft.Extensions.DependencyInjection;
using Microsoft.Extensions.Options;
using Microsoft.IdentityModel.Logging;

using Xunit;

namespace Altinn.Notifications.IntegrationTests.Notifications.SmsNotificationsController
{
    public class GetTests : IClassFixture<IntegrationTestWebApplicationFactory<Controllers.SmsNotificationsController>>, IAsyncLifetime
    {
        private readonly string _basePath;
<<<<<<< HEAD
        private readonly IntegrationTestWebApplicationFactory<Controllers.SmsNotificationsController> _factory;
=======
        private readonly IntegrationTestWebApplicationFactory<Controllers.EmailNotificationsController> _factory;
>>>>>>> 51b2fd70
        private readonly List<Guid> _orderIdsToDelete;

        public GetTests(IntegrationTestWebApplicationFactory<Controllers.SmsNotificationsController> factory)
        {
            _basePath = $"/notifications/api/v1/orders";
            _factory = factory;
            _orderIdsToDelete = new List<Guid>();
        }

        public async Task InitializeAsync()
        {
            await Task.CompletedTask;
        }

        async Task IAsyncLifetime.DisposeAsync()
        {
            if (_orderIdsToDelete.Count != 0)
            {
                string deleteSql = $@"DELETE from notifications.orders o where o.alternateid in ('{string.Join("','", _orderIdsToDelete)}')";
                await PostgreUtil.RunSql(deleteSql);
            }
        }

        [Fact]
        public async Task Get_NonExistingOrder_NotFound()
        {
            // Arrange
            string uri = $"{_basePath}/{Guid.NewGuid()}/notifications/sms";

            HttpClient client = GetTestClient();
            client.DefaultRequestHeaders.Authorization = new AuthenticationHeaderValue("Bearer", PrincipalUtil.GetOrgToken("ttd", scope: "altinn:serviceowner/notifications.create"));

            HttpRequestMessage httpRequestMessage = new(HttpMethod.Get, uri);

            // Act
            HttpResponseMessage response = await client.SendAsync(httpRequestMessage);

            // Assert
            Assert.Equal(HttpStatusCode.NotFound, response.StatusCode);
        }

        [Fact]
        public async Task Get_OrderIdForAnotherCreator_NotFound()
        {
            // Arrange
<<<<<<< HEAD
            NotificationOrder order = await PostgreUtil.PopulateDBWithSmsOrder();
=======
            NotificationOrder order = await PostgreUtil.PopulateDBWithEmailOrder();
>>>>>>> 51b2fd70
            _orderIdsToDelete.Add(order.Id);

            string uri = $"{_basePath}/{order.Id}/notifications/sms";

            HttpClient client = GetTestClient();
            client.DefaultRequestHeaders.Authorization = new AuthenticationHeaderValue("Bearer", PrincipalUtil.GetOrgToken("nav", scope: "altinn:serviceowner/notifications.create"));

            HttpRequestMessage httpRequestMessage = new(HttpMethod.Get, uri);

            // Act
            HttpResponseMessage response = await client.SendAsync(httpRequestMessage);

            // Assert
            Assert.Equal(HttpStatusCode.NotFound, response.StatusCode);
        }

        [Fact]
        public async Task Get_ValidOrderId_Ok()
        {
            // Arrange
<<<<<<< HEAD
            (NotificationOrder order, SmsNotification notification) = await PostgreUtil.PopulateDBWithOrderAndSmsNotification();
            string uri = $"{_basePath}/{order.Id}/notifications/sms";
=======
            (NotificationOrder order, EmailNotification notification) = await PostgreUtil.PopulateDBWithOrderAndEmailNotification();
            string uri = $"{_basePath}/{order.Id}/notifications/email";
>>>>>>> 51b2fd70
            _orderIdsToDelete.Add(order.Id);

            HttpClient client = GetTestClient();
            client.DefaultRequestHeaders.Authorization = new AuthenticationHeaderValue("Bearer", PrincipalUtil.GetOrgToken("ttd", scope: "altinn:serviceowner/notifications.create"));

            HttpRequestMessage httpRequestMessage = new(HttpMethod.Get, uri);

            // Act
            HttpResponseMessage response = await client.SendAsync(httpRequestMessage);
            string responseString = await response.Content.ReadAsStringAsync();

            // Assert
            Assert.Equal(HttpStatusCode.OK, response.StatusCode);
            SmsNotificationSummaryExt? summary = JsonSerializer.Deserialize<SmsNotificationSummaryExt>(responseString);
            Assert.True(summary?.Notifications.Count > 0);
            Assert.Equal(order.Id, summary?.OrderId);
            Assert.Equal(notification.Id, summary?.Notifications[0].Id);
            Assert.Equal(1, summary?.Generated);
            Assert.Equal(0, summary?.Succeeded);
        }

        private HttpClient GetTestClient()
        {
            HttpClient client = _factory.WithWebHostBuilder(builder =>
            {
                IdentityModelEventSource.ShowPII = true;

                builder.ConfigureTestServices(services =>
                {
                    // Set up mock authentication and authorization
                    services.AddSingleton<IPostConfigureOptions<JwtCookieOptions>, JwtCookiePostConfigureOptionsStub>();
                    services.AddSingleton<IPublicSigningKeyProvider, PublicSigningKeyProviderMock>();
                });
            }).CreateClient();

            return client;
        }
    }
}<|MERGE_RESOLUTION|>--- conflicted
+++ resolved
@@ -23,11 +23,9 @@
     public class GetTests : IClassFixture<IntegrationTestWebApplicationFactory<Controllers.SmsNotificationsController>>, IAsyncLifetime
     {
         private readonly string _basePath;
-<<<<<<< HEAD
+        private readonly IntegrationTestWebApplicationFactory<Controllers.EmailNotificationsController> _factory;
+        private readonly List<Guid> _orderIdsToDelete;
         private readonly IntegrationTestWebApplicationFactory<Controllers.SmsNotificationsController> _factory;
-=======
-        private readonly IntegrationTestWebApplicationFactory<Controllers.EmailNotificationsController> _factory;
->>>>>>> 51b2fd70
         private readonly List<Guid> _orderIdsToDelete;
 
         public GetTests(IntegrationTestWebApplicationFactory<Controllers.SmsNotificationsController> factory)
@@ -73,11 +71,7 @@
         public async Task Get_OrderIdForAnotherCreator_NotFound()
         {
             // Arrange
-<<<<<<< HEAD
             NotificationOrder order = await PostgreUtil.PopulateDBWithSmsOrder();
-=======
-            NotificationOrder order = await PostgreUtil.PopulateDBWithEmailOrder();
->>>>>>> 51b2fd70
             _orderIdsToDelete.Add(order.Id);
 
             string uri = $"{_basePath}/{order.Id}/notifications/sms";
@@ -98,13 +92,8 @@
         public async Task Get_ValidOrderId_Ok()
         {
             // Arrange
-<<<<<<< HEAD
             (NotificationOrder order, SmsNotification notification) = await PostgreUtil.PopulateDBWithOrderAndSmsNotification();
             string uri = $"{_basePath}/{order.Id}/notifications/sms";
-=======
-            (NotificationOrder order, EmailNotification notification) = await PostgreUtil.PopulateDBWithOrderAndEmailNotification();
-            string uri = $"{_basePath}/{order.Id}/notifications/email";
->>>>>>> 51b2fd70
             _orderIdsToDelete.Add(order.Id);
 
             HttpClient client = GetTestClient();
